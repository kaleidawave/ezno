--- conflicted
+++ resolved
@@ -23,19 +23,11 @@
 - Smarter as a means to allow more *dynamic patterns*. Keep things simple!
 - A binary executable compiler. It takes in JavaScript (or a TypeScript or Ezno superset) and does similar processes to traditional compilers, but at the end emits JavaScript. However, in the future, it _could_ generate a lower level format using its event (side-effect) representation.
 
-<<<<<<< HEAD
 Read more about Ezno (in chronological order)
 - [Introducing Ezno](https://kaleidawave.github.io/posts/introducing-ezno/)
 - [Ezno in '23](https://kaleidawave.github.io/posts/ezno-23/)
 - [A preview of the checker](https://kaleidawave.github.io/posts/a-preview-of-the-checker/)
 - [The quest continues](https://kaleidawave.github.io/posts/the-quest-continues/)
-=======
-Read more about Ezno:
-- [Introducing Ezno](https://kaleidawave.github.io/posts/introducing-ezno/)
-- [Ezno in '23](https://kaleidawave.github.io/posts/ezno-23/)
-- [A preview of the checker](https://kaleidawave.github.io/posts/a-preview-of-the-checker/)
-- [The Quest Continues](https://kaleidawave.github.io/posts/the-quest-continues/)
->>>>>>> 9dd05b7c
 
 ---
 
