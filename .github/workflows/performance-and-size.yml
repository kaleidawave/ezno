--- conflicted
+++ resolved
@@ -45,8 +45,6 @@
           name: latest-checker
           path: previous-ezno
 
-<<<<<<< HEAD
-=======
       - name: Set compilers
         id: compilers
         shell: bash
@@ -59,7 +57,6 @@
             echo "BINARIES=./target/release/ezno" >> "$GITHUB_OUTPUT"
           fi
 
->>>>>>> bba226c3
       - name: Run checker performance
         shell: bash
         run: |
@@ -104,9 +101,6 @@
           </details>
           " >> $GITHUB_STEP_SUMMARY
 
-<<<<<<< HEAD
-          # Get just statistics: `| rg "Diagnostics:" -A 100`
-=======
           if [ -d "previous-ezno" ]; then
             OUT=$(./previous-ezno/ezno check demo.tsx --timings --max-diagnostics all 2>&1 || true)
             $base_statistics=$(echo $OUT | rg "Diagnostics:" -A 100)
@@ -133,7 +127,6 @@
             \`\`\`
             </details>" >> $GITHUB_STEP_SUMMARY
           fi
->>>>>>> bba226c3
 
       - name: Run checker performance w/staging
         shell: bash
@@ -166,22 +159,6 @@
           hyperfine -i -L compiler ${{ steps.compilers.outputs.BINARIES }} '{compiler} check large.tsx'
           echo "::endgroup::"
 
-<<<<<<< HEAD
-      - name: Valgrind
-        shell: bash
-        run: |
-          echo "::group::Callgrind"
-          valgrind --tool=callgrind --callgrind-out-file=cpu-out ./target/release/ezno check demo.tsx | true
-          echo "CPU usage:"
-          head -n100 cpu-out
-          echo "::endgroup::"
-
-          echo "::group::Valgrind"
-          valgrind --log-file=memory-out ./target/release/ezno check demo.tsx | true
-          echo "Memory usage:"
-          cat memory-out
-          echo "::endgroup::"
-=======
       - name: Valgrind and callgrind
         shell: bash
         continue-on-error: true
@@ -205,7 +182,6 @@
 
             echo "::endgroup::"
           done
->>>>>>> bba226c3
 
       - name: Run parsing & stringing (minfied) benchmarks
         shell: bash
@@ -217,15 +193,6 @@
           )
 
           for url in "${strings[@]}"; do
-<<<<<<< HEAD
-              curl -sS $url > input.js
-              echo "--- debug: $url ---"
-              cargo run -p ezno-parser --example parse input.js --timings --render-timings
-              echo "--- release: $url ---"
-              cargo run -p ezno-parser --release --example parse input.js --timings --render-timings
-
-              hyperfine "./target/debug/examples/parse input.js" "./target/release/examples/parse input.js"
-=======
             # TODO copy expression
             curl -sS $url > input.js
 
@@ -234,7 +201,6 @@
               -L compiler ${{ steps.compilers.outputs.BINARIES }} \
               '{compiler} ast-explorer full input.js --timings'
             echo "::endgroup::"
->>>>>>> bba226c3
           done
 
       - name: Upload checker
