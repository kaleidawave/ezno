--- conflicted
+++ resolved
@@ -15,11 +15,7 @@
   push:
     branches: [main]
   pull_request:
-<<<<<<< HEAD
-    branches: [main, "*"]
-=======
     branches: ['*']
->>>>>>> c152aed0
 
 env:
   CARGO_TERM_COLOR: always
