--- conflicted
+++ resolved
@@ -363,14 +363,6 @@
   performance-and-size:
     # WIP
     runs-on: ubuntu-latest
-<<<<<<< HEAD
-    steps:
-      - name: Kick off other workflow if the PR has a label
-        if: contains(github.event.pull_request.labels.*.name, 'compiler-performance')
-        run: |
-          echo ${{ github.event.after }}
-          gh workflow run performance-and-size.yml --ref ${{ github.event.after }}
-=======
     needs: validity
     steps:
       - uses: actions/checkout@v4
@@ -378,5 +370,4 @@
         if: github.ref_name != 'main' && contains(github.event.pull_request.labels.*.name, 'compiler-performance')
         run: gh workflow run performance-and-size.yml --ref "${{ github.head_ref }}"
         env:
-          GH_TOKEN: ${{ github.token }}
->>>>>>> bba226c3
+          GH_TOKEN: ${{ github.token }}