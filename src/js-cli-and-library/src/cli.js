#!/usr/bin/env node

import { initSync, run_cli, parse_module, ReplSystem } from "../build/ezno_lib.js";
import { readFileSync, writeFileSync } from "node:fs";
import * as readline from 'node:readline/promises';
import { stdin as input, stdout as output } from 'node:process';

const wasmPath = new URL("./shared/ezno_lib_bg.wasm", import.meta.url);
if (wasmPath.protocol === "https:") {
    initSync(await fetch(wasmPath).then(response => response.arrayBuffer()))
} else {
    initSync(readFileSync(wasmPath));
}

const onDeno = typeof Deno !== "undefined";
const cliArguments = onDeno ? Deno.args : process.argv.slice(2);

function readFile(path) {
    return readFileSync(path).toString();
}

function writeFile(path, content) {
    writeFileSync(path, content)
}

// Fix because REPL requires syncronous stdin input which isn't 
// TODO also ast-explorer
if (cliArguments.length === 1 && (cliArguments[0] === "repl" || cliArguments[0] === "ast-explorer")) {
<<<<<<< HEAD
    console.error("TODO")
=======
    const kind = cliArguments[0];
    const rl = readline.createInterface({ input, output });

    if (kind === "repl") {
        console.log("Entering REPL");
        const system = ReplSystem.new_system({}, (path) => { console.trace(path); return "" });
        while (true) {
            const answer = await rl.question('> ');
            if (answer.length === 0 || answer === ".exit" || answer === "close()") {
                break
            }
            system.execute_statement(answer);
        }
    } else if (kind === "ast-explorer") {
        console.log("Entering ast-explorer");
        while (true) {
            const answer = await rl.question('> ');
            if (answer.length === 0 || answer === ".exit" || answer === "close()") {
                break
            }
            console.dir(parse_module(answer), { depth: Number.POSITIVE_INFINITY });
        }
    }
    rl.close();
>>>>>>> bba226c3
} else {
    run_cli(cliArguments, readFile, writeFile);
}<|MERGE_RESOLUTION|>--- conflicted
+++ resolved
@@ -26,9 +26,6 @@
 // Fix because REPL requires syncronous stdin input which isn't 
 // TODO also ast-explorer
 if (cliArguments.length === 1 && (cliArguments[0] === "repl" || cliArguments[0] === "ast-explorer")) {
-<<<<<<< HEAD
-    console.error("TODO")
-=======
     const kind = cliArguments[0];
     const rl = readline.createInterface({ input, output });
 
@@ -53,7 +50,6 @@
         }
     }
     rl.close();
->>>>>>> bba226c3
 } else {
     run_cli(cliArguments, readFile, writeFile);
 }