--- conflicted
+++ resolved
@@ -166,7 +166,7 @@
 		}
 		CompilerSubCommand::Check(check_arguments) => {
 			let CheckArguments { input, watch: _, definition_file } = check_arguments;
-			let (diagnostics, _others) = check(&read_file, &input, definition_file.as_deref());
+			let (diagnostics, _others) = check(read_file, &input, definition_file.as_deref());
 
 			let fs = match _others {
 				Ok(data) => data.module_contents,
@@ -183,7 +183,6 @@
 			nested: ExperimentalSubcommand::Build(build_config),
 		}) => {
 			let output_path = build_config.output.unwrap_or("ezno_output.js".into());
-<<<<<<< HEAD
 
 			// TODO
 			let default_builders = EznoParsePostCheckVisitors {
@@ -198,21 +197,12 @@
 			};
 
 			let output = build(
-				&read_file,
-				&build_config.input,
-				build_config.definition_file.as_deref(),
-				&output_path,
-				BuildConfig { strip_whitespace: build_config.minify },
-				Some(default_builders),
-=======
-			let output = crate::commands::build(
 				read_file,
 				&build_config.input,
 				build_config.definition_file.as_deref(),
 				&output_path,
-				&crate::commands::BuildConfig { strip_whitespace: build_config.minify },
-				None,
->>>>>>> b5d16a7b
+				&BuildConfig { strip_whitespace: build_config.minify },
+				Some(default_builders),
 			);
 
 			match output {
@@ -234,22 +224,6 @@
 			}
 		}
 		CompilerSubCommand::ASTExplorer(mut repl) => repl.run(read_file, cli_input_resolver),
-<<<<<<< HEAD
-=======
-		CompilerSubCommand::Check(check_arguments) => {
-			let CheckArguments { input, watch: _, definition_file } = check_arguments;
-			let (diagnostics, others) =
-				crate::commands::check(read_file, &input, definition_file.as_deref());
-
-			let fs = match others {
-				Ok(data) => data.module_contents,
-				Err(data) => data,
-			};
-			for diagnostic in diagnostics {
-				emit_ezno_diagnostic(diagnostic, &fs).unwrap();
-			}
-		}
->>>>>>> b5d16a7b
 		#[cfg(not(target_family = "wasm"))]
 		CompilerSubCommand::Repl(argument) => crate::repl::run_deno_repl(cli_input_resolver, argument),
 		// CompilerSubCommand::Run(run_arguments) => {
