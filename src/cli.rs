#[allow(unused)]
use std::{
	collections::HashSet,
	env, fs,
	path::{Path, PathBuf},
	process::Command,
	process::ExitCode,
	time::{Duration, Instant},
};

use crate::{
	build::{build, BuildConfig, BuildOutput, EznoParsePostCheckVisitors, FailedBuildOutput},
	check::check,
	reporting::report_diagnostics_to_cli,
	utilities::{print_to_cli, MaxDiagnostics},
};
use argh::FromArgs;
use checker::{CheckOutput, TypeCheckOptions};
use parser::ParseOptions;

/// The Ezno type-checker & compiler
#[derive(FromArgs, Debug)]
struct TopLevel {
	#[argh(subcommand)]
	nested: CompilerSubCommand,
}

#[derive(FromArgs, Debug)]
#[argh(subcommand)]
enum CompilerSubCommand {
	Info(Info),
	ASTExplorer(crate::ast_explorer::ExplorerArguments),
	Check(CheckArguments),
	Experimental(ExperimentalArguments),
	Repl(crate::repl::ReplArguments),
	// Run(RunArguments),
	// #[cfg(debug_assertions)]
	// Pack(Pack),
}

/// Display Ezno information
#[derive(FromArgs, Debug)]
#[argh(subcommand, name = "info")]
struct Info {}

/// Experimental Ezno features
#[derive(FromArgs, Debug)]
#[argh(subcommand, name = "experimental")]
pub(crate) struct ExperimentalArguments {
	#[argh(subcommand)]
	nested: ExperimentalSubcommand,
}

#[derive(FromArgs, Debug)]
#[argh(subcommand)]
pub(crate) enum ExperimentalSubcommand {
	Build(BuildArguments),
	Format(FormatArguments),
	#[cfg(not(target_family = "wasm"))]
	Upgrade(UpgradeArguments),
}

// TODO definition file as list
/// Build project
#[derive(FromArgs, Debug)]
#[argh(subcommand, name = "build")]
// TODO: Can be refactored with bit to reduce memory
#[allow(clippy::struct_excessive_bools)]
pub(crate) struct BuildArguments {
	/// path to input file (accepts glob)
	#[argh(positional)]
	pub input: String,
	/// path to output
	#[argh(positional)]
	pub output: Option<PathBuf>,
	/// paths to definition files
	#[argh(option, short = 'd')]
	pub definition_file: Option<PathBuf>,

	/// whether to minify build output
	#[argh(switch, short = 'm')]
	pub minify: bool,
	/// build source maps
	#[argh(switch)]
	pub source_maps: bool,
	/// compact diagnostics
	#[argh(switch)]
	pub compact_diagnostics: bool,
	/// enable optimising transforms (warning can currently break code)
	#[argh(switch)]
	pub optimise: bool,
	/// maximum diagnostics to print (defaults to 30, pass `all` for all and `0` to count)
	#[argh(option, default = "MaxDiagnostics::default()")]
	pub max_diagnostics: MaxDiagnostics,

	#[cfg(not(target_family = "wasm"))]
	/// whether to display compile times
	#[argh(switch)]
	pub timings: bool,
	// /// whether to re-build on file changes
	// #[argh(switch)]
	// watch: bool,
}

/// Type check project
#[derive(FromArgs, Debug)]
#[argh(subcommand, name = "check")]
pub(crate) struct CheckArguments {
	/// path to input file (accepts glob)
	#[argh(positional)]
	pub input: String,
	/// paths to definition files
	#[argh(option, short = 'd')]
	pub definition_file: Option<PathBuf>,
	/// whether to re-check on file changes
	#[argh(switch)]
	pub watch: bool,
	/// whether to display check time
	#[argh(switch)]
	pub timings: bool,
	/// compact diagnostics
	#[argh(switch)]
	pub compact_diagnostics: bool,
	/// maximum diagnostics to print (defaults to 30, pass `all` for all and `0` to count)
	#[argh(option, default = "MaxDiagnostics::default()")]
	pub max_diagnostics: MaxDiagnostics,
}

/// Formats file in-place
#[derive(FromArgs, PartialEq, Debug)]
#[argh(subcommand, name = "format")]
pub(crate) struct FormatArguments {
	/// path to input file
	#[argh(positional)]
	pub path: PathBuf,
	/// check whether file is formatted
	#[argh(switch)]
	pub check: bool,
}

/// Upgrade/update the ezno binary to the latest version
#[derive(FromArgs, PartialEq, Debug)]
#[argh(subcommand, name = "upgrade")]
#[cfg(not(target_family = "wasm"))]
pub(crate) struct UpgradeArguments {}

// /// Run project using Deno
// #[derive(FromArgs, PartialEq, Debug)]
// #[argh(subcommand, name = "run")]
// struct RunArguments {
// 	/// path to input file
// 	#[argh(positional)]
// 	input: PathBuf,

// 	/// path to output
// 	#[argh(positional)]
// 	output: PathBuf,

// 	/// whether to re-run on file changes
// 	#[argh(switch)]
// 	watch: bool,
// }

#[allow(unused)]
fn file_system_resolver(path: &Path) -> Option<String> {
	// Cheaty
	if path.to_str() == Some("BLANK") {
		return Some(String::new());
	}
	match fs::read_to_string(path) {
		Ok(source) => Some(source),
		Err(_) => None,
	}
}

<<<<<<< HEAD
pub fn run_cli<T: crate::ReadFromFS, U: crate::WriteToFS>(
=======
fn run_checker<T: crate::ReadFromFS>(
	entry_points: Vec<PathBuf>,
	read_file: &T,
	timings: bool,
	definition_file: Option<PathBuf>,
	max_diagnostics: MaxDiagnostics,
	type_check_options: TypeCheckOptions,
	compact_diagnostics: bool,
) -> ExitCode {
	let CheckOutput { diagnostics, module_contents, chronometer, types, .. } =
		check(entry_points, read_file, definition_file.as_deref(), type_check_options);

	let diagnostics_count = diagnostics.count();
	let current = timings.then(std::time::Instant::now);

	let result = if diagnostics.has_error() {
		if let MaxDiagnostics::FixedTo(0) = max_diagnostics {
			let count = diagnostics.into_iter().count();
			print_to_cli(format_args!(
				"Found {count} type errors and warnings {}",
				console::Emoji(" 😬", ":/")
			))
		} else {
			report_diagnostics_to_cli(
				diagnostics,
				&module_contents,
				compact_diagnostics,
				max_diagnostics,
			)
			.unwrap();
		}
		ExitCode::FAILURE
	} else {
		// May be warnings or information here
		report_diagnostics_to_cli(
			diagnostics,
			&module_contents,
			compact_diagnostics,
			max_diagnostics,
		)
		.unwrap();
		print_to_cli(format_args!("No type errors found {}", console::Emoji("🎉", ":)")));
		ExitCode::SUCCESS
	};

	#[cfg(not(target_family = "wasm"))]
	if timings {
		let reporting = current.unwrap().elapsed();
		eprintln!("---\n");
		eprintln!("Diagnostics:\t{}", diagnostics_count);
		eprintln!("Types:      \t{}", types.count_of_types());
		eprintln!("Lines:      \t{}", chronometer.lines);
		eprintln!("Cache read: \t{:?}", chronometer.cached);
		eprintln!("FS read:    \t{:?}", chronometer.fs);
		eprintln!("Parsed in:  \t{:?}", chronometer.parse);
		eprintln!("Checked in: \t{:?}", chronometer.check);
		eprintln!("Reporting:  \t{:?}", reporting);
	}

	result
}

pub fn run_cli<T: crate::ReadFromFS, U: crate::WriteToFS, V: crate::CLIInputResolver>(
>>>>>>> 9088496e
	cli_arguments: &[&str],
	read_file: &T,
	write_file: U,
) -> ExitCode {
	let command = match FromArgs::from_args(&["ezno-cli"], cli_arguments) {
		Ok(TopLevel { nested }) => nested,
		Err(err) => {
			print_to_cli(format_args!("{}", err.output));
			return ExitCode::FAILURE;
		}
	};

	match command {
		CompilerSubCommand::Info(_) => {
			crate::utilities::print_info();
			ExitCode::SUCCESS
		}
		CompilerSubCommand::Check(check_arguments) => {
			let CheckArguments {
				input,
				watch,
				definition_file,
				timings,
				compact_diagnostics,
				max_diagnostics,
			} = check_arguments;

			let type_check_options: TypeCheckOptions = if cfg!(target_family = "wasm") {
				Default::default()
			} else {
				let mut options = TypeCheckOptions::default();
				options.measure_time = timings;
				options
			};

			let entry_points = match get_entry_points(input) {
				Ok(entry_points) => entry_points,
				Err(_) => return ExitCode::FAILURE,
			};

<<<<<<< HEAD
			let result =
				check(entry_points, read_file, definition_file.as_deref(), type_check_options);
			let CheckOutput { diagnostics, module_contents, chronometer, types, .. } = result;
=======
			if watch {
				#[cfg(target_family = "wasm")]
				panic!("'watch' mode not supported on WASM");
>>>>>>> 9088496e

				#[cfg(not(target_family = "wasm"))]
				{
					use notify::Watcher;
					use notify_debouncer_full::new_debouncer;

					let (tx, rx) = std::sync::mpsc::channel();
					let mut debouncer =
						new_debouncer(Duration::from_millis(200), None, tx).unwrap();

					for e in &entry_points {
						_ = debouncer.watcher().watch(e, notify::RecursiveMode::Recursive).unwrap();
					}

					// Run once
					run_checker(
						entry_points.clone(),
						read_file,
						timings,
						definition_file.clone(),
						max_diagnostics.clone(),
						type_check_options.clone(),
						compact_diagnostics,
					);

					for res in rx {
						match res {
							Ok(_e) => {
								run_checker(
									entry_points.clone(),
									read_file,
									timings,
									definition_file.clone(),
									max_diagnostics.clone(),
									type_check_options.clone(),
									compact_diagnostics,
								);
							}
							Err(error) => eprintln!("Error: {error:?}"),
						}
					}
					// Infinite loop here so the compiler is satisfied that this never returns
					loop {}
				}
<<<<<<< HEAD
				ExitCode::FAILURE
			} else {
				// May be warnings or information here
				report_diagnostics_to_cli(
					diagnostics,
					&module_contents,
					compact_diagnostics,
					max_diagnostics,
				)
				.unwrap();
				print_to_cli(format_args!("No type errors found {}", console::Emoji("🎉", ":)")));
				ExitCode::SUCCESS
			};

			#[cfg(not(target_family = "wasm"))]
			if timings {
				let reporting = current.unwrap().elapsed();

				eprintln!("---\n");
				eprintln!("Diagnostics:\t{}", diagnostics_count);
				eprintln!("Types:      \t{}", types.count_of_types());
				eprintln!("Lines:      \t{}", chronometer.lines);
				eprintln!("Cache read: \t{:?}", chronometer.cached);
				eprintln!("FS read:    \t{:?}", chronometer.fs);
				eprintln!("Parsed in:  \t{:?}", chronometer.parse);
				eprintln!("Checked in: \t{:?}", chronometer.check);
				eprintln!("Reporting:  \t{:?}", reporting);
=======
>>>>>>> 9088496e
			}

			run_checker(
				entry_points,
				read_file,
				timings,
				definition_file,
				max_diagnostics,
				type_check_options,
				compact_diagnostics,
			)
		}
		CompilerSubCommand::Experimental(ExperimentalArguments {
			nested: ExperimentalSubcommand::Build(build_config),
		}) => {
			let output_path = build_config.output.unwrap_or("ezno_output.js".into());

			let mut default_builders = EznoParsePostCheckVisitors::default();

			if build_config.optimise {
				default_builders
					.expression_visitors_mut
					.push(Box::new(crate::transformers::optimisations::ExpressionOptimiser));

				default_builders
					.statement_visitors_mut
					.push(Box::new(crate::transformers::optimisations::StatementOptimiser));
			}

			let entry_points = match get_entry_points(build_config.input) {
				Ok(entry_points) => entry_points,
				Err(_) => return ExitCode::FAILURE,
			};

			#[cfg(not(target_family = "wasm"))]
			let start = build_config.timings.then(std::time::Instant::now);

			let output = build(
				entry_points,
				read_file,
				build_config.definition_file.as_deref(),
				&output_path,
				&BuildConfig {
					strip_whitespace: build_config.minify,
					source_maps: build_config.source_maps,
				},
				Some(default_builders),
			);

			#[cfg(not(target_family = "wasm"))]
			if let Some(start) = start {
				eprintln!("Checked & built in {:?}", start.elapsed());
			};

			let compact_diagnostics = build_config.compact_diagnostics;

			match output {
				Ok(BuildOutput { diagnostics, fs, outputs }) => {
					for output in outputs {
						write_file(output.output_path.as_path(), output.content);
					}
					report_diagnostics_to_cli(
						diagnostics,
						&fs,
						compact_diagnostics,
						build_config.max_diagnostics,
					)
					.unwrap();
					print_to_cli(format_args!(
						"Project built successfully {}",
						console::Emoji("🎉", ":)")
					));
					ExitCode::SUCCESS
				}
				Err(FailedBuildOutput { fs, diagnostics }) => {
					report_diagnostics_to_cli(
						diagnostics,
						&fs,
						compact_diagnostics,
						build_config.max_diagnostics,
					)
					.unwrap();
					ExitCode::FAILURE
				}
			}
		}
		CompilerSubCommand::Experimental(ExperimentalArguments {
			nested: ExperimentalSubcommand::Format(FormatArguments { path, check }),
		}) => {
			use parser::{source_map::FileSystem, ASTNode, Module, ToStringOptions};

			let input = match fs::read_to_string(&path) {
				Ok(string) => string,
				Err(err) => {
					print_to_cli(format_args!("{err:?}"));
					return ExitCode::FAILURE;
				}
			};
			let mut files =
				parser::source_map::MapFileStore::<parser::source_map::NoPathMap>::default();
			let source_id = files.new_source_id(path.clone(), input.clone());
			let res = Module::from_string(
				input.clone(),
				ParseOptions { retain_blank_lines: true, ..Default::default() },
			);
			match res {
				Ok(module) => {
					let options = ToStringOptions {
						trailing_semicolon: true,
						include_type_annotations: true,
						..Default::default()
					};
					let output = module.to_string(&options);
					if check {
						if input == output {
							ExitCode::SUCCESS
						} else {
							print_to_cli(format_args!(
								"{}",
								pretty_assertions::StrComparison::new(&input, &output)
							));
							ExitCode::FAILURE
						}
					} else {
						let _ = fs::write(path.clone(), output);
						print_to_cli(format_args!("Formatted {}", path.display()));
						ExitCode::SUCCESS
					}
				}
				Err(err) => {
					report_diagnostics_to_cli(
						std::iter::once((err, source_id).into()),
						&files,
						false,
						MaxDiagnostics::All,
					)
					.unwrap();
					ExitCode::FAILURE
				}
			}
		}
		#[cfg(not(target_family = "wasm"))]
		CompilerSubCommand::Experimental(ExperimentalArguments {
			nested: ExperimentalSubcommand::Upgrade(UpgradeArguments {}),
		}) => match crate::utilities::upgrade_self() {
			Ok(name) => {
				print_to_cli(format_args!("Successfully updated to {name}"));
				std::process::ExitCode::SUCCESS
			}
			Err(err) => {
				print_to_cli(format_args!("Error: {err}\nCould not upgrade binary. Retry manually from {repository}/releases", repository=env!("CARGO_PKG_REPOSITORY")));
				std::process::ExitCode::FAILURE
			}
		},
		CompilerSubCommand::ASTExplorer(mut repl) => {
			repl.run(read_file);
			// TODO not always true
			ExitCode::SUCCESS
		}
		CompilerSubCommand::Repl(argument) => {
			crate::repl::run_repl(argument);
			// TODO not always true
			ExitCode::SUCCESS
		} // CompilerSubCommand::Run(run_arguments) => {
		  // 	let build_arguments = BuildArguments {
		  // 		input: run_arguments.input,
		  // 		output: Some(run_arguments.output.clone()),
		  // 		minify: true,
		  // 		no_comments: true,
		  // 		source_maps: false,
		  // 		watch: false,
		  // 		timings: false,
		  // 	};
		  // 	let output = build(build_arguments);

		  // 	if output.is_ok() {
		  // 		Command::new("deno")
		  // 			.args(["run", "--allow-all", run_arguments.output.to_str().unwrap()])
		  // 			.spawn()
		  // 			.unwrap()
		  // 			.wait()
		  // 			.unwrap();
		  // 	}
		  // }
		  // #[cfg(debug_assertions)]
		  // CompilerSubCommand::Pack(Pack { input, output }) => {
		  // 	let file = checker::definition_file_to_buffer(
		  // 		&file_system_resolver,
		  // 		&env::current_dir().unwrap(),
		  // 		&input,
		  // 	)
		  // 	.unwrap();

		  // 	let _root_ctx = checker::root_context_from_bytes(file);
		  // 	println!("Registered {} types", _root_ctx.types.len();
		  // }
	}
}

// `glob` library does not work on WASM :(
#[cfg(target_family = "wasm")]
fn get_entry_points(input: String) -> Result<Vec<PathBuf>, ()> {
	Ok(vec![input.into()])
}

#[cfg(not(target_family = "wasm"))]
fn get_entry_points(input: String) -> Result<Vec<PathBuf>, ()> {
	match glob::glob(&input) {
		Ok(files) => {
			let files = files
				.into_iter()
				.collect::<Result<Vec<PathBuf>, glob::GlobError>>()
				.map_err(|err| {
					eprintln!("{err:?}");
				})?;

			if files.is_empty() {
				eprintln!("Input {input:?} matched no files");
				Err(())
			} else {
				Ok(files)
			}
		}
		Err(err) => {
			eprintln!("{err:?}");
			Err(())
		}
	}
}<|MERGE_RESOLUTION|>--- conflicted
+++ resolved
@@ -173,9 +173,6 @@
 	}
 }
 
-<<<<<<< HEAD
-pub fn run_cli<T: crate::ReadFromFS, U: crate::WriteToFS>(
-=======
 fn run_checker<T: crate::ReadFromFS>(
 	entry_points: Vec<PathBuf>,
 	read_file: &T,
@@ -185,8 +182,10 @@
 	type_check_options: TypeCheckOptions,
 	compact_diagnostics: bool,
 ) -> ExitCode {
-	let CheckOutput { diagnostics, module_contents, chronometer, types, .. } =
+	let result =
 		check(entry_points, read_file, definition_file.as_deref(), type_check_options);
+
+	let CheckOutput { diagnostics, module_contents, chronometer, types, .. } = result;
 
 	let diagnostics_count = diagnostics.count();
 	let current = timings.then(std::time::Instant::now);
@@ -239,7 +238,6 @@
 }
 
 pub fn run_cli<T: crate::ReadFromFS, U: crate::WriteToFS, V: crate::CLIInputResolver>(
->>>>>>> 9088496e
 	cli_arguments: &[&str],
 	read_file: &T,
 	write_file: U,
@@ -280,15 +278,19 @@
 				Err(_) => return ExitCode::FAILURE,
 			};
 
-<<<<<<< HEAD
-			let result =
-				check(entry_points, read_file, definition_file.as_deref(), type_check_options);
-			let CheckOutput { diagnostics, module_contents, chronometer, types, .. } = result;
-=======
+			let result = run_checker(
+				entry_points,
+				read_file,
+				timings,
+				definition_file,
+				max_diagnostics,
+				type_check_options,
+				compact_diagnostics,
+			);
+			
 			if watch {
 				#[cfg(target_family = "wasm")]
 				panic!("'watch' mode not supported on WASM");
->>>>>>> 9088496e
 
 				#[cfg(not(target_family = "wasm"))]
 				{
@@ -302,17 +304,6 @@
 					for e in &entry_points {
 						_ = debouncer.watcher().watch(e, notify::RecursiveMode::Recursive).unwrap();
 					}
-
-					// Run once
-					run_checker(
-						entry_points.clone(),
-						read_file,
-						timings,
-						definition_file.clone(),
-						max_diagnostics.clone(),
-						type_check_options.clone(),
-						compact_diagnostics,
-					);
 
 					for res in rx {
 						match res {
@@ -333,47 +324,9 @@
 					// Infinite loop here so the compiler is satisfied that this never returns
 					loop {}
 				}
-<<<<<<< HEAD
-				ExitCode::FAILURE
-			} else {
-				// May be warnings or information here
-				report_diagnostics_to_cli(
-					diagnostics,
-					&module_contents,
-					compact_diagnostics,
-					max_diagnostics,
-				)
-				.unwrap();
-				print_to_cli(format_args!("No type errors found {}", console::Emoji("🎉", ":)")));
-				ExitCode::SUCCESS
-			};
-
-			#[cfg(not(target_family = "wasm"))]
-			if timings {
-				let reporting = current.unwrap().elapsed();
-
-				eprintln!("---\n");
-				eprintln!("Diagnostics:\t{}", diagnostics_count);
-				eprintln!("Types:      \t{}", types.count_of_types());
-				eprintln!("Lines:      \t{}", chronometer.lines);
-				eprintln!("Cache read: \t{:?}", chronometer.cached);
-				eprintln!("FS read:    \t{:?}", chronometer.fs);
-				eprintln!("Parsed in:  \t{:?}", chronometer.parse);
-				eprintln!("Checked in: \t{:?}", chronometer.check);
-				eprintln!("Reporting:  \t{:?}", reporting);
-=======
->>>>>>> 9088496e
-			}
-
-			run_checker(
-				entry_points,
-				read_file,
-				timings,
-				definition_file,
-				max_diagnostics,
-				type_check_options,
-				compact_diagnostics,
-			)
+			}
+
+			result
 		}
 		CompilerSubCommand::Experimental(ExperimentalArguments {
 			nested: ExperimentalSubcommand::Build(build_config),
