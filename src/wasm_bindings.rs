--- conflicted
+++ resolved
@@ -7,46 +7,7 @@
 	pub(crate) fn log(s: &str);
 }
 
-<<<<<<< HEAD
-#[derive(Clone, Copy, Default, serde::Deserialize)]
-#[wasm_bindgen]
-pub struct CheckOptions {
-	pub lsp_mode: bool,
-}
-
-#[wasm_bindgen(typescript_custom_section)]
-const TYPES_EXPERIMENTAL_BUILD: &str = r###"
-export function experimental_build(
-	entry_path: string, fs_resolve_js: (path: string) => string | undefined, minify: boolean
-): {Ok: BuildOutput} | {Err: FailedBuildOutput}
-"###;
-#[wasm_bindgen(js_name = experimental_build, skip_typescript)]
-pub fn experimental_build_wasm(
-	entry_path: String,
-	fs_resolver_js: &js_sys::Function,
-	config: crate::build::BuildConfig,
-) -> JsValue {
-	std::panic::set_hook(Box::new(console_error_panic_hook::hook));
-
-	let fs_resolver = |path: &std::path::Path| {
-		let res =
-			fs_resolver_js.call1(&JsValue::null(), &JsValue::from(path.display().to_string()));
-		res.ok().and_then(|res| res.as_string())
-	};
-	let result = crate::build::build(
-		vec![entry_path.into()],
-		&fs_resolver,
-		None,
-		Path::new("out.js"),
-		&config,
-	);
-
-	serde_wasm_bindgen::to_value(&result).unwrap()
-}
-
-=======
 /// Wrapper the abstracts some of the properties
->>>>>>> bba226c3
 #[wasm_bindgen(typescript_custom_section)]
 const TYPES_WASM_CHECK_OUTPUT: &str = r###"
 interface WASMCheckOutput {
