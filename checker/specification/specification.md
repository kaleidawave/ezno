## Specification

See [./README.md](README.md) for details about how `specification.md` works

### Variables

#### Variable declarations

```ts
const x: number = 2
const y: string = 2
const z: object = 4
```

- Type 2 is not assignable to type string
- Type 4 is not assignable to type object

#### Variable assignment constraints

```ts
let x: number = 3
x = "hello world"
```

- Type "hello world" is not assignable to type number

#### Variable references

```ts
const a = 3
const b: string = a
```

- Type 3 is not assignable to type string

#### Variable updates registered

```ts
let a = 2
a = "hello world"
a satisfies number
```

- Expected number, found "hello world"

#### Variable references does not exist

```ts
non_existent
```

<<<<<<< HEAD
- Could not find variable 'non_existent' in scope
=======
- Could not find variable 'c' in scope. Did you mean a?
>>>>>>> 9ec1ce03

#### Assigning before declaration

```ts
a = 3;
let a = 2;
```

- Cannot assign to 'a' before declaration

#### Assignment to non-existent variable

```ts
doesNotExist = 4;
```

- Cannot assign to unknown variable 'doesNotExist'

#### Variable declared twice

```ts
const a = 2
{
	const a = 3;
	a satisfies 3;
}
a satisfies 2;
const a = 3;
```

- Cannot redeclare variable 'a'

#### Variable shadowing

> TODO maybe should test loops, functions, function parameters etc...

```ts
const a = 2
{
	const a = 3;
	a satisfies 2;
}
```

- Expected 2, found 3

#### Unintialised variables are undefined

> Might be a usage warning at some point

```ts
let b;
b satisfies string;
```

- Expected string, found undefined

### Properties

#### Property exists

```ts
let my_obj = { a: 3 }
const a = my_obj.a
const b = my_obj.b
```

- No property 'b' on { a: 3 }. Did you mean a?

#### Reading property (via accessor)

```ts
const my_obj = { a: 2 }
const three: 3 = my_obj.a
```

- Type 2 is not assignable to type 3

#### Property updates registered

```ts
let my_obj = { a: 3 }
my_obj.a = 4
let b: 3 = my_obj.a
```

- Type 4 is not assignable to type 3

#### Objects checks

```ts
const my_obj: { b: 3 } = { b: 4 }
```

- Type { b: 4 } is not assignable to type { b: 3 }

#### Getters

```ts
let global: number = 0;
const object = {
	// This getter has an impure side effect
	get value() {
		return ++global
	},
}

object.value satisfies string
object.value satisfies boolean
```

- Expected string, found 1
- Expected boolean, found 2

#### Getter `this`

```ts
const object = {
	x: 4,
	get value(this: { x: number }) {
		return this.x
	},
}

object.value satisfies string
```

- Expected string, found 4

#### Setter `this`

```ts
let a = 2;
const obj = {
	x: 5,
	set value(v) {
		this.x = v;
	}
}

obj.value = "some value";
obj.x satisfies 5;
```

- Expected 5, found "some value"

#### Setter assignment type

```ts
const obj = {
   set value(v: string) { }
}

obj.value = 5;
```

> TODO could the error be better?

- Argument of type 5 is not assignable to parameter of type string (in setter)

#### Setter side effect

```ts
let a = 2;
const obj = {
	x: 5,
	set value(v) {
		a = v;
	}
}

obj.value = "some value";
a satisfies 2;
```

- Expected 2, found "some value"

#### Setter return

> Returns the RHS not the return type
> TODO warning in the setter

```ts
const result = ({ set value(a) { return { a: 3 } }}).value = 5;
result satisfies string;
```

- Expected string, found 5

#### Object spread

```ts
const obj1 = { a: 2, b: 3 };
const obj2 = { b: 4, ...obj1, a: 6 };

obj2.b satisfies 100;
obj2.a satisfies boolean;
```

- Expected 100, found 3
- Expected boolean, found 6

#### Set property with key

```ts
const obj = { a: 2 }

function setProperty(key: "a" | "b", value) {
	obj[key] = value;
}

setProperty("b", 6)
obj satisfies string;
```

- Expected string, found { a: 2, b: 6 }

#### Delete properties

```ts
const x = { a: 2, b: 3 }
delete x.b;
const b = x.b;
```

- No property 'b' on { a: 2 }. Did you mean a?

#### `Object.keys`, `Object.values`, `Object.entries`

```ts
Object.keys({ a: 1, b: 2 }) satisfies ["a", "b"];
Object.values({ a: 1, b: 2 }) satisfies [1, 2];
Object.entries({ a: 1, b: 2 }) satisfies boolean;
```

- Expected boolean, found [["a", 1], ["b", 2]]

#### Spread condition

```ts
declare let condition: boolean;

const obj = {
  foo: 1,
  ...(condition ? {
    bar: 2,
    non_existent: 3,
  } : {}),
};

obj.foo satisfies number;
obj.bar satisfies string;
```

- Expected string, found 2 | undefined

### Excess property

> The following work through the same mechanism as forward inference
> Thanks to pull request: #139

#### Excess property at declaration

```ts
interface MyObject { property: string }

const a: MyObject = { property: "hello", another: 2 }
```

- 'another' is not a property of MyObject

#### Excess property at argument

```ts
interface MyObject { property: string }

function process(param: MyObject) {}

process({ property: "hello", another: 2 });

function func<T>(a: T) { }

func<MyObject>({ property: "hello", "something else": 2 })
```

- 'another' is not a property of MyObject
- 'something else' is not a property of MyObject

#### Excess property at return type

```ts
interface MyObject { property: string }

function returnNewObject(): MyObject {
	return { property: "hello", another: 67 }
}
```

- 'another' is not a property of MyObject

#### Excess property checks through spread and condition

```ts
type MyObject = { foo: number; bar?: number };

const b: MyObject = {
  foo: 1,
  ...{
    bar: 2,
    invalid: 3,
  },
};

declare let condition: boolean;

const c: MyObject = {
  foo: 1,
  ...(condition ? {
    bar: 2,
    non_existent: 3,
  } : {}),
};
```

- 'invalid' is not a property of MyObject
- 'non_existent' is not a property of MyObject

### Constant evaluation

#### Arithmetic

```ts
const x: 4 = 2 + 3
const y: 6 = 2 * 3
const z: 8 = (2 * 3) - 2
```

- Type 5 is not assignable to type 4
- Type 4 is not assignable to type 8

#### Bitwise arithmetic

```ts
const x: 2 = 2 & 3
const y: 6 = 2 ^ 7
const z: 14 = 8 | 4
```

- Type 5 is not assignable to type 6
- Type 12 is not assignable to type 14

#### Logical operators

```ts
const x: 2 = 3 && 2
const y: 6 = 3 && false
const z: false = true || 4
```

> Lot of "Expression is always true" here

- Expression is always true
- Expression is always true
- Type false is not assignable to type 6
- Expression is always true
- Type true is not assignable to type false

#### Equality

```ts
(4 === 2) satisfies true;
(4 !== 2) satisfies string;
```

- Expected true, found false
- Expected string, found true

#### Inequality

```ts
(Math.PI > 3) satisfies true;
(4 < 2) satisfies true;
(4 > 2) satisfies number;
(6 >= 2) satisfies string;
(6 <= 2) satisfies 5;
```

- Expected true, found false
- Expected number, found true
- Expected string, found true
- Expected 5, found false

#### String operations (constant functions can use `this`)

```ts
"hi".toUpperCase() satisfies number
```

- Expected number, found "HI"

#### Math operations

```ts
Math.cos(0) satisfies 0
Math.sqrt(16) satisfies 1
Math.floor(723.22) satisfies 2;
```

- Expected 0, found 1
- Expected 1, found 4
- Expected 2, found 723

#### Updating assignments

```ts
let a = 5, b = 6;
a++;
a satisfies 4;
b *= 4;
b satisfies 23;
```

- Expected 4, found 6
- Expected 23, found 24

#### Index into string

```ts
("something"[2]) satisfies number;
```

- Expected number, found "m"

### Function checking

#### Type of parameter

```ts
function func(a: number) {
	a satisfies string
}
```

- Expected string, found number

#### Default parameter value type check

> Thanks to #132

```ts
function outer(a: number) {
    function inner(b: string = Math.floor(a)) {
    }
}
```

- Cannot use a default value of type number for parameter of type string

#### (simple) return type checking

```ts
function func(): string {
	return 2
}
```

- Cannot return 2 because the function is expected to return string

#### Type checking basic function types

```ts
function func(a: string, b: number): boolean {
	return true
}
func satisfies (a: string, b: number) => boolean;
func satisfies (a: string, b: number) => string;
func satisfies (a: number, b: number) => boolean;
```

- Expected (a: string, b: number) => string, found (a: string, b: number) => boolean
- Expected (a: number, b: number) => boolean, found (a: string, b: number) => boolean

#### Return generics mismatch

```ts
function getSecond1<T, U>(p1: T, p2: U): U {
	return p1
}

function getSecond2<T, U>(p1: T, p2: U): U {
	return p2
}
```

- Cannot return T because the function is expected to return U

#### Use of generics in function body

```ts
function setFirst1<T, U>(a: T, b: U) {
	const a2: T = a;
}

function setFirst2<T, U>(a: T, b: U) {
	const a2: U = a;
}
```

- Type T is not assignable to type U

#### Generics as property

```ts
function createObject1<T, U>(a: T, b: U): { a: T, b: U } {
	return { a, b }
}

function createObject2<T, U>(a: T, b: U): { a: U, b: U } {
	return { a, b }
}
```

- Cannot return { a: T, b: U } because the function is expected to return { a: U, b: U }

#### Expected parameter from variable declaration

> Technically works with inference but this method should be less overhead + produce better positioned errors

```ts
const x: (a: string) => number = a => a.to;
```

- No property 'to' on string. 

#### Expected argument from parameter declaration

```ts
function map(a: (a: number) => number) {}

// No annotation on `a`. But error comes from body
// (rather than parameter assignment)
map(a => a.t)
```

- No property 't' on number. 

#### Assignment to parameter

```ts
function alterParameter(a: number, b: { prop: string }) {
	a = 2;
	a = "hi";

	b.prop = 3;

	b.prop = "hello";
	// Observed. TODO disabled because of possible impure (getters etc)
	// b.prop satisfies "hello";
}
```

> Assigning straight to `a` might be disallowed by an option in the future. Right now it is allowed by JavaScript and so is allowed

- Type \"hi\" is not assignable to type number
- Type 3 does not meet property constraint string

#### Variadic function parameter type

> aka rest parameter type

```ts
function variadic(...r: string[]) {
	r satisfies boolean;
}
```

- Expected boolean, found Array\<string\>

#### Destructuring parameter

```ts
function myFunction({ a }: { a: number }) {
	a satisfies boolean;
	return a
}

myFunction({ a: 6 }) satisfies string;
```

- Expected boolean, found number
- Expected string, found 6

#### Return type annotation is used in constraint

> While could use the returned type (as done in the second example). Using the annotation prevents other code breaking if the body changes
> As shown later, this doesn't affect what is returned if called

```ts
function getNumber1(): number {
    return 4
}

function getNumber2() {
    return 6
}

getNumber1 satisfies () => 4;
getNumber2 satisfies () => 6;

getNumber1() satisfies 4;
getNumber2() satisfies 6;
```

- Expected () => 4, found () => number

#### Function hoisting

> `getString` can be used and has a type before it has been synthesised
> TODO actual calling before defined (this currently only works bc of free-variables)

```ts
function x() {
    getString(3)
}

function y() {
    getString("something") satisfies string;
}

function getString(param: string): string {
    return "hi"
}
```

- Argument of type 3 is not assignable to parameter of type string

### Function calling

#### Argument type against parameter

```ts
function func(a: number) {}
func("hello world")
```

- Argument of type "hello world" is not assignable to parameter of type number

#### Parameters retain argument values

```ts
function id(a) {
	return a
}

const d: 3 = id(2)
```

- Type 2 is not assignable to type 3

#### Get value of property on parameter

```ts
function getA(obj: { a: string }) {
	return obj.a
}

const d: 3 = getA({ a: "hi" })
```

- Type "hi" is not assignable to type 3

#### Missing argument

```ts
function func(p1: number, p2: string) {}

func(4)
```

- Missing argument

#### Excess argument

```ts
function func(p1: number) {}

func(4, "extra")
```

- Excess argument

#### Calling non-callable

```ts
const x = "hi"
x()
```

- Cannot call type "hi"

#### Calling higher order function

```ts
function addTwoToResult(func: (n: number) => number) {
	return func(4) + 2
}

addTwoToResult((a: number) => a * 4) satisfies 5
```

- Expected 5, found 18

#### Calling higher order function that is constant

```ts
function call(func: (n: number) => number) {
	return func(9)
}

call(Math.sqrt) satisfies 2
```

- Expected 2, found 3

#### Constant call and operation with a parameter

> An example of the generic constructor type (namely call and operation)

```ts
function floorPlusB(a: number, b: number) {
	return Math.floor(a) + b
}

floorPlusB(100.22, 5) satisfies 8
```

- Expected 8, found 105

#### This in object literal

```ts
const obj = {
	a: 4,
	getA(this: { a: any }) {
		return this.a
	}
}

obj.a = 5;
obj.getA() satisfies 6;
```

- Expected 6, found 5

#### This passed around

```ts
function getToUpperCase(s: string) {
	return s.toUpperCase
}

getToUpperCase("hi")() satisfies "HEY";
```

- Expected "HEY", found "HI"

#### This as generic argument

```ts
function callToUpperCase(s: string) {
	return s.toUpperCase()
}

callToUpperCase("hi") satisfies "HEY";
```

- Expected "HEY", found "HI"

#### String internal `this` unbinding error

> Thanks to `this` checking in #127

```ts
const { toUpperCase } = "hi";

toUpperCase();
```

- The 'this' context of the function is expected to be string, found undefined

#### Calling `new` on a function

```ts
function MyClass(this: { set value(a: any) }, value) {
	this.value = value
}

new MyClass("hi").value satisfies "hello"
```

- Expected "hello", found "hi"

#### `new` on function prototype

```ts
function MyClass(value) {
	this.value = value
}

MyClass.prototype.other = 2;

const object = new MyClass("hi");
object.value satisfies "hi";
object.other satisfies "hello";
```

- Expected "hello", found 2

#### Checking with function prototype

```ts
function MyClass(this: { other: string }) { }

MyClass.prototype.other = 2;

const m = new MyClass();
```

- The 'this' context of the function is expected to be { other: string }, found { other: 2 }

#### Arguments in to rest parameter

```ts
function myRestFunction(...r: string[]) {
	return r
}

myRestFunction("hello ", "world") satisfies number;
```

- Expected number, found ["hello ", "world"]

#### Default parameter

```ts
function withDefault(x: number = 1) {
	return x
}

withDefault() satisfies 2;
withDefault(3) satisfies 3;
```

- Expected 2, found 1

#### Default parameter side effect

```ts
let b: number = 0
function doThing(a: number = (b += 2)) {
	return a
}

doThing(7);
b satisfies 0;
doThing();
b satisfies 1;
```

- Expected 1, found 2

#### Optional parameter type

> Effectively optional parameter with the default value being undefined

```ts
function optionally(p?: number) {
  p satisfies string;
}
```

- Expected string, found number | undefined

#### Calling optional parameter type

```ts
function optionally(p?: number) {
  return p
}

// Fine
optionally() satisfies undefined;
optionally(5) satisfies 5;

optionally("hello world");
```

- Argument of type "hello world" is not assignable to parameter of type number | undefined

#### Default parameter side effect on parameter

```ts
function doThing(a: number, b: number = (a += 2)) {
	return a
}

doThing(3) satisfies 2;
doThing(6, 1) satisfies 6;
```

- Expected 2, found 5

#### Canceled generics

> aka remove generic arguments if they don't match the structure

```ts
declare function func<T>(prop: { a: number, b: T, c: string } | { a: number, b: string, c: T }): T;

func({ a: 3, b: "hi", c: false }) satisfies string;
```

- Expected string, found false

#### Template literal calling error

```ts
function myTag(static_parts: Array<string>, count: number) {
}

myTag`Count is ${"not a number!!"}`;
```

- Argument of type \"not a number!!\" is not assignable to parameter of type number (in template literal)

### Effects

> Side effects of functions. Registered internally as `Event`s

#### Assignment to free variable

```ts
let a: number = 0
function func() {
	a = 4;
	// Important that subsequent reads use the
	// new value, not the same free variable
	a satisfies 4;
}

func()
let b: 2 = a
```

- Type 4 is not assignable to type 2

#### Assignment from parameter

```ts
let a: number = 0
function func(c: number) {
	a = c
}

func(4)
let b: 2 = a
```

- Type 4 is not assignable to type 2

#### Free variable property update object inside function

```ts
const obj: { a: number } = { a: 2 }
function func(value: number) {
	obj.a = value
}

obj.a satisfies 2
func(4)
obj.a satisfies 3
```

- Expected 3, found 4

#### Effects carry through dependent calls

```ts
let a: number = 2
function runFunctionTwice(func: () => void) {
	func()
	func()
}

a satisfies 2
runFunctionTwice(() => { a++ })
a satisfies string
```

- Expected string, found 4

#### Updates recognised inside of events

```ts
let a: number = 2
function runFunctionTwice(func: () => void): number {
	func()
	const b = a
	func()
	return b;
}

a satisfies 2
const out = runFunctionTwice(() => { a++ });
a satisfies 4
out satisfies string
```

- Expected string, found 3

#### TDZ from free variable (across function)

```ts
function getX() {
	return x
}

getX satisfies () => number;

getX();

let x: number = 5;
```

- Variable 'x' used before declaration

> Not shown in the example but thanks to [#69](https://github.com/kaleidawave/ezno/pull/69) for adding the position of the error

#### Assignment to union

> Solves the common subtyping issue between read and write properties

```ts
let myObject: { a: number } = { a: 4 }

function readA(someObject: { a: number | string }) {
	return someObject.a;
}

function setAtoString(someObject: { a: number | string }) {
	someObject.a = "hi";
}

// Allowed
readA(myObject);
setAtoString({ a: 6 });
setAtoString(myObject);
```

- Invalid assignment to parameter

> Error message could be better. Full diagnostic contains labels with more information
> `readA` is allowed, which is disallowed in Hegel, but here is allowed to preserve TSC compatibility (and because how structural subtyping is implemented)
> Not shown in the example but thanks to [#69](https://github.com/kaleidawave/ezno/pull/69) for adding the position of the error

#### Property assignment from conditional

```ts
function getObject(condition: boolean) {
	const mainObject = { a: 2 };
	const object = condition ? mainObject : { b: 3 };
	object.c = 4;
	mainObject.c satisfies string;
	return mainObject
}
```

- Expected string, found 4

#### Assigning to parameter observed via effect

```ts
function add_property(obj: { prop: number }) {
	obj.prop += 2;
}

const obj = { prop: 4 };
add_property(obj);
obj.prop satisfies 8;
```

- Expected 8, found 6

#### Functions create objects

```ts
function newObject() {
	return { prop: 2 }
}

const a = newObject(), b = newObject();
const c = a;
(a === c) satisfies false;
(a === b) satisfies string;
```

- Expected false, found true
- Expected string, found false

### Closures

#### Reading variable

```ts
function kestrel(a) {
	return function (_b) {
		return a
	}
}

kestrel(3)(2) satisfies 4
```

- Expected 4, found 3

#### Nesting

```ts
function kestrel2(a) {
	return _b => _c => a
}

kestrel2(3)(2)(6) satisfies 4
```

- Expected 4, found 3

#### Carry across objects

```ts
function magicNumber(a: number) {
	return {
		plusOne() { return a + 1 },
		doubled() { return 2 * a }
	}
}

const myNumber = magicNumber(4);

// Create a one in between to test they don't have a global state
magicNumber(8).doubled() satisfies 16;

myNumber.plusOne() satisfies 5
myNumber.doubled() satisfies 6
```

- Expected 6, found 8

#### Stateful

```ts
function myClosure(a) {
	return {
		getValue() { return a },
		setValue(b) { a = b }
	}
}

const value = myClosure(4);
value.getValue() satisfies 4;
value.setValue(10);
value.getValue() satisfies 6
```

- Expected 6, found 10

### Control flow

#### Resolving conditional

```ts
function isNegative(x: number) {
	return x < 0 ? "negative" : "positive"
}
isNegative(-4) satisfies number
isNegative(4) satisfies boolean
```

- Expected number, found "negative"
- Expected boolean, found "positive"

#### *Conclusive* conditional update

```ts
let a: number = 0
function conditional(v: string) {
	if (v === "value") {
		a++
	}
}
conditional("x")
a satisfies 2
conditional("value")
a satisfies 3
```

- Expected 2, found 0
- Expected 3, found 1

#### If and else (across function)

```ts
function print_number(value: number) {
	if (value === 0) {
		return "zero"
	} else if (value === 1) {
		return "one"
	} else {
		return "some number"
	}
}

print_number(0) satisfies "zero"
print_number(0) satisfies "some number"
print_number(1) satisfies "ONE"
print_number(100) satisfies "100"
print_number(-1) satisfies "TWO"
```

- Expected "some number", found "zero"
- Expected "ONE", found "one"
- Expected "100", found "some number"
- Expected "TWO", found "some number"

#### Operator short circuiting

```ts
let a: number = 0
const func = condition => condition || ++a;

func(true);
a satisfies 0;
func(false) satisfies 1;
a satisfies 2;
```

- Expected 2, found 1

#### Conditional assignment

```ts
let a = false, b = 4;
a ||= b++;
a satisfies 3;
b ||= (b = 10);
b satisfies string;
```

> a is always assigned ('Expression is always false') and b is always true (so the RHS never runs)

- Expression is always false
- Expected 3, found 4
- Expression is always true
- Expected string, found 5

#### Unknown condition assignment

```ts
let i = 0;
declare let b: boolean;
if (b) {
    i = 1
} else {
    i = 2
}

i satisfies string;
```

- Expected string, found 1 | 2

#### Conditional return

```ts
declare let string: string;

function stringIsHi(s: string) {
    if (s === "hi") {
        return true
    }
    return false
}

stringIsHi(string) satisfies number;
```

- Expected number, found boolean

### Iteration

#### While loop unrolling

```ts
let a: number = 1, i: number = 0;
while (i < 5) {
	a *= 2;
	i++;
}

a satisfies 8;
```

- Expected 8, found 32

#### While loop event in the condition

```ts
let a: number = 1, i: number = 0;
while (i++ < 5) {
	a *= 2;
}

a satisfies 8;
```

- Expected 8, found 32

#### Do while loop

```ts
let a: number = 0;
do {
	a++
} while (a < 3)

a satisfies 8;
```

- Expected 8, found 3

#### For loop with initialiser and condition

```ts
let a: string = "";
for (let i: number = 0; i < 10; i++) {
	a = a + i;
}

a satisfies number;
```

- Expected number, found "0123456789"

#### While loop with unknown number of iterations

```ts
declare let i: number;
let a: number = 0;
while (a < i) {
	a++;
}

a satisfies string;
```

- Expected string, found number

> Important that type is widened to 'number' (think it is an open poly in this case)

#### Limit to iterations

```ts
let a: number = 0;
while (a++ < 1_000_000) {}

a satisfies string;
```

> The important part is that it doesn't run the loop. Eventually this might be run in a way that is not calling the assign to variable
> function that evaluates `a = a + 1` a million times. There also should be per project, per module, per loop configuration

- Expected string, found number

#### While loop unrolling as a side-effect

```ts
function loop(n: number, c: string) {
	let a: string = c;
	let i: number = 1;
	while (i++ < n) {
		a += c
	}
	return a
}

loop(10, "!") satisfies number;
```

- Expected number, found "!!!!!!!!!!"

#### Break in a while loop

```ts
let a: number = 2, i: number = 0;
while (i++ < 10) {
	a *= 2;
	if (a > 5) {
		break;
	}
}

a satisfies 2;
```

- Expected 2, found 8

#### Continue in a while loop

> With the continue the update to `a` only happens on even runs (5 times)

```ts
let a: number = 2, i: number = 0;
while (i++ < 10) {
	if (i % 2) {
		continue;
	}
	a *= 2;
}

a satisfies 2;
```

- Expected 2, found 64

#### For-in fixed object

```ts
let properties: string = "";
for (const property in { a: 1, b: 2, c: 3 }) {
	properties += property;
}
properties satisfies boolean;
```

- Expected boolean, found "abc"

#### For-in non fixed object

> TypeScript anonymous object annotations do not guarantee ordering and the subtyping rules allow for the RHS to have more
> properties than defined

```ts
declare const myObject: { a: 1, b: 2, c: 3 };

let properties: string = "";
for (const property in myObject) {
	properties += property;
}
properties satisfies boolean;
```

- Expected boolean, found string

### Exceptions and `try-catch-finally`

#### Try-catch and throw

```ts
try {
	throw 2
} catch (err) {
	err satisfies string
}

console.log("Error caught!")
```

- Expected string, found 2

#### Throw effects carry through

```ts
function throwType(a) {
	throw a
}

try {
	throwType(3)
} catch (err) {
	err satisfies string
}

console.log("Error caught!")
```

- Expected string, found 3

#### Catch annotation

> Thanks to #131

```ts
try {
	throw 3
} catch (err: string) {
    console.log(err)
}

console.log("Error caught!")
```

- Cannot catch type string because the try block throws 3

#### Function effect

```ts
function exceptionToResult(cb: () => number) {
    try {
        return cb()
    } catch (e) {
        return e
    }
}

exceptionToResult(() => 6) satisfies 6;
exceptionToResult(() => { throw 12 }) satisfies 8;
console.log("Error caught!")
```

- Expected 8, found 12

#### Checked thrown type from callback

```ts
function exceptionToResult(cb: () => number) {
    try {
        cb()
    } catch (e: number) {
        return e
    }
}

exceptionToResult(() => { throw "not a number" });
console.log("Error caught!")
```

- Cannot throw "not a number" in block that expects number

#### Internal function effect

```ts
function exceptionToResult(s: string) {
    try {
        return JSON.parse(s)
    } catch (e: number) {
        return e
    }
}
console.log("Error caught!")
```

- Cannot catch type number because the try block throws SyntaxError

### Collections

> Some of these are built of exiting features.
> But they are important enough in code for them to have their own usage tests

#### Array push

```ts
const x = [1];
x.push("hi");
x[1] satisfies 3;
x.length satisfies 4;
```

- Expected 3, found "hi"
- Expected 4, found 2

#### Array pop

```ts
const myArray = [6, "hi"]
myArray.pop() satisfies 3;
myArray.length satisfies 1;
```

- Expected 3, found "hi"

#### Array push restriction

```ts
const x: Array<number> = [1]
x.push("hi");
```

- Argument of type \"hi\" is not assignable to parameter of type number

#### Array map

> TODO other arguments (index and `this`)

```ts
[6, 8, 10].map(x => x + 1) satisfies [7, 8, 11];

declare let a: Array<string>;

a.map(s => s.length) satisfies Array<number>
```

- Expected [7, 8, 11], found [7, 9, 11]

### Statements, declarations and expressions

> Some of these are part of synthesis, rather than checking

#### Interfaces

```ts
interface X {
	a: string,
	b: boolean
}

const x: X = { a: 2, b: false }
```

- Type { a: 2, b: false } is not assignable to type X

#### Type aliases

```ts
type MyNumber = number;
type MyObj = { a: string };

"hi" satisfies MyNumber;
4 satisfies MyNumber;

declare let obj: MyObj;
obj.a satisfies string;
```

- Expected MyNumber, found "hi"

#### Declare variable

```ts
declare const global_number: number
const my_number: string = global_number
```

- Type number is not assignable to type string

#### Function (and interface) hoisting

> Using functions and interface **before** their position of declaration in the source

```ts
getFive() satisfies 4;

function getFive() {
	return 5
}

let x: X = { a: 3 }

interface X {
	a: 2
}
```

- Expected 4, found 5
- Type { a: 3 } is not assignable to type X

#### RegExp

> RegExp = Regular expression
> In the future, their definition could be considered and evaluated at runtime

```ts
const regexp = /hi/ satisfies string;
```

- Expected string, found /hi/

#### Null and undefined

```ts
undefined satisfies null;
null satisfies undefined;
```

- Expected null, found undefined
- Expected undefined, found null

#### void operator

```ts
(void 2) satisfies string;
```

- Expected string, found undefined

#### (untagged) Template literal

```ts
const name = "Ben";
`Hello ${name}` satisfies "Hi Ben"
```

- Expected "Hi Ben", found "Hello Ben"

#### `in` operator

```ts
const obj = { a: 2 };
("a" in obj) satisfies string;
("b" in obj) satisfies true;
```

- Expected string, found true
- Expected true, found false

#### Type of mathematical operator

```ts
declare var x: number;
(x * 2) satisfies string
```

- Expected string, found number

#### Type of relation operators

```ts
declare var x: number;
(x < 4) satisfies string;
(x === 4) satisfies Math;
```

- Expected string, found boolean
- Expected Math, found boolean

#### Type of logical operators

```ts
declare var x: number, y: boolean;
(x && y) satisfies string;
```

- Expected string, found boolean | number

#### Object literal (constant) computed key

```ts
const y = { ["EZNO".toLowerCase()]: 7 }
y.ezno satisfies 3
y.not_a_key
```

- Expected 3, found 7
- No property 'not_a_key' on { ezno: 7 }. 

#### Shorthand object literal

```ts
const x = 2
const y = { x }
y.x satisfies 3
```

- Expected 3, found 2

#### Object destructuring

```ts
const object = { a: 1, b: 2 }
const { a, b } = object
a satisfies 1; b satisfies string;
```

- Expected string, found 2

#### Nested object destructuring

```ts
const object = { a: { b: { c: 2 } } }
const { a: { b: { c: d } } } = object
d satisfies 1;
```

- Expected 1, found 2

#### Interface merging

```ts
interface X {
	a: string,
	b: boolean
}

{
	interface X {
		c: number
	}

	const x: X = { a: "field", b: false, c: false }
	const y: X = { a: "field", b: false, c: 2 }
}
```

- Type { a: "field", b: false, c: false } is not assignable to type X

#### Interfaces do not merge with aliases

```ts
type X = { a: string }

{
	interface X {
		b: number
	}

	const x: X = { b: 3 } // Don't require 'a' here <-
	const y: X = { b: "NaN" }
}
```

- Type { b: "NaN" } is not assignable to type X

#### TDZ in statements

```ts
let first = second;

let second = 2;
```

- Variable 'second' used before declaration

#### `typeof` operator

```ts
function func() {}

(typeof 5) satisfies "number";
(typeof "hi") satisfies "string";
(typeof func) satisfies "function";

declare let someNumber: number;
(typeof someNumber) satisfies "function";
```

- Expected "function", found "number"

#### `var`

```ts
s satisfies string;
var s = "hello"
s satisfies number;
```

- Expected string, found undefined
- Expected number, found "hello"

#### Object destructuring assignment

> Added in #127

```ts
const o = { a: 1, b: { c: 3 } };

let a, b, d;
({
  d = o.a++,
  b: { c: b = 7 },
  a,
} = o);

a satisfies string;
b satisfies boolean;
d satisfies 3;
```

- Expected string, found 2
- Expected boolean, found 3
- Expected 3, found 1

#### `import.meta`

> Unfortunately because of bundling `url` and `resolve` cannot have known results so just `string`.

```ts
import.meta.url satisfies number;
import.meta.resolve("./lib/helper.js") satisfies string;

import.meta.env.production satisfies boolean;
```

- Expected number, found string
- Expected boolean, found string | undefined

#### `instanceof` operator

> TODO dependent version

```ts
([] instanceof Array) satisfies true;
({} instanceof Map) satisfies 4;

class X {}

(new X instanceof X) satisfies true;
([] instanceof X) satisfies false;
```

- Expected 4, found false

### Async and `Promise`s

> Position of await is not checked (here is fine because top level await)

#### `fetch`

> Uses external `Promise`

```ts
const resp = await (fetch("/some-endpoint") satisfies string);

resp.ok satisfies number;
```

- Expected string, found Promise\<Response\>
- Expected number, found boolean

### Classes

#### Constructor

```ts
class X {
	constructor(value) {
		this.value = value
	}
}

const x = new X(4)
x.value satisfies string
```

- Expected string, found 4

#### Class `this` unbinding

> Thanks to `this` checking added in #127

```ts
class X {
    method() {
        return this;
    }
}

const { method } = new X();
method();
```

- The 'this' context of the function is expected to be X, found undefined

#### Property keys

> Property keys are synthesised once and their effects run once (as opposed to their value)

```ts
let global: number = 0;
class X {
	[global++] = "b";
}
global satisfies 0;
(new X)[0] satisfies "a";
(new X, new X);
global satisfies string;
```

- Expected 0, found 1
- Expected "a", found "b"
- Expected string, found 1

#### Property field side effects

```ts
let global: number = 0;

class X {
	property = ++global;
}

(new X()).property satisfies string;
(new X()).property satisfies 2;
(new X()).property satisfies boolean;
```

- Expected string, found 1
- Expected boolean, found 3

#### Mix of property fields and assigned

> Property fields are assigned first

```ts
let global: number = 0;

class X {
	prop1 = ++global;

	constructor() {
		this.prop2 = ++global;
	}
}

const x = new X();
x.prop1 satisfies string;
x.prop2 satisfies boolean;
```

- Expected string, found 1
- Expected boolean, found 2

#### Class methods

```ts
class X {
	constructor(value) {
		this.value = value
	}

	getObject(this: { value: any }, b) {
		return { a: this.value, b }
	}
}

const x = new X(4)
x.getObject(2) satisfies string
```

- Expected string, found { a: 4, b: 2 }

#### Automatic class constructor

```ts
class X {
	a = 2
}

(new X).a satisfies 3
```

- Expected 3, found 2

#### Static class property

```ts
class X {
	static a = 2
}

X.a satisfies 3
```

- Expected 3, found 2

#### Use before defined

> Declared same as `let` and `const`

```ts
const x = new X;
class X { }
```

- Variable 'X' used before declaration

#### Called without new

> Declared same as `let` and `const`

```ts
class X { }
const x = X();
```

- Class constructor must be called with new

#### Class type `extends`

```ts
class BaseClass {
    b: boolean = false
}

class Class extends BaseClass {
    a: number = 2
}

new Class().b satisfies 5
```

- Expected 5, found false

#### Static blocks

```ts
class X {
    static x = 2;

    static {
        const property: 4 = ++this.x;
    }
}

X.x satisfies 3;
```

- Type 3 is not assignable to type 4

#### Hoisting of class type

```ts
function doThingWithClass(instance: Class) {
    instance.prop satisfies string;
    instance.parent_prop satisfies boolean;
    instance.method(4);
}

class BaseClass {
    parent_prop: number
}

class Class extends BaseClass {
    prop: number

    method(s: string) {}
}
```

- Expected string, found number
- Expected boolean, found number
- Argument of type 4 is not assignable to parameter of type string

#### Hoisting of class type with `extends`

```ts
function doThingWithClass(instance: Class) {
    instance.a satisfies number;
    instance.b satisfies string;
}

class BaseClass {
    b: boolean
}

class Class extends BaseClass {
    a: number
}
```

- Expected string, found boolean

#### `super` call

```ts
let b: number = 0;
class Y {
    constructor(a) {
        this.a = a;
        b++;
    }
}

class X extends Y {
    constructor(a) {
        super(a);
    }
}

const x = new X("hi");
x.a satisfies "hello";
b satisfies 1;
```

- Expected "hello", found "hi"

#### Nominal-ness

```ts
class X { a: number = 2 }
class Y { a: number = 2}

function doThingWithX(x: X) {}

doThingWithX(new X());
doThingWithX(new Y())
```

- Argument of type [Y] { a: 2 } is not assignable to parameter of type X

### Types

#### Non existent type

```ts
type X = number;
const a: Y = 2;
```

<<<<<<< HEAD
- Could not find type 'Y'
=======
- Cannot find type Y. Did you mean T, U or X?
>>>>>>> 9ec1ce03

#### Type shadowing

> TODO maybe should test loops, functions, function parameters etc...

```ts
type X = string;
{
	type X = number;
	const a: X = "hello world";
}
```

- Type "hello world" is not assignable to type X

#### Type has no generics

```ts
type X = number;
const a: X<number> = 2;
```

- Type 'X' has no generic parameters

#### Type alias with type parameters

```ts
type X<T> = T;

2 satisfies X<string>;
```

- Expected string, found 2

#### Type annotation missing type arguments

```ts
type X<T> = T;

const b: X = 2;
```

- Type X requires type arguments

#### Property on an or type

```ts
function getProp(obj: { prop: 3, prop2: 6 } | { prop: 2 }) {
	obj.prop2;
	return obj.prop
}

getProp satisfies string
```

- No property 'prop2' on { prop: 3, prop2: 6 } | { prop: 2 }
- Expected string, found (obj: { prop: 3, prop2: 6 } | { prop: 2 }) => 3 | 2

#### Generic extends

```ts
function getA<T extends { a: string }>(p: T) {
	return p.a
}

getA({ a: 2 })
```

- Argument of type { a: 2 } is not assignable to parameter of type T

> I think reasons contains more information for the T parameter

#### Function parameter subtyping

```ts
// Perfectly fine
const x: (a: number) => string = (p: string | number) => "hi"
// Bad
const y: (a: number | string) => string = (p: number) => "hi"
```

- Type (p: number) => "hi" is not assignable to type (a: number | string) => string

> I think reasons contains more information

#### Function parameter excess allowed

```ts
// Perfectly fine
const x: (a: number, b: string) => string = (p: number) => "hi"
// Bad
const y: (a: string) => string = (p: number, q: string) => "hi"
```

- Type (p: number, q: string) => "hi" is not assignable to type (a: string) => string

> I think reasons contains more information

#### Function return type subtyping

```ts
const x: (a: number) => number = p => 4;
const y: (a: number) => number = p => "a number"
```

- Type (p: number) => "a number" is not assignable to type (a: number) => number

#### `void` return type

> This works similarly to undefined except that it accepts any function return type

```ts
function runWithCallback(cb: () => void): void {
	cb() satisfies string;

	return 5;
}

runWithCallback(() => 3)
```

> Here argument is fine. In the body the return type is `any` (inferred constraint, but doesn't matter)

- Expected string, found void
- Cannot return 5 because the function is expected to return void

#### Indexing into (fixed) type

```ts
interface ThePrimitives {
	a: number,
	b: string,
	c: boolean
}

2 satisfies ThePrimitives["b"];
```

- Expected string, found 2

#### Indexing into (generic) type

```ts
function getProp<T extends { prop: string, other: string }>(t: T): T["prop"] {
	return t.other
}

function getOther<T extends { prop: string, other: string }>(t: T): T["other"] {
	return t.other
}
```

> This is not TS behavior:

- Cannot return T["other"] because the function is expected to return T["prop"]

#### Index into dependent array

```ts
function getFirst(array: number[]) {
	return array[0]
}

getFirst satisfies boolean;
```

- Expected boolean, found (array: Array\<number>) => number | undefined

#### Index into dependent string

```ts
function getSecondCharacter(s: string) {
	return s[1]
}

getSecondCharacter satisfies boolean;
getSecondCharacter("string") satisfies "b";
```

- Expected boolean, found (s: string) => string | undefined
- Expected "b", found "t"

#### As casts

> Disabled normally, allowed for these tests. Provides TSC compatibility and because narrowing not implemented (including secret feature)

```ts
declare let global: any;

5 as boolean;
global satisfies boolean;
(global as string) satisfies number;
```

- Cannot cast 5 to boolean
- Expected boolean, found any
- Expected number, found string

#### Symmetric or

```ts
function or1<T, U>(obj: T | U): U | T { return obj }

function or2(obj: string | number): number | string { return obj }

// Lack of symmetry
function or3(obj: string | number): number { return obj }
```

- Cannot return string | number because the function is expected to return number

#### Symmetric and

```ts
function and1<T, U>(obj: T & U): U & T { return obj }

// Lack of symmetry
function and2<T, U>(obj: T): U & T { return obj }
```

- Cannot return T because the function is expected to return U & T

#### Distributivity

```ts
function distribute1<T, U, V>(obj: (T | U) & V): (T & V) | (U & V) { return obj }

function distribute2<T, U, V>(obj: V & (T | U)): (T & V) | (U & V) { return obj }

// bad!
function distribute3<T, U, V>(obj: (T | U) & V): (T & U) | (U & V) { return obj }
```

- Cannot return T & V | U & V because the function is expected to return T & U | U & V

#### Or object missing property

```ts
function get(obj: {a: 2} | { b: 3 }) {
	return obj.a
}
```

> `Cannot read property "a" from { b: 3 }`

- No property 'a' on { a: 2 } | { b: 3 }. 

#### Optional interface member

```ts
interface Optional {
    a?: "hi"
}

const op1: Optional = {}
const op2: Optional = { a: "hello" }
```

- Type { a: "hello" } is not assignable to type Optional

#### Invalid intersection

```ts
type X = 2 & "hi";
type Y = string & number;
```

- No intersection between types 2 and "hi"
- No intersection between types string and number

#### Interface extends

```ts
interface X {
    a: string
}

interface Y {
    b: string
}

interface Z extends X, Y {
    c: string
}

({ a: "", b: "", c: "hello" }) satisfies Z;
({ a: "", b: 4, c: "hello" }) satisfies Z;
({ c: "hi" }) satisfies Z;
```

- Expected Z, found { a: "", b: 4, c: "hello" }
- Expected Z, found { c: "hi" }

#### `never` subtyping

```ts
function getSpecialNumber(): number {
	throw "to implement!"
}

getSpecialNumber satisfies string;
```

- Expected string, found () => number

#### Specialisation of return for declare functions

```ts
declare function id<T>(a: T): T;
declare function box<T>(a: T): { item: T };
declare let someNumber: number;

id(someNumber) satisfies string;
box(someNumber) satisfies boolean;
```

- Expected string, found number
- Expected boolean, found { item: number }

#### Template literal type restriction

> TODO dynamic restriction

```ts
type Name = "Ben"
"test" satisfies `Hello ${Name}`;
```

- Expected "Hello Ben", found "test"

#### Template literal type specialisation

> Uses `+` logic behind the scenes

```ts
declare function Concat<T extends string, U extends string>(a: T, b: U): `${T}, ${U}`;

Concat("test", "something") satisfies boolean
```

- Expected boolean, found "test, something"

#### Union with never

```ts
declare function func<T>(): T | string;

func<number>() satisfies string | number;
func<never>() satisfies boolean;
```

- Expected boolean, found string

#### Infer and extends distribution

```ts
type ElementOf<T> = T extends Array<infer U> ? U : never;

declare let elementOfNumber: ElementOf<Array<number>>;
declare let elementOfNumberOrString: ElementOf<"not array" | Array<number>>;

elementOfNumber satisfies number;
elementOfNumberOrString satisfies string;

declare let n: never;
n satisfies ElementOf<"not array">;
```

- Expected string, found number

#### `keyof` type annotation

```ts
interface X {
    a: string,
    b: string
}

"a" satisfies keyof X; "b" satisfies keyof X; "c" satisfies keyof X;
```

- Expected keyof X, found "c"

#### Template literal types

```ts
type Introduction = `Hello ${string}`;

const first: Introduction = "Hello Ben";
const second: Introduction = "Hi Ben";
```

- Type "Hi Ben" is not assignable to type Introduction

#### Assigning to types as keys

```ts
const obj = { a: 1, b: 2, c: 3 };
obj satisfies { [s: string]: number };
obj satisfies { [s: string]: boolean };
```

- Expected { [string]: boolean }, found { a: 1, b: 2, c: 3 }

### Generic types

#### Generic interface

```ts
interface Wrapper<T> {
	internal: T
}

const my_wrapped: Wrapper<number> = { internal: "hi" }
```

- Type { internal: "hi" } is not assignable to type Wrapper\<number>

#### Array property checking

```ts
const numbers1: Array<number> = [1, 2, "3"],
      numbers2: Array<string> = ["hi", "3"],
      numbers3: Array<string> = 4;
```

- Type [1, 2, "3"] is not assignable to type Array\<number>
- Type 4 is not assignable to type Array\<string>

#### Generic type argument parameter

```ts
function func<T>(a: T) {}
func<number>("hello world")
```

- Argument of type "hello world" is not assignable to parameter of type number

#### Generics pass down

> Too many generics here, doesn't get caught for some reason?

```ts
let c: Array<number> = []

function add() {
	c.push("hi")
}
```

- Argument of type "hi" is not assignable to parameter of type number

#### Generic condition

```ts
declare function isNumber<T>(t: T): T extends number ? "yeess" : "nno";

isNumber(5) satisfies "yeess";
isNumber("5") satisfies number;
```

- Expected number, found "nno"

#### More accurate generic

```ts
declare function unwrap<T>(a: T | { item: T }): T;

unwrap({ item: 5 }) satisfies string;
unwrap(16) satisfies 16;
```

- Expected string, found 5

#### Excess generic arguments

```ts
declare function generic<T>(a: T);

generic<string, number>("something");
```

- Expected 1 type argument, but got 2

#### Passing generic type to non-generic function

```ts
declare function func();

func<string>();
```

- Cannot pass a type argument to a non-generic function

#### Across alias

```ts
type WithLabel<T> = { label: string, item: T };

declare function getItem<T>(a: WithLabel<T>): T;

getItem({ label: "item 1", item: 5 }) satisfies string;
```

- Expected string, found 5

#### Double generics

> Really want to only have one covariant and one contravariant but want to keep TSC semantics

```ts
declare function what<T>(a: T, b: T): T;

what(2, 3) satisfies string;
```

- Expected string, found 2 | 3

### Mapped types

> Aka generic property keys

> Only works for `Record` atm. And while defined in the root environment, want to test the definition here as well

#### Simple key

```ts
type Record2<K extends string, T> = { [P in K]: T }

declare let myRecord: Record2<"hi", number>;

myRecord.hi satisfies string;
myRecord.hello;
```

- Expected string, found number
- No property 'hello' on { [\"hi\"]: number }. 

#### Assignment

```ts
const x: Record<"test", boolean> = { no: false },
      y: Record<"test", boolean> = { test: 6 },
      z: Record<"test", boolean> = { test: false };
```

- 'no' is not a property of { [\"test\"]: boolean }
- Type { no: false } is not assignable to type { [\"test\"]: boolean }
- Type { test: 6 } is not assignable to type { [\"test\"]: boolean }

#### Union and types as keys

```ts
declare let obj1: Record<"hi" | "hello", boolean>;

obj1.hi satisfies boolean;
obj1.hello satisfies boolean;

obj1.bye;
```

<<<<<<< HEAD
- No property 'bye' on { ["hi" | "hello"]: boolean }
=======
- No property 'bye' on { ["hi" | "hello"]: boolean }. 
- No property '2' on { [string]: boolean }. 
>>>>>>> 9ec1ce03

### Forward inference

> This is where usage a parameter gets a type via a type (on some variable or parameter somewhere). Aka from above or the usage of the function

> Constraint inference is where the parameter gets it from below. Usage of the parameter value

#### Object function inference

```ts
interface MyObject {
    a(b: string): any;
}

const obj: MyObject = {
    a(b) {
        b satisfies number;
    }
}
```

- Expected number, found string

#### Generic argument/constraint leads to inference

```ts
function callFunction<T>(fn: (p: T) => void) {
    // ...
}

callFunction<string>(a => {
    a satisfies number;
})
```

- Expected number, found string

#### Computed generics from collection

```ts
const x = [1, 2, 3];
x.map(a => (a satisfies string, 2))
```

- Expected string, found 1 | 2 | 3

### Object constraint

> Any references to a annotated variable **must** be within its LHS type. These test that it carries down to objects.

#### Object property constraints

```ts
const my_obj: { a: number } = { a: 2 }
my_obj.a = "hello world"
```

- Type "hello world" does not meet property constraint number

#### Nested constraint

```ts
const obj1 = { a: 5 };
const obj2: { prop: { a: number } } = { prop: obj1 }

obj1.a = 6;
obj1.a = "hello";
```

- Type "hello" does not meet property constraint number

#### And object constraint

```ts
{
    const obj = { a: true, b: false };
    const x: { a: boolean } = obj, y: { b: boolean } = obj;

    obj.a = "yo";
    obj.b = "wassup";
}

{
    // and in the same assignment through a cycle
    const obj = { a: 2, b: 3 }; obj.c = obj;
    const something: { a: number, c: { b: number } } = obj;

    obj.a = "hi";
    obj.b = "hello";
}
```

- Type "yo" does not meet property constraint boolean
- Type "wassup" does not meet property constraint boolean
- Type "hi" does not meet property constraint number
- Type "hello" does not meet property constraint number

#### Through another variable

```ts
const obj1 = { a: 5 };
const obj2: { prop: { a: number } } = { prop: obj1 }

obj1.a = 6;
obj1.a = "hello";
```

- Type "hello" does not meet property constraint number

> As would violate any usage of `obj2`

#### Cyclic object check

```ts
interface X {
	a: number
	b: X
}

const myObject = { a: 2 };

myObject satisfies X;
myObject.b = myObject;
myObject satisfies X;
```

- Expected X, found { a: 2 }

### Prototypes

#### Set prototype

```ts
const x = { a: 3 };
Object.setPrototypeOf(x, { a: 5, b: 2 });
x.a satisfies 3;
x.b satisfies string;
```

- Expected string, found 2

#### Get prototype

```ts
const x = { a: 3 };
const p = { b: 2 }
Object.setPrototypeOf(x, p);
const p_of_x = Object.getPrototypeOf(x);
// ('a' in p_of_x.a) satisfies false;
(p === p_of_x) satisfies string;
```

- Expected string, found true

### Imports and exports

#### Import and export named

also *imports work with and without extensions*

```ts
import { PI } from "./constants.ts";
import { PI as otherPI, "non identifier" as a } from "./other";

PI satisfies string;
otherPI satisfies boolean;
a satisfies 8;

// in constants.ts
export const PI = 4;

// in other.ts
export const PI = 22 / 7;
const private = 2;
export { private as "non identifier" }
```

- Expected string, found 4
- Expected boolean, found 3.142857142857143
- Expected 8, found 2

#### Imports are constant

```ts
import { PI } from "./constants";
PI += 2;

// in constants.ts
export let PI = 4;
```

- Cannot assign to constant

#### Import default

```ts
import PI from "./pi";
PI satisfies string;

// in pi.ts
export default 4;
```

- Expected string, found 4

#### Import type

```ts
import { MyNumber } from "./types";
2 satisfies MyNumber;

// in types.ts
export type MyNumber = string;
```

- Expected MyNumber, found 2

#### Import type and variable

```ts
import { MyNumber } from "./types";
2 satisfies MyNumber;
MyNumber satisfies boolean;

// in types.ts
export type MyNumber = string;
export const MyNumber = 6;
```

- Expected MyNumber, found 2
- Expected boolean, found 6

#### Export let

```ts
import { counter, incrementCounter } from "./mutable";

counter satisfies string;
incrementCounter();
counter satisfies 3;
incrementCounter();
counter satisfies string;

// in mutable.ts
export let counter: number = 2;
export function incrementCounter() {
	counter++
}
```

- Expected string, found 2
- Expected string, found 4

#### Import star

```ts
import * as the from "./many";

the satisfies string;

// in many.ts
export const a = 2, b = 3, c = 4;
```

- Expected string, found { a: 2, b: 3, c: 4 }

#### Import from non existent file

```ts
import { a } from "./two";

console.log(a.prop);

// in one.ts
export const a = 2;
```

- Cannot find ./two. 

#### Import where export does not exist

```ts
import { a } from "./export";

console.log(a.prop);

// in export.ts
export const b = 2;
```

- a not exported from ./export

#### Import from invalid file

```ts
import { a } from "./export";

console.log(a.prop);

// in export.ts
export default const;
```

- Found reserved identifier

#### Only synthesis module once

```ts
import { a } from "./export1";
import { b } from "./export2";

(a === b) satisfies string;

// in export1.ts
export { the as a } from "./base"

// in export2.ts
export { the as b } from "./base"

// in base.ts
export const the = ((4 satisfies 1),3);
```

- Expected 1, found 4
- Expected string, found true

> The fact the `Expected 1, found 4` only occurs once means that the module was only synthesised once

#### Use export in scope

```ts
export const x = 2;
x satisfies 3;
```

- Expected 3, found 2

#### Imports don't leak non exports

```ts
import { x } from "./exports"
console.log(y)

// in exports.ts
export const x = 2;
const y = "122LH"
```

- Could not find variable 'y' in scope. Did you mean x?

#### Import side effect

> Don't take this as permission to do this

```ts
import { x } from "./export";
import "./side_effect";

x satisfies number;

// in side_effect.ts
import { x } from "./export";

x satisfies string;

x.b = x.a + 2;

// in export.ts
export const x = { a: 2 };
```

- Expected string, found { a: 2 }
- Expected number, found { a: 2, b: 4 }

#### Import package

> Yay doesn't require type definition to be shipped!!

```ts
import { mean_gravity } from "earth";

mean_gravity satisfies 2;

// in node_modules/earth/package.json
{
    "main": "constants.js"
}

// in node_modules/earth/constants.js
export const mean_gravity = 9.806;
```

- Expected 2, found 9.806

### Extras

> This contains new features. Most are WIP

#### Use type annotation in the presence of error

> Note x and y are still string and the function still returns string

```ts
const x: string = 5;
const y: string = h;

function getString(a: number): string {
    return a
}

x satisfies string;
y satisfies string;

const z: number = getString(2);
```

- Cannot return number because the function is expected to return string
- Type 5 is not assignable to type string
- Could not find variable 'h' in scope. Did you mean x, y or z?
- Type (error) string is not assignable to type number

#### Unconditional throw

```ts
function safeDivide(num: number, denom: number) {
	if (denom === 0) {
		throw new Error("Cannot divide by zero");
	}
	return num / denom
}

safeDivide(8, 4) satisfies 2;

safeDivide(10, 0);
```

- Conditional '[Error] { message: \"Cannot divide by zero\" }' was thrown in function

#### Unreachable statement

```ts
function throwGreeting() {
    throw "Hello";
    return "Unreachable!"
}

function doSomething() {
    throwGreeting()
    const unreachable = 2;
}
```

> One is for `return 5` the other is for `const x = 2;`

- Unreachable statement
- Unreachable statement

#### JSX type

```tsx
function JSXH(tag_name: string, attributes: any, children: any) {
  return { tag_name, attributes, children }
}

const x = <h1 title="Example text">Hello World</h1> satisfies string;
```

- Expected string, found { tag_name: "h1", attributes: { title: "Example text" }, children: ["Hello World"] }

#### Comments as type annotations

```ts
function x(a /** string */) {
    a satisfies number
}

const c /** number */ = "hello"
```

- Expected number, found string
- Type "hello" is not assignable to type number

#### Literal special type

```ts
function register(a: Literal<string>) {
    // ...
}

register("something")
// `document.title` is an unknown string, non-literal
register(document.title)
```

- Argument of type string is not assignable to parameter of type Literal\<string\>

#### Errors carries

> Note only one error raised. This prevents the compiler presenting loads of errors if an origin is invalid

```ts
const obj = { prop: 2 };
console.log(obj.a.b.c);

function x() {
	return y
}

x().nothing
```

- Could not find variable 'y' in scope. Did you mean x?
- No property 'a' on { prop: 2 }. <|MERGE_RESOLUTION|>--- conflicted
+++ resolved
@@ -46,14 +46,11 @@
 #### Variable references does not exist
 
 ```ts
-non_existent
-```
-
-<<<<<<< HEAD
-- Could not find variable 'non_existent' in scope
-=======
-- Could not find variable 'c' in scope. Did you mean a?
->>>>>>> 9ec1ce03
+const exists = 2;
+nexists
+```
+
+- Could not find variable 'nexists' in scope. Did you mean exists?
 
 #### Assigning before declaration
 
@@ -586,7 +583,7 @@
 const x: (a: string) => number = a => a.to;
 ```
 
-- No property 'to' on string. 
+- No property 'to' on string.
 
 #### Expected argument from parameter declaration
 
@@ -598,7 +595,7 @@
 map(a => a.t)
 ```
 
-- No property 't' on number. 
+- No property 't' on number.
 
 #### Assignment to parameter
 
@@ -1816,7 +1813,7 @@
 ```
 
 - Expected 3, found 7
-- No property 'not_a_key' on { ezno: 7 }. 
+- No property 'not_a_key' on { ezno: 7 }.
 
 #### Shorthand object literal
 
@@ -2271,11 +2268,7 @@
 const a: Y = 2;
 ```
 
-<<<<<<< HEAD
-- Could not find type 'Y'
-=======
 - Cannot find type Y. Did you mean T, U or X?
->>>>>>> 9ec1ce03
 
 #### Type shadowing
 
@@ -2521,7 +2514,7 @@
 
 > `Cannot read property "a" from { b: 3 }`
 
-- No property 'a' on { a: 2 } | { b: 3 }. 
+- No property 'a' on { a: 2 } | { b: 3 }.
 
 #### Optional interface member
 
@@ -2812,7 +2805,7 @@
 ```
 
 - Expected string, found number
-- No property 'hello' on { [\"hi\"]: number }. 
+- No property 'hello' on { [\"hi\"]: number }.
 
 #### Assignment
 
@@ -2837,12 +2830,7 @@
 obj1.bye;
 ```
 
-<<<<<<< HEAD
 - No property 'bye' on { ["hi" | "hello"]: boolean }
-=======
-- No property 'bye' on { ["hi" | "hello"]: boolean }. 
-- No property '2' on { [string]: boolean }. 
->>>>>>> 9ec1ce03
 
 ### Forward inference
 
@@ -3120,7 +3108,7 @@
 export const a = 2;
 ```
 
-- Cannot find ./two. 
+- Cannot find ./two.
 
 #### Import where export does not exist
 
@@ -3355,4 +3343,4 @@
 ```
 
 - Could not find variable 'y' in scope. Did you mean x?
-- No property 'a' on { prop: 2 }. +- No property 'a' on { prop: 2 }.