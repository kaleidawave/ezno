use std::error::Error;
use std::fs::{read_to_string, File};
use std::io::Write;
use std::mem;
use std::path::Path;

fn main() -> Result<(), Box<dyn Error>> {
	println!("cargo:rerun-if-changed=specification.md");
	println!("cargo:rerun-if-changed=staging.md");
	println!("cargo:rerun-if-changed=to_implement.md");

	let out_path = Path::new(&std::env::var("OUT_DIR")?).join("specification.rs");
	let mut out = File::create(out_path)?;

	if cfg!(not(feature = "just-staging")) {
		let specification = read_to_string("./specification.md")?;
		markdown_lines_append_test_to_rust(specification.lines().enumerate(), &mut out)?;
	}

	if cfg!(feature = "staging") {
		let staging = read_to_string("./staging.md")?;
		writeln!(&mut out, "mod staging {{ use super::check_errors; ").unwrap();
		markdown_lines_append_test_to_rust(staging.lines().enumerate(), &mut out)?;
		writeln!(&mut out, "}}").unwrap();
	}

	if cfg!(feature = "all") {
		let to_implement = read_to_string("./to_implement.md")?;
		writeln!(&mut out, "mod to_implement {{ use super::check_errors; ").unwrap();
		markdown_lines_append_test_to_rust(to_implement.lines().enumerate(), &mut out)?;
		writeln!(&mut out, "}}").unwrap();
	}

	Ok(())
}

const DEFAULT_FILE_PATH: &str = "main.ts";

fn markdown_lines_append_test_to_rust(
	mut lines: std::iter::Enumerate<std::str::Lines<'_>>,
	out: &mut File,
) -> Result<(), Box<dyn Error>> {
	let mut first_section = true;

	while let Some((heading_idx, line)) = lines.next() {
		if let Some(section_heading) = line.strip_prefix("### ") {
			if !first_section {
				writeln!(out, "}}").unwrap();
			}
			first_section = false;
			let section_heading = heading_to_rust_identifier(section_heading);
			writeln!(out, "mod {section_heading} {{").unwrap();
			continue;
		}

		if !line.starts_with("#### ") {
			continue;
		}

		let heading = line.strip_prefix("####").unwrap().trim_start();
		let test_title = heading_to_rust_identifier(heading);

		let blocks = {
			let mut blocks = Vec::new();
			let mut current_filename = None;
			for (_, line) in lines.by_ref() {
				if line == "```ts" {
					break;
				}
			}
			let mut code = String::new();

			for (_, line) in lines.by_ref() {
				if let Some(path) = line.strip_prefix("// in ") {
					if !code.trim().is_empty() {
						blocks.push((
							current_filename.unwrap_or(DEFAULT_FILE_PATH),
							mem::take(&mut code),
						));
					}
					current_filename = Some(path);
					continue;
				}
				if line == "```" {
					break;
				}
				code.push_str(line);
				code.push('\n')
			}
			blocks.push((current_filename.unwrap_or(DEFAULT_FILE_PATH), code));
			blocks
		};
		let errors = {
			let mut errors = Vec::new();
<<<<<<< HEAD
			while let Some((_, line)) = lines.next() {
				if line.starts_with("#") {
					panic!("block with no diagnostics or break between")
				} else if line.starts_with('-') {
=======
			for (_, line) in lines.by_ref() {
				if line.is_empty() || !line.starts_with('-') {
					if !errors.is_empty() {
						break;
					}
				} else {
>>>>>>> b5d16a7b
					let error =
						line.strip_prefix("- ").unwrap().replace('\\', "").replace('"', "\\\"");
					errors.push(format!("\"{}\"", error))
				} else if !errors.is_empty() {
					break;
				}
			}
			errors
		};

		let errors = errors.join(", ");

		let heading_idx = heading_idx + 1;
		let code = blocks
			.into_iter()
			.map(|(path, content)| format!("(\"{path}\",r#\"{content}\"#),"))
			.fold(String::new(), |mut acc, cur| {
				acc.push_str(&cur);
				acc
			});

		writeln!(
			out,
			"#[test] fn {test_title}() {{ 
                super::check_errors(\"{heading}\", {heading_idx}, &[{code}], &[{errors}])
            }}",
		)?;
	}
	if !first_section {
		writeln!(out, "}}").unwrap();
	}

	Ok(())
}

fn heading_to_rust_identifier(heading: &str) -> String {
	heading
		.replace([' ', '-', '&'], "_")
		.replace(['*', '\'', '`', '"', '!', '(', ')', ','], "")
		.to_lowercase()
}<|MERGE_RESOLUTION|>--- conflicted
+++ resolved
@@ -92,19 +92,10 @@
 		};
 		let errors = {
 			let mut errors = Vec::new();
-<<<<<<< HEAD
-			while let Some((_, line)) = lines.next() {
+			for (_, line) in lines.by_ref() {
 				if line.starts_with("#") {
 					panic!("block with no diagnostics or break between")
 				} else if line.starts_with('-') {
-=======
-			for (_, line) in lines.by_ref() {
-				if line.is_empty() || !line.starts_with('-') {
-					if !errors.is_empty() {
-						break;
-					}
-				} else {
->>>>>>> b5d16a7b
 					let error =
 						line.strip_prefix("- ").unwrap().replace('\\', "").replace('"', "\\\"");
 					errors.push(format!("\"{}\"", error))
