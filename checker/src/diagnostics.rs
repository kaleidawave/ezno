//! Contains type checking errors, warnings and related structures

#![allow(clippy::upper_case_acronyms)]

use crate::{
	context::{environment::Label, information::InformationChain},
	diagnostics,
	types::{printing::print_type_with_type_arguments, GenericChain, GenericChainLink},
};
use source_map::{SourceId, SpanWithSource};
use std::{
	fmt::{self, Debug, Display},
	iter,
	path::PathBuf,
};

#[derive(Debug, Clone, Copy)]
#[cfg_attr(feature = "serde-serialize", derive(serde::Serialize), serde(rename_all = "lowercase"))]
#[cfg_attr(target_family = "wasm", derive(tsify::Tsify))]
pub enum DiagnosticKind {
	Error,
	Warning,
	Info,
}

/// Contains information
#[derive(Debug)]
#[cfg_attr(feature = "serde-serialize", derive(serde::Serialize), serde(untagged))]
#[cfg_attr(target_family = "wasm", derive(tsify::Tsify))]
pub enum Diagnostic {
	/// Does not have positional information
	Global {
		reason: String,
		kind: DiagnosticKind,
	},
	Position {
		reason: String,
		position: SpanWithSource,
		kind: DiagnosticKind,
	},
	PositionWithAdditionalLabels {
		reason: String,
		position: SpanWithSource,
		labels: Vec<(String, Option<SpanWithSource>)>,
		kind: DiagnosticKind,
	},
}

/// Temporary dead zone. Between the variable identifier being hoisted and the value being assigned
pub struct TDZ {
	pub variable_name: String,
	pub position: SpanWithSource,
}

pub struct NotInLoopOrCouldNotFindLabel {
	pub label: Label,
	pub position: SpanWithSource,
}

impl Diagnostic {
	pub fn sources(&self) -> impl Iterator<Item = SourceId> + '_ {
		use either::{Left, Right};
		match self {
			Diagnostic::Global { .. } => Left(Left(iter::empty())),
			Diagnostic::Position { position: span, .. } => Left(Right(iter::once(span.source))),
			Diagnostic::PositionWithAdditionalLabels { position: pos, labels, .. } => {
				Right(iter::once(pos.source).chain(
					labels.iter().filter_map(|(_, span)| span.as_ref().map(|span| span.source)),
				))
			}
		}
	}

	#[must_use]
	pub fn reason(&self) -> &str {
		match self {
			Diagnostic::Global { reason, .. }
			| Diagnostic::Position { reason, .. }
			| Diagnostic::PositionWithAdditionalLabels { reason, .. } => reason,
		}
	}

	#[must_use]
	pub fn reason_and_position(self) -> (String, Option<SpanWithSource>) {
		match self {
			Diagnostic::Global { reason, .. } => (reason, None),
			Diagnostic::Position { reason, position, .. }
			| Diagnostic::PositionWithAdditionalLabels { reason, position, .. } => (reason, Some(position)),
		}
	}

	#[must_use]
	pub fn kind(&self) -> DiagnosticKind {
		match self {
			Diagnostic::Global { kind, .. }
			| Diagnostic::Position { kind, .. }
			| Diagnostic::PositionWithAdditionalLabels { kind, .. } => *kind,
		}
	}
}

/// TODO this is one variant, others should pipe strait to stdout or put it on a channel etc
#[derive(Default)]
#[cfg_attr(feature = "serde-serialize", derive(serde::Serialize), serde(transparent))]
#[cfg_attr(target_family = "wasm", derive(tsify::Tsify))]
pub struct DiagnosticsContainer {
	diagnostics: Vec<Diagnostic>,
	// Quick way to check whether a error was added
	#[cfg_attr(feature = "serde-serialize", serde(skip_serializing))]
	has_error: bool,
}

// TODO the add methods are the same...
impl DiagnosticsContainer {
	#[must_use]
	pub fn new() -> Self {
		Self { diagnostics: Default::default(), has_error: false }
	}

	pub fn add_error<T: Into<Diagnostic>>(&mut self, error: T) {
		self.has_error = true;
		self.diagnostics.push(error.into());
	}

	pub fn add_warning<T: Into<Diagnostic>>(&mut self, warning: T) {
		self.diagnostics.push(warning.into());
	}

	pub fn add_info<T: Into<Diagnostic>>(&mut self, info: T) {
		self.diagnostics.push(info.into());
	}

	#[must_use]
	pub fn has_error(&self) -> bool {
		self.has_error
	}

	pub fn sources(&self) -> impl Iterator<Item = SourceId> + '_ {
		self.diagnostics.iter().flat_map(diagnostics::Diagnostic::sources)
	}

	#[doc(hidden)]
	#[must_use]
	pub fn get_diagnostics(self) -> Vec<Diagnostic> {
		self.diagnostics
	}

	pub fn into_result(self) -> Result<Self, Self> {
		if self.has_error {
			Err(self)
		} else {
			Ok(self)
		}
	}
}

impl IntoIterator for DiagnosticsContainer {
	type Item = Diagnostic;

	type IntoIter = std::vec::IntoIter<Diagnostic>;

	fn into_iter(self) -> Self::IntoIter {
		self.diagnostics.into_iter()
	}
}

pub(super) use defined_errors_and_warnings::*;

use crate::types::{printing::print_type, TypeId, TypeStore};

/// TODO could be more things, for instance a property missing etc
pub enum TypeStringRepresentation {
	Type(String),
}

pub enum PropertyRepresentation {
	Type(String),
	StringKey(String),
}

impl TypeStringRepresentation {
	#[must_use]
	pub fn from_type_id(
		id: TypeId,
		ctx: &impl InformationChain,
		types: &TypeStore,
		debug_mode: bool,
	) -> Self {
		let value = print_type(id, types, ctx, debug_mode);
		Self::Type(value)
	}

	#[must_use]
	pub fn from_type_id_with_generics(
		id: TypeId,
		type_arguments: GenericChain,
		ctx: &impl InformationChain,
		types: &TypeStore,
		debug_mode: bool,
	) -> Self {
		let value = print_type_with_type_arguments(id, type_arguments, types, ctx, debug_mode);
		Self::Type(value)
	}

	/// TODO working it out
	pub(crate) fn from_property_constraint(
		property_constraint: crate::context::Logical<crate::PropertyValue>,
		generics: GenericChain,
		ctx: &impl InformationChain,
		types: &TypeStore,
		debug_mode: bool,
	) -> TypeStringRepresentation {
		match property_constraint {
			crate::context::Logical::Pure(constraint) => match constraint {
				crate::PropertyValue::Value(v) => {
					let value = print_type_with_type_arguments(v, generics, types, ctx, debug_mode);
					Self::Type(value)
				}
				crate::PropertyValue::Getter(_) => todo!(),
				crate::PropertyValue::Setter(_) => todo!(),
				crate::PropertyValue::Deleted => todo!(),
				crate::PropertyValue::Dependent { .. } => todo!(),
			},
			crate::context::Logical::Or { .. } => {
				todo!()
				// let left = Self::from_property_constraint(*left, None, ctx, types, debug_mode);
				// let right = Self::from_property_constraint(*right, None, ctx, types, debug_mode);

				// #[allow(irrefutable_let_patterns)]
				// if let (TypeStringRepresentation::Type(mut l), TypeStringRepresentation::Type(r)) =
				// 	(left, right)
				// {
				// 	l.push_str(&r);
				// 	TypeStringRepresentation::Type(l)
				// } else {
				// 	unreachable!()
				// }
			}
			crate::context::Logical::Implies { on, antecedent } => {
				if generics.is_some() {
					todo!("chaining")
				}
				Self::from_property_constraint(
					*on,
					Some(GenericChainLink::Link { parent: None, value: &antecedent }),
					ctx,
					types,
					debug_mode,
				)
			}
		}
	}
}

impl Display for TypeStringRepresentation {
	fn fmt(&self, f: &mut fmt::Formatter<'_>) -> fmt::Result {
		match self {
			TypeStringRepresentation::Type(ty) => f.write_str(ty),
		}
	}
}

pub(crate) struct NoEnvironmentSpecified;

impl From<NoEnvironmentSpecified> for Diagnostic {
	fn from(_error: NoEnvironmentSpecified) -> Self {
		Diagnostic::Global { reason: "No environment".to_owned(), kind: DiagnosticKind::Error }
	}
}

// Contains known internal errors and warnings
// Contained here in a module to separate user facing
mod defined_errors_and_warnings {
	use crate::{
		context::AssignmentError,
		features::{modules::CouldNotOpenFile, operations::MathematicalAndBitwise},
		types::calling::FunctionCallingError,
	};
	use source_map::SpanWithSource;

	use crate::Diagnostic;

	use super::{
		NotInLoopOrCouldNotFindLabel, PropertyRepresentation, TypeStringRepresentation, TDZ,
	};

	/// Reasons for errors, intermediate type for generating [Diagnostic]s
	/// e.g. cannot Call, cannot equate, duplicate key etc
	#[allow(unused)]
	pub(crate) enum TypeCheckError<'a> {
		FunctionCallingError(FunctionCallingError),
		PropertyDoesNotExist {
			on: TypeStringRepresentation,
			property: PropertyRepresentation,
			site: SpanWithSource,
		},
		NotInLoopOrCouldNotFindLabel(NotInLoopOrCouldNotFindLabel),
		RestParameterAnnotationShouldBeArrayType(SpanWithSource),
		CouldNotFindVariable {
			variable: &'a str,
			possibles: Vec<&'a str>,
			position: SpanWithSource,
		},
		CouldNotFindType(&'a str, SpanWithSource),
		TypeHasNoGenericParameters(String, SpanWithSource),
		AssignmentError(AssignmentError),
		InvalidComparison(TypeStringRepresentation, TypeStringRepresentation),
		InvalidAddition(TypeStringRepresentation, TypeStringRepresentation),
		InvalidUnaryOperation(crate::features::operations::PureUnary, TypeStringRepresentation),
		ReturnedTypeDoesNotMatch {
			expected_return_type: TypeStringRepresentation,
			returned_type: TypeStringRepresentation,
			/// Can be `None` if it is inferred parameters
			annotation_position: Option<SpanWithSource>,
			returned_position: SpanWithSource,
		},
		// TODO are these the same errors?
		TypeIsNotIndexable(TypeStringRepresentation),
		TypeIsNotIterable(TypeStringRepresentation),
		// This could be a syntax error but that is difficult to type...
		NonTopLevelExport(SpanWithSource),
		FieldNotExported {
			file: &'a str,
			importing: &'a str,
			position: SpanWithSource,
		},
		InvalidJSXAttribute {
			attribute_name: String,
			attribute_type: TypeStringRepresentation,
			value_type: TypeStringRepresentation,
			// TODO
			attribute_type_site: (),
			value_site: SpanWithSource,
		},
		InvalidJSXInterpolatedValue {
			interpolation_site: SpanWithSource,
			expected: TypeStringRepresentation,
			found: TypeStringRepresentation,
		},
		/// for the `satisfies` keyword
		NotSatisfied {
			at: SpanWithSource,
			expected: TypeStringRepresentation,
			found: TypeStringRepresentation,
		},
		// catch type is not compatible with thrown type
		CatchTypeDoesNotMatch {
			at: SpanWithSource,
			expected: TypeStringRepresentation,
			found: TypeStringRepresentation,
		},
		Unsupported {
			thing: &'static str,
			at: SpanWithSource,
		},
		ReDeclaredVariable {
			name: &'a str,
			position: SpanWithSource,
		},
		InvalidDefaultParameter {
			at: SpanWithSource,
			expected: TypeStringRepresentation,
			found: TypeStringRepresentation,
		},
		/// TODO temp, needs more info
		FunctionDoesNotMeetConstraint {
			function_constraint: TypeStringRepresentation,
			function_type: TypeStringRepresentation,
			position: SpanWithSource,
		},
		StatementsNotRun {
			between: SpanWithSource,
		},
		CannotRedeclareVariable {
			name: String,
			position: SpanWithSource,
		},
		// TODO parameter position
		GenericArgumentDoesNotMeetRestriction {
			parameter_restriction: TypeStringRepresentation,
			argument: TypeStringRepresentation,
			position: SpanWithSource,
		},
		NotDefinedOperator(&'static str, SpanWithSource),
		PropertyNotWriteable(SpanWithSource),
		NotTopLevelImport(SpanWithSource),
		DoubleDefaultExport(SpanWithSource),
		CannotOpenFile {
			file: CouldNotOpenFile,
			position: Option<SpanWithSource>,
		},
		VariableNotDefinedInContext {
			variable: &'a str,
			expected_context: &'a str,
			current_context: String,
			position: SpanWithSource,
		},
		TypeNeedsTypeArguments(&'a str, SpanWithSource),
		CannotFindType(&'a str, SpanWithSource),
		TypeAlreadyDeclared {
			name: String,
			position: SpanWithSource,
		},
		TDZ(TDZ),
		InvalidMathematicalOrBitwiseOperation {
			operator: MathematicalAndBitwise,
			lhs: TypeStringRepresentation,
			rhs: TypeStringRepresentation,
			position: SpanWithSource,
		},
		InvalidCast {
			position: SpanWithSource,
			from: TypeStringRepresentation,
			to: TypeStringRepresentation,
		},
		/// TODO Position = Function body position. Could it be better
		/// TODO maybe warning?
		UnreachableVariableClosedOver(String, SpanWithSource),
		IncompatibleOverloadParameter {
			parameter_position: SpanWithSource,
			overloaded_parameter_position: SpanWithSource,
			parameter: TypeStringRepresentation,
			overloaded_parameter: TypeStringRepresentation,
		},
		IncompatibleOverloadReturnType {
			base_position: SpanWithSource,
			overload_position: SpanWithSource,
			base: TypeStringRepresentation,
			overload: TypeStringRepresentation,
		},
	}

	impl From<TypeCheckError<'_>> for Diagnostic {
		fn from(error: TypeCheckError<'_>) -> Self {
			let kind = super::DiagnosticKind::Error;
			match error {
				TypeCheckError::CouldNotFindVariable { variable, possibles: _, position } => {
					Diagnostic::Position {
						reason: format!(
							"Could not find variable '{variable}' in scope",
							// possibles Consider '{:?}'
						),
						position,
						kind,
					}
				}
				TypeCheckError::CouldNotFindType(reference, pos) => Diagnostic::Position {
					reason: format!("Could not find type '{reference}'"),
					position: pos,
					kind,
				},
				TypeCheckError::PropertyDoesNotExist { property, on, site } => {
					Diagnostic::Position {
						reason: match property {
							PropertyRepresentation::Type(ty) => format!("No property of type {ty} on {on}"),
							PropertyRepresentation::StringKey(property) => format!("No property '{property}' on {on}"),
						},
						position: site,
						kind,
					}
				}
				TypeCheckError::FunctionCallingError(error) => match error {
					FunctionCallingError::InvalidArgumentType {
						parameter_type,
						argument_type,
						argument_position,
						parameter_position,
						restriction,
					} => {
						if let Some((restriction_pos, restriction)) = restriction {
							Diagnostic::PositionWithAdditionalLabels {
								reason: format!(
									"Argument of type {argument_type} is not assignable to parameter of type {restriction}"
								),
								position: argument_position,
								labels: vec![(
									format!(
										"{parameter_type} was specialised with type {restriction}"
									),
									Some(restriction_pos),
								)],
								kind,
							}
						} else {
							Diagnostic::PositionWithAdditionalLabels {
								reason: format!(
									"Argument of type {argument_type} is not assignable to parameter of type {parameter_type}",
								),
								position: argument_position,
								labels: vec![(
									format!("Parameter has type {parameter_type}"),
									Some(parameter_position),
								)],
								kind,
							}
						}
					}
					FunctionCallingError::MissingArgument { parameter_position, call_site } => {
						Diagnostic::PositionWithAdditionalLabels {
							reason: "Missing argument".into(),
							position: call_site,
							kind,
							labels: vec![(
								"(non-optional) Parameter declared here".into(),
								Some(parameter_position),
							)],
						}
					}
					FunctionCallingError::ExcessArguments { count: _, position } => {
						Diagnostic::Position {
							reason: "Excess argument".into(),
							position,
							kind,
						}
					}
					FunctionCallingError::NotCallable { calling, call_site } => {
						Diagnostic::Position {
							reason: format!("Cannot call type {calling}"),
							position: call_site,
							kind,
						}
					}
					FunctionCallingError::ReferenceRestrictionDoesNotMatch {
						reference: _,
						requirement: _,
						found: _,
					} => todo!(),
					// Diagnostic::Position {
					// 	reason: format!(
					// 		"Calling function requires {} to be {}, found {}",
					// 		identifier, requirement, found
					// 	),
					// 	position: call_site,
					// 	kind,
					// },
					FunctionCallingError::CyclicRecursion(_, call_site) => Diagnostic::Position {
						reason: "Encountered recursion".into(),
						position: call_site,
						kind,
					},
					FunctionCallingError::NoLogicForIdentifier(name, position) => Diagnostic::Position { reason: format!("no logic for constant function {name}"), kind, position },
					FunctionCallingError::NeedsToBeCalledWithNewKeyword(position) => Diagnostic::Position { reason: "class constructor must be called with new".to_owned(), kind, position },
					FunctionCallingError::TDZ { error: TDZ { position, variable_name }, call_site } => Diagnostic::PositionWithAdditionalLabels {
						reason: format!("Variable '{variable_name}' used before declaration"),
						position: call_site.unwrap(),
						kind,
						labels: vec![(
							"Variable referenced here".to_owned(),
							Some(position),
						)],
					},
					FunctionCallingError::SetPropertyConstraint { property_type, value_type, assignment_position, call_site } => Diagnostic::PositionWithAdditionalLabels {
						reason: "Invalid assignment to parameter".to_owned(),
						position: call_site.unwrap(),
						kind,
						labels: vec![(
							format!(
								"Type {value_type} does not meet property constraint {property_type}"
							),
							Some(assignment_position),
						)],
					},
					FunctionCallingError::UnconditionalThrow { value, call_site } => {
						Diagnostic::Position {
							reason: format!(
								"{value} unconditionally thrown in function"
							),
							position: call_site.unwrap(),
							kind,
						}
					}
					FunctionCallingError::MismatchedThis { call_site, expected, found } => Diagnostic::Position {
						reason: format!(
							"The 'this' context of the function is expected to be {expected}, found {found}"
						),
						position: call_site,
						kind,
					},
				},
				TypeCheckError::AssignmentError(error) => match error {
					AssignmentError::DoesNotMeetConstraint {
						variable_type,
						variable_site,
						value_type,
						value_site,
					} => Diagnostic::PositionWithAdditionalLabels {
						reason: format!(
							"Type {value_type} is not assignable to type {variable_type}",
						),
						position: value_site,
						labels: vec![(
							format!("Variable declared with type {variable_type}"),
							Some(variable_site),
						)],
						kind,
					},
					AssignmentError::PropertyConstraint {
						property_constraint: property_type,
						value_type,
						assignment_position,
					} => Diagnostic::Position {
						reason: format!(
							"Type {value_type} does not meet property constraint {property_type}"
						),
						position: assignment_position,
						kind,
					},
					AssignmentError::Constant(position) => Diagnostic::Position {
						reason: "Cannot assign to constant".into(),
						position,
						kind,
					},
					AssignmentError::VariableNotFound { variable, assignment_position } => {
						Diagnostic::Position {
							reason: format!("Cannot assign to unknown variable '{variable}'"),
							position: assignment_position,
							kind,
						}
					}
					AssignmentError::TDZ(TDZ { variable_name, position }) => {
						Diagnostic::Position {
							reason: format!("Cannot assign to '{variable_name}' before declaration"),
							position,
							kind,
						}
					}
				},
				TypeCheckError::InvalidJSXAttribute {
					attribute_name,
					attribute_type,
					value_type,
					attribute_type_site: _variable_site,
					value_site,
				} => Diagnostic::Position {
					reason: format!(
						"Type {attribute_name} is not assignable to {value_type} attribute of type {attribute_type}",
					),
					position: value_site,
					kind,
				},
				TypeCheckError::ReturnedTypeDoesNotMatch {
					annotation_position,
					returned_position,
					expected_return_type,
					returned_type,
				} => Diagnostic::PositionWithAdditionalLabels {
					reason: format!(
						"Cannot return {returned_type} because the function is expected to return {expected_return_type}",
					),
					labels: annotation_position.into_iter().map(|annotation_position| (
						format!("Function annotated to return {expected_return_type} here"),
						Some(annotation_position),
					)).collect(),
					position: returned_position,
					kind,
				},
<<<<<<< HEAD
                TypeCheckError::InvalidDefaultParameter {
					expected,
                    found,
					at,
				} => Diagnostic::Position {
					reason: format!(
						"Cannot use a default value of type {found} for parameter of type {expected}",
=======
                TypeCheckError::CatchTypeDoesNotMatch {
					expected,
					found,
					at,
				} => Diagnostic::Position {
					reason: format!(
                         "Cannot catch type {found} because the try block throws {expected}",

>>>>>>> 05031e26
					),
					position: at,
					kind,
				},
				TypeCheckError::TypeHasNoGenericParameters(name, position) => {
					Diagnostic::Position {
						reason: format!("Type '{name}' has no generic parameters",),
						position,
						kind,
					}
				}

				TypeCheckError::InvalidComparison(_, _) => todo!(),
				TypeCheckError::InvalidAddition(_, _) => todo!(),
				TypeCheckError::InvalidUnaryOperation(_, _) => todo!(),
				TypeCheckError::TypeIsNotIndexable(_) => todo!(),
				TypeCheckError::TypeIsNotIterable(_) => todo!(),
				TypeCheckError::NonTopLevelExport(position) => Diagnostic::Position {
					reason: "Cannot export at not top level".to_owned(),
					position,
					kind,
				},
				TypeCheckError::FieldNotExported { file, importing, position } => {
					Diagnostic::Position {
						reason: format!("{importing} not exported from {file}"),
						position,
						kind,
					}
				}
				TypeCheckError::InvalidJSXInterpolatedValue {
					interpolation_site: _,
					expected: _,
					found: _,
				} => todo!(),
				TypeCheckError::RestParameterAnnotationShouldBeArrayType(pos) => {
					Diagnostic::Position {
						reason: "Rest parameter annotation should be array type".to_owned(),
						position: pos,
						kind,
					}
				}
				TypeCheckError::Unsupported { thing, at } => Diagnostic::Position {
					reason: format!("Unsupported: {thing}"),
					position: at,
					kind,
				},
				TypeCheckError::ReDeclaredVariable { name, position } => {
					Diagnostic::Position {
						reason: format!("Cannot declare variable {name}"),
						position,
						kind,
					}
				}
				TypeCheckError::FunctionDoesNotMeetConstraint {
					function_constraint,
					function_type,
					position,
				} => Diagnostic::Position {
					reason: format!(
						"{function_constraint} constraint on function does not match synthesised form {function_type}",
					),
					position,
					kind,
				},
				TypeCheckError::StatementsNotRun { between } => Diagnostic::Position {
					reason: "Statements are never run".to_owned(),
					position: between,
					kind,
				},
				TypeCheckError::NotSatisfied { at, expected, found } => Diagnostic::Position {
					reason: format!("Expected {expected}, found {found}"),
					position: at,
					kind,
				},
				TypeCheckError::CannotRedeclareVariable { name, position } => {
					Diagnostic::Position {
						reason: format!("Cannot redeclare variable '{name}'"),
						position,
						kind,
					}
				}
				TypeCheckError::NotDefinedOperator(op, position) => Diagnostic::Position {
					reason: format!("Operator not typed {op}"),
					position,
					kind,
				},
				TypeCheckError::PropertyNotWriteable(position) => Diagnostic::Position {
					reason: "Property not writeable".into(),
					position,
					kind,
				},
				TypeCheckError::GenericArgumentDoesNotMeetRestriction {
					argument,
					parameter_restriction,
					position,
				} => Diagnostic::Position {
					reason: format!(
						"Generic argument {argument} does not match {parameter_restriction}"
					),
					position,
					kind,
				},
				TypeCheckError::NotTopLevelImport(position) => Diagnostic::Position {
					reason: "Import must be in the top of the scope".to_owned(),
					position,
					kind,
				},
				TypeCheckError::DoubleDefaultExport(_) => todo!(),
				TypeCheckError::CannotOpenFile { file, position } => if let Some(position) = position {
					Diagnostic::Position {
						reason: "Cannot find file".to_owned(),
						position,
						kind,
					}
				} else {
					Diagnostic::Global { reason: format!("Cannot find file {}", file.0.display()), kind }
				},
				TypeCheckError::VariableNotDefinedInContext {
					variable,
					expected_context,
					current_context,
					position,
				} => Diagnostic::Position {
					reason: format!("'{variable}' is only available on the {expected_context}, currently in {current_context}"),
					position,
					kind,
				},
				TypeCheckError::TypeNeedsTypeArguments(ty, position) => Diagnostic::Position {
					reason: format!("Type {ty} requires type arguments"),
					position,
					kind,
				},
				TypeCheckError::CannotFindType(ty, position) => Diagnostic::Position {
					reason: format!("Cannot find type {ty}"),
					position,
					kind,
				},
				TypeCheckError::TypeAlreadyDeclared { name, position } => Diagnostic::Position {
					reason: format!("Type named '{name}' already declared"),
					position,
					kind,
				},
				TypeCheckError::TDZ(TDZ { position, variable_name }) => Diagnostic::Position {
					reason: format!("Variable '{variable_name}' used before declaration"),
					position,
					kind,
				},
				TypeCheckError::InvalidMathematicalOrBitwiseOperation { operator, lhs, rhs, position } => Diagnostic::Position {
					// TODO temp
					reason: format!("Cannot {lhs} {operator:?} {rhs}"),
					position,
					kind,
				},
				TypeCheckError::NotInLoopOrCouldNotFindLabel(_) => todo!(),
				TypeCheckError::InvalidCast { position, from, to } => {
					Diagnostic::Position {
						reason: format!("Cannot cast {from} to {to}"),
						position,
						kind,
					}
				}
				TypeCheckError::UnreachableVariableClosedOver(name, function_position) => {
					Diagnostic::Position {
						reason: format!("Function contains unreachable closed over variable '{name}'"),
						position: function_position,
						kind,
					}
				}
				TypeCheckError::IncompatibleOverloadParameter { parameter_position, overloaded_parameter_position, parameter, overloaded_parameter } => Diagnostic::PositionWithAdditionalLabels {
					reason: format!(
						"Overload with parameter of {overloaded_parameter} does not meet base parameter {parameter}",
					),
					labels: vec![(
						format!("Function has base type {parameter} here"),
						Some(parameter_position),
					)],
					position: overloaded_parameter_position,
					kind,
				},
				TypeCheckError::IncompatibleOverloadReturnType { base_position, overload_position, base, overload } => Diagnostic::PositionWithAdditionalLabels {
				reason: format!(
					"Cannot return {overload} in overload because base function is expected to return {base}",
				),
				labels: vec![(
					format!("Function annotated to return {base} here"),
					Some(base_position),
				)],
				position: overload_position,
				kind,
			},
			}
		}
	}

	pub enum TypeCheckWarning {
		AwaitUsedOnNonPromise(SpanWithSource),
		/// TODO could be an error at some point
		DeadBranch {
			expression_span: SpanWithSource,
			expression_value: bool,
		},
		IgnoringAsExpression(SpanWithSource),
		Unimplemented {
			thing: &'static str,
			at: SpanWithSource,
		},
		UselessExpression {
			expression_span: SpanWithSource,
			// TODO other branch information
		},
		MergingInterfaceInSameContext {
			position: SpanWithSource,
		},
		TypesDoNotIntersect {
			left: TypeStringRepresentation,
			right: TypeStringRepresentation,
			position: SpanWithSource,
		},
		InvalidOrUnimplementedDefinitionFileItem(SpanWithSource),
		Unreachable(SpanWithSource),
	}

	impl From<TypeCheckWarning> for Diagnostic {
		fn from(warning: TypeCheckWarning) -> Self {
			let kind = super::DiagnosticKind::Warning;

			match warning {
				TypeCheckWarning::AwaitUsedOnNonPromise(position) => Diagnostic::Position {
					reason: "Unnecessary await expression / type is not promise".to_owned(),
					position,
					kind,
				},
				TypeCheckWarning::DeadBranch { expression_span, expression_value } => {
					Diagnostic::Position {
						reason: format!("Expression is always {expression_value:?}"),
						position: expression_span,
						kind,
					}
				}
				TypeCheckWarning::IgnoringAsExpression(position) => Diagnostic::Position {
					reason: "'as' expressions are ignore by the checker".to_owned(),
					position,
					kind,
				},
				TypeCheckWarning::Unimplemented { thing, at } => Diagnostic::Position {
					reason: format!("Unsupported: {thing}"),
					position: at,
					kind,
				},
				TypeCheckWarning::UselessExpression { expression_span } => Diagnostic::Position {
					reason: "Expression is always true".to_owned(),
					position: expression_span,
					kind,
				},
				TypeCheckWarning::MergingInterfaceInSameContext { position } => {
					Diagnostic::Position {
						reason: "Merging interfaces in the same context".to_owned(),
						position,
						kind,
					}
				}
				TypeCheckWarning::TypesDoNotIntersect { left, right, position } => {
					Diagnostic::Position {
						reason: format!("No intersection between types {left} and {right}"),
						position,
						kind,
					}
				}
				TypeCheckWarning::InvalidOrUnimplementedDefinitionFileItem(position) => {
					Diagnostic::Position {
						reason: "Invalid (or unimplemented) item in definition file skipped"
							.to_owned(),
						position,
						kind,
					}
				}
				TypeCheckWarning::Unreachable(position) => Diagnostic::Position {
					reason: "Unreachable statement".to_owned(),
					position,
					kind,
				},
			}
		}
	}
}

#[derive(Debug)]
pub struct CannotFindTypeError<'a>(pub &'a str);

#[derive(Debug)]
pub struct TypeIsNotIndexable<'a>(pub &'a TypeId);

pub(crate) struct TypeDefinitionModuleNotFound(pub PathBuf);

impl From<TypeDefinitionModuleNotFound> for Diagnostic {
	fn from(val: TypeDefinitionModuleNotFound) -> Self {
		Diagnostic::Global {
			reason: format!(
				"Could not find type definition module at '{}'",
				val.0.as_path().display()
			),
			kind: DiagnosticKind::Error,
		}
	}
}

pub(crate) struct EntryPointNotFound(pub PathBuf);

impl From<EntryPointNotFound> for Diagnostic {
	fn from(val: EntryPointNotFound) -> Self {
		Diagnostic::Global {
			reason: format!("Could not entry point module at '{}'", val.0.as_path().display()),
			kind: DiagnosticKind::Error,
		}
	}
}

#[derive(Debug)]
pub struct CannotRedeclareVariable<'a> {
	pub name: &'a str,
}<|MERGE_RESOLUTION|>--- conflicted
+++ resolved
@@ -654,24 +654,24 @@
 					position: returned_position,
 					kind,
 				},
-<<<<<<< HEAD
-                TypeCheckError::InvalidDefaultParameter {
+        TypeCheckError::InvalidDefaultParameter {
 					expected,
-                    found,
+          found,
 					at,
 				} => Diagnostic::Position {
 					reason: format!(
 						"Cannot use a default value of type {found} for parameter of type {expected}",
-=======
-                TypeCheckError::CatchTypeDoesNotMatch {
+          ),
+					position: at,
+					kind,
+				},
+        TypeCheckError::CatchTypeDoesNotMatch {
 					expected,
 					found,
 					at,
 				} => Diagnostic::Position {
 					reason: format!(
-                         "Cannot catch type {found} because the try block throws {expected}",
-
->>>>>>> 05031e26
+             "Cannot catch type {found} because the try block throws {expected}",
 					),
 					position: at,
 					kind,
