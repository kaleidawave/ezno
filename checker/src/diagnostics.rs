//! Contains type checking errors, warnings and related structures
use crate::{
	context::{environment::Label, AssignmentError, InformationChain},
	diagnostics,
	features::{
		modules::CouldNotOpenFile, operations::MathematicalAndBitwise, CannotDeleteFromError,
	},
	types::{
		calling::FunctionCallingError,
		printing::print_type_with_type_arguments,
		properties::{assignment::SetPropertyError, PropertyKey},
		GenericChain, GenericChainLink,
	},
};
use source_map::{SourceId, SpanWithSource};
use std::{
	fmt::{self, Debug, Display},
	iter,
	path::PathBuf,
};

#[derive(Debug, Clone, Copy)]
#[cfg_attr(feature = "serde-serialize", derive(serde::Serialize), serde(rename_all = "lowercase"))]
#[cfg_attr(target_family = "wasm", derive(tsify::Tsify))]
pub enum DiagnosticKind {
	Error,
	Warning,
	Info,
}

/// Contains information
#[derive(Debug)]
#[cfg_attr(feature = "serde-serialize", derive(serde::Serialize), serde(untagged))]
#[cfg_attr(target_family = "wasm", derive(tsify::Tsify))]
pub enum Diagnostic {
	/// Does not have positional information
	Global {
		reason: String,
		kind: DiagnosticKind,
	},
	Position {
		reason: String,
		position: SpanWithSource,
		kind: DiagnosticKind,
	},
	PositionWithAdditionalLabels {
		reason: String,
		position: SpanWithSource,
		labels: Vec<(String, SpanWithSource)>,
		kind: DiagnosticKind,
	},
}

/// Temporary dead zone. Between the variable identifier being hoisted and the value being assigned
#[allow(clippy::upper_case_acronyms)]
pub struct TDZ {
	pub variable_name: String,
	pub position: SpanWithSource,
}

pub struct NotInLoopOrCouldNotFindLabel {
	pub label: Label,
	pub position: SpanWithSource,
}

impl Diagnostic {
	pub fn sources(&self) -> impl Iterator<Item = SourceId> + '_ {
		use either::{Left, Right};
		match self {
			Diagnostic::Global { .. } => Left(Left(iter::empty())),
			Diagnostic::Position { position: span, .. } => Left(Right(iter::once(span.source))),
			Diagnostic::PositionWithAdditionalLabels { position: pos, labels, .. } => {
				Right(iter::once(pos.source).chain(labels.iter().map(|(_, span)| span.source)))
			}
		}
	}

	#[must_use]
	pub fn reason(&self) -> &str {
		match self {
			Diagnostic::Global { reason, .. }
			| Diagnostic::Position { reason, .. }
			| Diagnostic::PositionWithAdditionalLabels { reason, .. } => reason,
		}
	}

	#[must_use]
	pub fn reason_and_position(self) -> (String, Option<SpanWithSource>) {
		match self {
			Diagnostic::Global { reason, .. } => (reason, None),
			Diagnostic::Position { reason, position, .. }
			| Diagnostic::PositionWithAdditionalLabels { reason, position, .. } => (reason, Some(position)),
		}
	}

	#[must_use]
	pub fn kind(&self) -> DiagnosticKind {
		match self {
			Diagnostic::Global { kind, .. }
			| Diagnostic::Position { kind, .. }
			| Diagnostic::PositionWithAdditionalLabels { kind, .. } => *kind,
		}
	}
}

/// TODO this is one variant, others should pipe strait to stdout or put it on a channel etc
#[derive(Default)]
#[cfg_attr(feature = "serde-serialize", derive(serde::Serialize), serde(transparent))]
#[cfg_attr(target_family = "wasm", derive(tsify::Tsify))]
pub struct DiagnosticsContainer {
	diagnostics: Vec<Diagnostic>,
	// Quick way to check whether a error was added
	#[cfg_attr(feature = "serde-serialize", serde(skip_serializing))]
	has_error: bool,
}

// TODO the add methods are the same...
impl DiagnosticsContainer {
	#[must_use]
	pub fn new() -> Self {
		Self { diagnostics: Default::default(), has_error: false }
	}

	pub fn add_error<T: Into<Diagnostic>>(&mut self, error: T) {
		self.has_error = true;
		self.diagnostics.push(error.into());
	}

	pub fn add_warning<T: Into<Diagnostic>>(&mut self, warning: T) {
		self.diagnostics.push(warning.into());
	}

	pub fn add_info<T: Into<Diagnostic>>(&mut self, info: T) {
		self.diagnostics.push(info.into());
	}

	#[must_use]
	pub fn has_error(&self) -> bool {
		self.has_error
	}

	pub fn sources(&self) -> impl Iterator<Item = SourceId> + '_ {
		self.diagnostics.iter().flat_map(diagnostics::Diagnostic::sources)
	}

	#[doc(hidden)]
	#[must_use]
	pub fn get_diagnostics(self) -> Vec<Diagnostic> {
		self.diagnostics
	}

	pub fn into_result(self) -> Result<Self, Self> {
		if self.has_error {
			Err(self)
		} else {
			Ok(self)
		}
	}

	#[must_use]
	pub fn count(&self) -> usize {
		self.diagnostics.len()
	}
}

impl IntoIterator for DiagnosticsContainer {
	type Item = Diagnostic;

	type IntoIter = std::vec::IntoIter<Diagnostic>;

	fn into_iter(self) -> Self::IntoIter {
		self.diagnostics.into_iter()
	}
}

use crate::types::{printing::print_type, TypeId, TypeStore};

/// TODO could be more things, for instance a property missing etc
pub struct TypeStringRepresentation(String);

pub enum PropertyKeyRepresentation {
	Type(String),
	StringKey(String),
}

impl PropertyKeyRepresentation {
	pub fn new(
		under: &PropertyKey,
		environment: &impl InformationChain,
		types: &TypeStore,
	) -> PropertyKeyRepresentation {
		match under.clone() {
			PropertyKey::String(s) => PropertyKeyRepresentation::StringKey(s.to_string()),
			PropertyKey::Type(t) => {
				PropertyKeyRepresentation::Type(print_type(t, types, environment, false))
			}
		}
	}
}

impl TypeStringRepresentation {
	#[must_use]
	pub fn from_type_id(
		id: TypeId,
		ctx: &impl InformationChain,
		types: &TypeStore,
		debug_mode: bool,
	) -> Self {
		let value = print_type(id, types, ctx, debug_mode);
		Self(value)
	}

	#[must_use]
	pub fn from_type_id_with_generics(
		id: TypeId,
		type_arguments: GenericChain,
		ctx: &impl InformationChain,
		types: &TypeStore,
		debug_mode: bool,
	) -> Self {
		let value = print_type_with_type_arguments(id, type_arguments, types, ctx, debug_mode);
		Self(value)
	}

	/// TODO working it out
	pub(crate) fn from_property_constraint(
		property_constraint: crate::types::logical::Logical<crate::PropertyValue>,
		generics: GenericChain,
		ctx: &impl InformationChain,
		types: &TypeStore,
		debug_mode: bool,
	) -> TypeStringRepresentation {
		match property_constraint {
			crate::types::logical::Logical::Pure(constraint) => match constraint.inner_simple() {
				crate::PropertyValue::Value(v) => {
					let value =
						print_type_with_type_arguments(*v, generics, types, ctx, debug_mode);
					Self(value)
				}
				crate::PropertyValue::GetterAndSetter { .. }
				| crate::PropertyValue::Getter(_)
				| crate::PropertyValue::Setter(_) => Self("getter/setter".to_owned()),
				crate::PropertyValue::Deleted => Self("never".to_owned()),
				crate::PropertyValue::ConditionallyExists { .. }
				| crate::PropertyValue::Configured { .. } => unreachable!(),
			},
			crate::types::logical::Logical::Or { condition, left, right } => {
				let left_right = (*left, *right);
				// if let (Ok(left), Ok(right)) = left_right {
				// 	let mut left =
				// 		Self::from_property_constraint(left, None, ctx, types, debug_mode);
				// 	let right = Self::from_property_constraint(right, None, ctx, types, debug_mode);

				// 	crate::utilities::notify!("Here?");
				// 	left.0.push_str(" | ");
				// 	left.0.push_str(&right.0);
				// 	Self(left.0)
				// } else {
				crate::utilities::notify!("Printing {:?} base on {:?}", left_right, condition);
				Self("TODO or".to_owned())
				// }
			}
			crate::types::logical::Logical::Implies { on, antecedent } => {
				if generics.is_some() {
					crate::utilities::notify!("TODO chaining");
				}
				let generics = Some(GenericChainLink::PartiallyAppliedGenericArgumentsLink {
					parent_link: None,
					value: &antecedent,
					from: TypeId::UNIMPLEMENTED_ERROR_TYPE,
				});
				Self::from_property_constraint(*on, generics, ctx, types, debug_mode)
			}
			crate::types::logical::Logical::BasedOnKey { .. } => {
				Self("TODO based on key?".to_owned())
			}
		}
	}
}

impl Display for TypeStringRepresentation {
	fn fmt(&self, f: &mut fmt::Formatter<'_>) -> fmt::Result {
		f.write_str(&self.0)
	}
}

pub(crate) struct NoEnvironmentSpecified;

impl From<NoEnvironmentSpecified> for Diagnostic {
	fn from(_error: NoEnvironmentSpecified) -> Self {
		Diagnostic::Global { reason: "No environment".to_owned(), kind: DiagnosticKind::Error }
	}
}

/// Reasons for errors, intermediate type for generating [Diagnostic]s
/// e.g. cannot Call, cannot equate, duplicate key etc
pub(crate) enum TypeCheckError<'a> {
	FunctionCallingError(FunctionCallingError),
	JSXCallingError(FunctionCallingError),
	TemplateLiteralCallingError(FunctionCallingError),
	GetterCallingError(FunctionCallingError),
	SetterCallingError(FunctionCallingError),
	/// From calling super
	SuperCallError(FunctionCallingError),
	/// When accessing
	PropertyDoesNotExist {
		on: TypeStringRepresentation,
		property: PropertyKeyRepresentation,
		position: SpanWithSource,
		possibles: Vec<&'a str>,
	},
	/// When accessing
	CyclicTypeAlias {
		position: SpanWithSource,
	},
	#[allow(dead_code)]
	NotInLoopOrCouldNotFindLabel(NotInLoopOrCouldNotFindLabel),
	#[allow(dead_code)]
	RestParameterAnnotationShouldBeArrayType(SpanWithSource),
	CouldNotFindVariable {
		variable: &'a str,
		possibles: Vec<&'a str>,
		position: SpanWithSource,
	},
	CouldNotFindType(&'a str, Vec<&'a str>, SpanWithSource),
	TypeHasNoGenericParameters(String, SpanWithSource),
	/// For all `=`, including from declarations
	AssignmentError(AssignmentError),
	#[allow(dead_code)]
	InvalidComparison(TypeStringRepresentation, TypeStringRepresentation),
	#[allow(dead_code)]
	InvalidUnaryOperation(crate::features::operations::PureUnary, TypeStringRepresentation),
	SetPropertyError(SetPropertyError),
	ReturnedTypeDoesNotMatch {
		expected_return_type: TypeStringRepresentation,
		returned_type: TypeStringRepresentation,
		/// Can be `None` if it is inferred parameters
		annotation_position: SpanWithSource,
		returned_position: SpanWithSource,
	},
	/// This could be a syntax error but that is difficult to type...
	NonTopLevelExport(SpanWithSource),
	FieldNotExported {
		file: &'a str,
		importing: &'a str,
		position: SpanWithSource,
		possibles: Vec<&'a str>,
	},
	/// For the `satisfies` keyword
	NotSatisfied {
		at: SpanWithSource,
		expected: TypeStringRepresentation,
		found: TypeStringRepresentation,
	},
	/// Catch type is not compatible with thrown type
	CatchTypeDoesNotMatch {
		at: SpanWithSource,
		expected: TypeStringRepresentation,
		found: TypeStringRepresentation,
	},
	/// Something the checker does not supported
	Unsupported {
		thing: &'static str,
		at: SpanWithSource,
	},
	InvalidDefaultParameter {
		at: SpanWithSource,
		expected: TypeStringRepresentation,
		found: TypeStringRepresentation,
	},
	/// TODO temp, needs more info
	#[allow(dead_code)]
	FunctionDoesNotMeetConstraint {
		function_constraint: TypeStringRepresentation,
		function_type: TypeStringRepresentation,
		position: SpanWithSource,
	},
	CannotRedeclareVariable {
		name: String,
		position: SpanWithSource,
	},
	/// This is for structure generics
	#[allow(dead_code)]
	GenericArgumentDoesNotMeetRestriction {
		parameter_restriction: TypeStringRepresentation,
		argument: TypeStringRepresentation,
		position: SpanWithSource,
	},
	#[allow(dead_code)]
	NotTopLevelImport(SpanWithSource),
	DuplicateImportName {
		import_position: SpanWithSource,
		existing_position: SpanWithSource,
	},
	#[allow(dead_code)]
	DoubleDefaultExport(SpanWithSource),
	NoDefaultExport {
		position: SpanWithSource,
		partial_import_path: &'a str,
	},
	CannotOpenFile {
		file: CouldNotOpenFile,
		import_position: Option<SpanWithSource>,
		possibles: Vec<&'a str>,
		partial_import_path: &'a str,
	},
	/// WIP
	#[allow(dead_code)]
	VariableNotDefinedInContext {
		variable: &'a str,
		expected_context: &'a str,
		current_context: String,
		position: SpanWithSource,
	},
	TypeNeedsTypeArguments(&'a str, SpanWithSource),
	TypeAlreadyDeclared {
		name: String,
		position: SpanWithSource,
	},
	#[allow(clippy::upper_case_acronyms)]
	TDZ(TDZ),
	#[allow(dead_code)]
	InvalidMathematicalOrBitwiseOperation {
		operator: MathematicalAndBitwise,
		lhs: TypeStringRepresentation,
		rhs: TypeStringRepresentation,
		position: SpanWithSource,
	},
	#[allow(dead_code)]
	InvalidCast {
		position: SpanWithSource,
		from: TypeStringRepresentation,
		to: TypeStringRepresentation,
	},
	/// TODO Position = Function body position. Could it be better
	/// TODO maybe warning?
	#[allow(dead_code)]
	UnreachableVariableClosedOver(String, SpanWithSource),
	IncompatibleOverloadParameter {
		parameter_position: SpanWithSource,
		overloaded_parameter_position: SpanWithSource,
		parameter: TypeStringRepresentation,
		overloaded_parameter: TypeStringRepresentation,
	},
	IncompatibleOverloadReturnType {
		base_position: SpanWithSource,
		overload_position: SpanWithSource,
		base: TypeStringRepresentation,
		overload: TypeStringRepresentation,
	},
	FunctionWithoutBodyNotAllowedHere {
		position: SpanWithSource,
	},
	CannotDeleteProperty(CannotDeleteFromError),
}

#[allow(clippy::useless_format)]
#[must_use]
pub fn get_possibles_message(possibles: &[&str]) -> String {
	match possibles {
		[] => format!(""),
		[a] => format!("Did you mean '{a}'?"),
		[a @ .., b] => {
			let mut iter = a.iter();
			let first = format!("'{first}'", first = iter.next().unwrap());
			format!(
				"Did you mean {items} or '{b}'?",
				items = iter.fold(first, |acc, item| format!("{acc}, '{item}'"))
			)
		}
	}
}

fn map_error_empty<U, T: Default>(n: Vec<U>, cb: impl FnOnce(Vec<U>) -> T) -> T {
	if n.is_empty() {
		<T as Default>::default()
	} else {
		cb(n)
	}
}

impl From<TypeCheckError<'_>> for Diagnostic {
	fn from(error: TypeCheckError<'_>) -> Self {
		let kind = super::DiagnosticKind::Error;
		match error {
			TypeCheckError::CouldNotFindVariable { variable, possibles, position } => {
				Diagnostic::PositionWithAdditionalLabels {
					reason: format!("Could not find variable '{variable}' in scope"),
					labels: map_error_empty(possibles, |possibles| vec![(
						get_possibles_message(&possibles),
						position,
					)]),
					position,
					kind,
				}
			}
			TypeCheckError::CouldNotFindType(reference, possibles, position) => Diagnostic::PositionWithAdditionalLabels {
				reason: format!("Could not find type '{reference}'"),
				position,
				labels: map_error_empty(possibles, |possibles| vec![(
					get_possibles_message(&possibles),
					position,
				)]),
				kind,
			},
			TypeCheckError::PropertyDoesNotExist { property, on, position, possibles } => {
				Diagnostic::PositionWithAdditionalLabels {
					reason: match property {
						PropertyKeyRepresentation::Type(ty) => format!("No property of type {ty} on {on}"),
						PropertyKeyRepresentation::StringKey(property) => format!("No property '{property}' on {on}"),
					},
					position,
					labels: map_error_empty(possibles, |possibles| vec![(
						get_possibles_message(&possibles),
						position,
					)]),
					kind,
				}
			}
			TypeCheckError::FunctionCallingError(error) => function_calling_error_diagnostic(error, kind, ""),
			TypeCheckError::JSXCallingError(error) => function_calling_error_diagnostic(error, kind, " (in JSX)"),
			TypeCheckError::GetterCallingError(error) => function_calling_error_diagnostic(error, kind, " (in getter)"),
			TypeCheckError::SetterCallingError(error) => function_calling_error_diagnostic(error, kind, " (in setter)"),
			TypeCheckError::TemplateLiteralCallingError(error) => {
				function_calling_error_diagnostic(error, kind, " (in template literal)")
			},
			TypeCheckError::SuperCallError(error) => function_calling_error_diagnostic(error, kind, " (in super call)"),
			TypeCheckError::AssignmentError(error) => match error {
				AssignmentError::DoesNotMeetConstraint {
					variable_type,
					variable_position,
					value_type,
					value_position,
				} => Diagnostic::PositionWithAdditionalLabels {
					reason: format!(
						"Type {value_type} is not assignable to type {variable_type}",
					),
					position: value_position,
					labels: vec![(
						format!("Variable declared with type {variable_type}"),
						variable_position,
					)],
					kind,
				},
				AssignmentError::PropertyConstraint {
					property_constraint: property_type,
					value_type,
					assignment_position,
				} => Diagnostic::Position {
					reason: format!(
						"Type {value_type} does not meet property constraint {property_type}"
					),
					position: assignment_position,
					kind,
				},
				AssignmentError::Constant(position) => Diagnostic::Position {
					reason: "Cannot assign to constant".into(),
					position,
					kind,
				},
				AssignmentError::VariableNotFound { variable, assignment_position } => {
					Diagnostic::Position {
						reason: format!("Cannot assign to unknown variable '{variable}'"),
						position: assignment_position,
						kind,
					}
				}
				AssignmentError::TDZ(TDZ { variable_name, position }) => {
					Diagnostic::Position {
						reason: format!("Cannot assign to '{variable_name}' before declaration"),
						position,
						kind,
					}
				}
			},
			TypeCheckError::ReturnedTypeDoesNotMatch {
				annotation_position,
				returned_position,
				expected_return_type,
				returned_type,
			} => Diagnostic::PositionWithAdditionalLabels {
				reason: format!(
					"Cannot return {returned_type} because the function is expected to return {expected_return_type}"
				),
				labels: vec![(
					format!("Function annotated to return {expected_return_type} here"),
					annotation_position,
				)],
				position: returned_position,
				kind,
			},
			TypeCheckError::InvalidDefaultParameter {
				expected,
				found,
				at,
			} => Diagnostic::Position {
				reason: format!( "Cannot use a default value of type {found} for parameter of type {expected}"),
				position: at,
				kind,
			},
			TypeCheckError::CatchTypeDoesNotMatch {
				expected,
				found,
				at,
			} => Diagnostic::Position {
				reason: format!( "Cannot catch type {found} because the try block throws {expected}" ),
				position: at,
				kind,
			},
			TypeCheckError::TypeHasNoGenericParameters(name, position) => {
				Diagnostic::Position {
					reason: format!("Type '{name}' has no generic parameters"),
					position,
					kind,
				}
			}
			TypeCheckError::NonTopLevelExport(position) => Diagnostic::Position {
				reason: "Cannot export at not top level".to_owned(),
				position,
				kind,
			},
			TypeCheckError::FieldNotExported { file, importing, position, possibles } => {
				Diagnostic::PositionWithAdditionalLabels {
					reason: format!("{importing} not exported from {file}"),
					position,
					kind,
					labels: map_error_empty(possibles, |possibles| vec![(
						get_possibles_message(&possibles),
						position,
					)]),
				}
			}
			TypeCheckError::RestParameterAnnotationShouldBeArrayType(pos) => {
				Diagnostic::Position {
					reason: "Rest parameter annotation should be array type".to_owned(),
					position: pos,
					kind,
				}
			}
			TypeCheckError::Unsupported { thing, at } => Diagnostic::Position {
				reason: format!("Unsupported: {thing}"),
				position: at,
				kind,
			},
			TypeCheckError::FunctionDoesNotMeetConstraint {
				function_constraint,
				function_type,
				position,
			} => Diagnostic::Position {
				reason: format!(
					"{function_constraint} constraint on function does not match synthesised form {function_type}",
				),
				position,
				kind,
			},
			TypeCheckError::NotSatisfied { at, expected, found } => Diagnostic::Position {
				reason: format!("Expected {expected}, found {found}"),
				position: at,
				kind,
			},
			TypeCheckError::CannotRedeclareVariable { name, position } => {
				Diagnostic::Position {
					reason: format!("Cannot redeclare variable '{name}'"),
					position,
					kind,
				}
			}
			TypeCheckError::GenericArgumentDoesNotMeetRestriction {
				argument,
				parameter_restriction,
				position,
			} => Diagnostic::Position {
				reason: format!(
					"Generic argument {argument} does not match {parameter_restriction}"
				),
				position,
				kind,
			},
			TypeCheckError::NotTopLevelImport(position) => Diagnostic::Position {
				reason: "Import must be in the top of the scope".to_owned(),
				position,
				kind,
			},
<<<<<<< HEAD
			TypeCheckError::DoubleDefaultExport(position) => Diagnostic::Position {
				reason: "Cannot have more than one default export".to_owned(),
				position,
				kind,
=======
			TypeCheckError::DuplicateImportName { import_position: position, existing_position, ..} => Diagnostic::PositionWithAdditionalLabels {
				reason: "Cannot import using conflicting name".to_string(),
				position,
				kind,
				labels: vec![("Existing import with same name".to_string(), existing_position)],
			},
			TypeCheckError::DoubleDefaultExport(_) => todo!(),
			TypeCheckError::NoDefaultExport { partial_import_path, position, ..} => Diagnostic::Position {
				reason: format!("Cannot find default export from module '{partial_import_path}'"),
				position,
				kind
>>>>>>> 2d7c08fd
			},
			TypeCheckError::CannotOpenFile { file, import_position, possibles, partial_import_path } => if let Some(import_position) = import_position {
				Diagnostic::PositionWithAdditionalLabels {
					reason: format!("Cannot find {partial_import_path}"),
					position: import_position,
					kind,
					labels: map_error_empty(possibles, |possibles| vec![(
						get_possibles_message(&possibles),
						import_position,
					)])
				}
			} else {
				Diagnostic::Global { reason: format!("Cannot find file {}", file.0.display()), kind }
			},
			TypeCheckError::VariableNotDefinedInContext {
				variable,
				expected_context,
				current_context,
				position,
			} => Diagnostic::Position {
				reason: format!("'{variable}' is only available on the {expected_context}, currently in {current_context}"),
				position,
				kind,
			},
			TypeCheckError::TypeNeedsTypeArguments(ty, position) => Diagnostic::Position {
				reason: format!("Type {ty} requires type arguments"),
				position,
				kind,
			},
			TypeCheckError::TypeAlreadyDeclared { name, position } => Diagnostic::Position {
				reason: format!("Type named '{name}' already declared"),
				position,
				kind,
			},
			TypeCheckError::TDZ(TDZ { position, variable_name }) => Diagnostic::Position {
				reason: format!("Variable '{variable_name}' used before declaration"),
				position,
				kind,
			},
			TypeCheckError::InvalidComparison(_, _) => todo!(),
			TypeCheckError::InvalidUnaryOperation(_, _) => todo!(),
			TypeCheckError::InvalidMathematicalOrBitwiseOperation { operator, lhs, rhs, position } => Diagnostic::Position {
				// TODO temp
				reason: format!("Cannot {lhs} {operator:?} {rhs}"),
				position,
				kind,
			},
			TypeCheckError::NotInLoopOrCouldNotFindLabel(NotInLoopOrCouldNotFindLabel {
				label: _,
				position,
			}) => {
				Diagnostic::Position {
					// TODO temp
					reason: "Cannot use `break` or `continue` here or could not find label".to_owned(),
					position,
					kind,
				}
			}
			TypeCheckError::InvalidCast { position, from, to } => {
				Diagnostic::Position {
					reason: format!("Cannot cast {from} to {to}"),
					position,
					kind,
				}
			},
			TypeCheckError::UnreachableVariableClosedOver(name, function_position) => {
				Diagnostic::Position {
					reason: format!("Function contains unreachable closed over variable '{name}'"),
					position: function_position,
					kind,
				}
			},
			TypeCheckError::IncompatibleOverloadParameter { parameter_position, overloaded_parameter_position, parameter, overloaded_parameter } => Diagnostic::PositionWithAdditionalLabels {
				reason: format!(
					"Overload with parameter of {overloaded_parameter} does not meet base parameter {parameter}"
				),
				labels: vec![(
					format!("Function has base type {parameter} here"),
					parameter_position,
				)],
				position: overloaded_parameter_position,
				kind,
			},
			TypeCheckError::IncompatibleOverloadReturnType { base_position, overload_position, base, overload } => Diagnostic::PositionWithAdditionalLabels {
				reason: format!(
					"Cannot return {overload} in overload because base function is expected to return {base}"
				),
				labels: vec![(
					format!("Function annotated to return {base} here"),
					base_position,
				)],
				position: overload_position,
				kind,
			},
			TypeCheckError::FunctionWithoutBodyNotAllowedHere { position } => {
				Diagnostic::Position {
					reason: "Function without body not allowed here".to_owned(),
					position,
					kind,
				}
			}
			TypeCheckError::CyclicTypeAlias { position } => {
				Diagnostic::Position {
					reason: "Circular type reference".to_owned(),
					position,
					kind,
				}
			}
			TypeCheckError::CannotDeleteProperty(CannotDeleteFromError::Constraint { constraint, position }) => {
				Diagnostic::Position {
					reason: format!("Cannot delete from object constrained to {constraint}"),
					position,
					kind,
				}
			}
			TypeCheckError::CannotDeleteProperty(CannotDeleteFromError::NonConfigurable {
				position,
			}) => {
				Diagnostic::Position {
					reason: "Cannot delete from non-configurable property".to_owned(),
					position,
					kind,
				}
			}
			TypeCheckError::SetPropertyError(error) => match error {
				SetPropertyError::NotWriteable {
					property,
					position,
				} => Diagnostic::Position {
					reason: match property {
						PropertyKeyRepresentation::Type(ty) => format!("Cannot write to property of type {ty}"),
						PropertyKeyRepresentation::StringKey(property) => format!("Cannot write to property '{property}'") 
					},
					position,
					kind,
				},
				SetPropertyError::DoesNotMeetConstraint {
					property_constraint,
					value_type,
					reason: _,
					position,
				} => Diagnostic::Position {
					reason: format!(
						"Type {value_type} does not meet property constraint {property_constraint}"
					),
					position,
					kind,
				},
				SetPropertyError::AssigningToGetter {
					property,
					position,
				} => Diagnostic::Position {
					reason: match property {
						PropertyKeyRepresentation::Type(ty) => format!("Cannot write to property of type {ty} as it is a getter"),
						PropertyKeyRepresentation::StringKey(property) => format!("Cannot write to property '{property}' as it is a getter") 
					},
					position,
					kind,
				},
				SetPropertyError::AssigningToNonExistent {
					property,
					position,
				} => Diagnostic::Position {
					reason: match property {
						PropertyKeyRepresentation::Type(ty) => format!("Cannot write to non-existent property of type {ty}"),
						PropertyKeyRepresentation::StringKey(property) => format!("Cannot write to non-existent property '{property}'") 
					},
					position,
					kind,
				}
			}
		}
	}
}

pub enum TypeCheckWarning {
	AwaitUsedOnNonPromise(SpanWithSource),
	/// TODO could be an error at some point
	DeadBranch {
		expression_span: SpanWithSource,
		expression_value: bool,
	},
	ExcessProperty {
		position: SpanWithSource,
		expected_type: TypeStringRepresentation,
		excess_property_name: String,
	},
	IgnoringAsExpression(SpanWithSource),
	Unimplemented {
		thing: &'static str,
		at: SpanWithSource,
	},
	UselessExpression {
		expression_span: SpanWithSource,
		// TODO other branch information
	},
	MergingInterfaceInSameContext {
		position: SpanWithSource,
	},
	TypesDoNotIntersect {
		left: TypeStringRepresentation,
		right: TypeStringRepresentation,
		position: SpanWithSource,
	},
	InvalidOrUnimplementedDefinitionFileItem(SpanWithSource),
	/// TODO WIP
	ConditionalExceptionInvoked {
		value: TypeStringRepresentation,
		/// Should be set
		call_site: SpanWithSource,
	},
	Unreachable(SpanWithSource),
}

impl From<TypeCheckWarning> for Diagnostic {
	fn from(warning: TypeCheckWarning) -> Self {
		let kind = super::DiagnosticKind::Warning;

		match warning {
			TypeCheckWarning::AwaitUsedOnNonPromise(position) => Diagnostic::Position {
				reason: "Unnecessary await expression / type is not promise".to_owned(),
				position,
				kind,
			},
			TypeCheckWarning::DeadBranch { expression_span, expression_value } => {
				Diagnostic::Position {
					reason: format!("Expression is always {expression_value:?}"),
					position: expression_span,
					kind,
				}
			}
			TypeCheckWarning::ExcessProperty { position, expected_type, excess_property_name } => {
				Diagnostic::Position {
					reason: format!(
						"'{excess_property_name}' is not a property of {expected_type}"
					),
					position,
					kind,
				}
			}
			TypeCheckWarning::IgnoringAsExpression(position) => Diagnostic::Position {
				reason: "'as' expressions are ignore by the checker".to_owned(),
				position,
				kind,
			},
			TypeCheckWarning::Unimplemented { thing, at } => {
				Diagnostic::Position { reason: format!("Unsupported: {thing}"), position: at, kind }
			}
			TypeCheckWarning::UselessExpression { expression_span } => Diagnostic::Position {
				reason: "Expression is always true".to_owned(),
				position: expression_span,
				kind,
			},
			TypeCheckWarning::MergingInterfaceInSameContext { position } => Diagnostic::Position {
				reason: "Merging interfaces in the same context".to_owned(),
				position,
				kind,
			},
			TypeCheckWarning::TypesDoNotIntersect { left, right, position } => {
				Diagnostic::Position {
					reason: format!("No intersection between types {left} and {right}"),
					position,
					kind,
				}
			}
			TypeCheckWarning::InvalidOrUnimplementedDefinitionFileItem(position) => {
				Diagnostic::Position {
					reason: "Invalid (or unimplemented) item in definition file skipped".to_owned(),
					position,
					kind,
				}
			}
			TypeCheckWarning::Unreachable(position) => {
				Diagnostic::Position { reason: "Unreachable statement".to_owned(), position, kind }
			}
			TypeCheckWarning::ConditionalExceptionInvoked { value, call_site } => {
				Diagnostic::Position {
					reason: format!("Conditional '{value}' was thrown in function"),
					position: call_site,
					kind,
				}
			}
		}
	}
}

/// Only for internal things
///
/// WIP
pub struct InfoDiagnostic(pub String, pub SpanWithSource);

#[derive(Debug)]
pub struct CannotFindTypeError<'a>(pub &'a str);

#[derive(Debug)]
pub struct TypeIsNotIndexable<'a>(pub &'a TypeId);

pub(crate) struct TypeDefinitionModuleNotFound(pub PathBuf);

impl From<TypeDefinitionModuleNotFound> for Diagnostic {
	fn from(val: TypeDefinitionModuleNotFound) -> Self {
		Diagnostic::Global {
			reason: format!(
				"Could not find type definition module at '{}'",
				val.0.as_path().display()
			),
			kind: DiagnosticKind::Error,
		}
	}
}

pub(crate) struct EntryPointNotFound(pub PathBuf);

impl From<EntryPointNotFound> for Diagnostic {
	fn from(val: EntryPointNotFound) -> Self {
		Diagnostic::Global {
			reason: format!("Could not entry point module at '{}'", val.0.as_path().display()),
			kind: DiagnosticKind::Error,
		}
	}
}

#[derive(Debug)]
pub struct CannotRedeclareVariable<'a> {
	pub name: &'a str,
}

/// `context` is the what kind of a function call the error happened in. (for example tagged template literals or JSX)
fn function_calling_error_diagnostic(
	error: FunctionCallingError,
	kind: crate::DiagnosticKind,
	context: &str,
) -> Diagnostic {
	match error {
		FunctionCallingError::InvalidArgumentType {
			parameter_type,
			argument_type,
			argument_position,
			parameter_position,
			restriction,
		} => {
			if let Some((restriction_pos, restriction)) = restriction {
				Diagnostic::PositionWithAdditionalLabels {
					reason: format!("Argument of type {argument_type} is not assignable to parameter of type {restriction}{context}"),
					position: argument_position,
					labels: vec![(
						format!("{parameter_type} was specialised with type {restriction}"),
						restriction_pos,
					)],
					kind,
				}
			} else {
				Diagnostic::PositionWithAdditionalLabels {
					reason: format!( "Argument of type {argument_type} is not assignable to parameter of type {parameter_type}{context}"),
					position: argument_position,
					labels: vec![(
						format!("Parameter has type {parameter_type}"),
						parameter_position,
					)],
					kind,
				}
			}
		}
		FunctionCallingError::MissingArgument { parameter_position, call_site } => {
			Diagnostic::PositionWithAdditionalLabels {
				reason: format!("Missing argument{context}"),
				position: call_site,
				kind,
				labels: vec![(
					"(non-optional) Parameter declared here".into(),
					parameter_position,
				)],
			}
		}
		FunctionCallingError::ExcessArguments { count: _, position } => {
			Diagnostic::Position { reason: format!("Excess argument{context}"), position, kind }
		}
		FunctionCallingError::ExcessTypeArguments { expected_count, count, position } => {
			let reason = if expected_count == 0 {
				format!("Cannot pass a type argument to a non-generic function{context}")
			} else if expected_count == 1 {
				format!("Expected 1 type argument, but got {count}{context}")
			} else {
				format!("Expected {expected_count} type arguments, but got {count}{context}")
			};
			Diagnostic::Position {
				position,
				kind,
				reason
			}
		}
		FunctionCallingError::NotCallable { calling, call_site } => Diagnostic::Position {
			reason: format!("Cannot call type {calling}{context}"),
			position: call_site,
			kind,
		},
		FunctionCallingError::ReferenceRestrictionDoesNotMatch {
			reference: _,
			requirement: _,
			found: _,
		} => todo!(),
		// Diagnostic::Position {
		// 	reason: format!(
		// 		"Calling function requires {} to be {}, found {}",
		// 		identifier, requirement, found
		// 	),
		// 	position: call_site,
		// 	kind,
		// },
		FunctionCallingError::CyclicRecursion(_, call_site) => Diagnostic::Position {
			reason: format!("Encountered recursion{context}"),
			position: call_site,
			kind,
		},
		FunctionCallingError::NoLogicForIdentifier(name, position) => Diagnostic::Position {
			reason: format!("No logic for constant function {name}{context}"),
			kind,
			position,
		},
		FunctionCallingError::NeedsToBeCalledWithNewKeyword(position) => Diagnostic::Position {
			reason: "Class constructor must be called with new".to_owned(),
			kind,
			position,
		},
		FunctionCallingError::TDZ { error: TDZ { position, variable_name }, call_site } => {
			Diagnostic::PositionWithAdditionalLabels {
				reason: format!("Variable '{variable_name}' used before declaration{context}"),
				position: call_site,
				kind,
				labels: vec![("Variable referenced here".to_owned(), position)],
			}
		}
		FunctionCallingError::SetPropertyConstraint {
			property_type,
			value_type,
			assignment_position,
			call_site,
		} => Diagnostic::PositionWithAdditionalLabels {
			reason: format!("Invalid assignment through parameter{context}"),
			position: call_site,
			kind,
			labels: vec![(
				format!("Type {value_type} does not meet property constraint {property_type}"),
				assignment_position,
			)],
		},
		FunctionCallingError::MismatchedThis { call_site, expected, found } => {
			Diagnostic::Position {
				reason: format!("The 'this' context of the function is expected to be {expected}, found {found}{context}"),
				position: call_site,
				kind,
			}
		}
		FunctionCallingError::CannotCatch { catch, thrown, thrown_position } => {
			Diagnostic::Position {
				reason: format!("Cannot throw {thrown} in block that expects {catch}{context}"),
				position: thrown_position,
				kind,
			}
		}
		FunctionCallingError::DeleteConstraint { constraint, delete_position, call_site: _ } => {
			Diagnostic::Position {
				reason: format!("Cannot delete from object constrained to {constraint}"),
				position: delete_position,
				kind,
			}
		}
		FunctionCallingError::NotConfiguarable {
			property,
			call_site,
		} => {
			Diagnostic::Position {
				reason: match property {
					PropertyKeyRepresentation::Type(ty) => format!("Property of type '{ty}' not configurable"),
					PropertyKeyRepresentation::StringKey(property) => format!("Property '{property}' not configurable"),
				},
				position: call_site,
				kind,
			}
		}
	}
}<|MERGE_RESOLUTION|>--- conflicted
+++ resolved
@@ -681,24 +681,21 @@
 				position,
 				kind,
 			},
-<<<<<<< HEAD
 			TypeCheckError::DoubleDefaultExport(position) => Diagnostic::Position {
 				reason: "Cannot have more than one default export".to_owned(),
 				position,
 				kind,
-=======
+			},
 			TypeCheckError::DuplicateImportName { import_position: position, existing_position, ..} => Diagnostic::PositionWithAdditionalLabels {
 				reason: "Cannot import using conflicting name".to_string(),
 				position,
 				kind,
 				labels: vec![("Existing import with same name".to_string(), existing_position)],
 			},
-			TypeCheckError::DoubleDefaultExport(_) => todo!(),
 			TypeCheckError::NoDefaultExport { partial_import_path, position, ..} => Diagnostic::Position {
 				reason: format!("Cannot find default export from module '{partial_import_path}'"),
 				position,
 				kind
->>>>>>> 2d7c08fd
 			},
 			TypeCheckError::CannotOpenFile { file, import_position, possibles, partial_import_path } => if let Some(import_position) = import_position {
 				Diagnostic::PositionWithAdditionalLabels {
