use parser::{
	declarations::VariableDeclaration, Declaration, ExpressionOrStatementPosition, Statement,
	StatementOrDeclaration, VariableIdentifier,
};

use crate::{
	behavior::modules::Exported, context::Environment, diagnostics::TypeCheckError, CheckingData,
	Scope, TypeId,
};

use super::{
	classes::synthesise_class_declaration, declarations::synthesise_variable_declaration,
	expressions::synthesise_expression, hoisting::hoist_statements,
	statements::synthesise_statement,
};

/// Note that this expects the environment to be new lexically
pub(super) fn synthesise_block<T: crate::ReadFromFS>(
	statements: &[StatementOrDeclaration],
	environment: &mut Environment,
	checking_data: &mut CheckingData<T, super::EznoParser>,
) {
	hoist_statements(statements, environment, checking_data);

	// Run through accessible statements
	let mut unreachable_at_idx = None::<usize>;

	for (idx, statement) in statements.iter().enumerate() {
		match statement {
			StatementOrDeclaration::Statement(statement) => {
				synthesise_statement(statement, environment, checking_data);

				// TODO Statement::is_control_flow ...?
				if let Statement::Return(..) | Statement::Break(..) | Statement::Continue(..) =
					statement
				{
					unreachable_at_idx = Some(idx + 1);
					break;
				}
			}
			StatementOrDeclaration::Declaration(declaration) => {
				synthesise_declaration(declaration, environment, checking_data);
			}
		}
	}

	if let Some(idx) = unreachable_at_idx {
		let statements_not_run = &statements[idx..];
		if !statements_not_run.is_empty() {
			crate::utils::notify!(
				"Statements not run, only run for expressions and such {:?}",
				statements_not_run
			);
			// if statements.iter().all(|stmt|)
			// let span = statements.first().unwrap().get_position().union(&statements.last().unwrap().get_position());
			// checking_data.diagnostics_container.add_error(TypeCheckError::StatementsNotRun { between: span });
		}
	}
}

pub(crate) fn synthesise_declaration<T: crate::ReadFromFS>(
	declaration: &Declaration,
	environment: &mut crate::context::Context<crate::context::Syntax<'_>>,
	checking_data: &mut CheckingData<T, super::EznoParser>,
) {
	match declaration {
		Declaration::Variable(declaration) => {
			synthesise_variable_declaration(declaration, environment, checking_data, false);
		}
		Declaration::Class(class) => {
			let constructor = synthesise_class_declaration(&class.on, environment, checking_data);
			let position = class.on.position.clone().with_source(environment.get_source());
<<<<<<< HEAD
			if let Some(VariableIdentifier::Standard(name, ..)) =
				class.on.name.as_option_variable_identifier()
			{
				let result = environment.declare_variable(
					name,
					position.clone(),
					constructor,
					&mut checking_data.types,
					None,
				);
				if let Err(err) = result {
					// TODO is this an issue?
					checking_data
						.diagnostics_container
						.add_error(TypeCheckError::ReDeclaredVariable { name, position })
				}
=======
			let result = environment.declare_variable(
				class.on.name.as_str(),
				position.clone(),
				constructor,
				&mut checking_data.types,
				None,
			);
			if let Err(err) = result {
				checking_data.diagnostics_container.add_error(TypeCheckError::ReDeclaredVariable {
					name: class.on.name.as_str(),
					position,
				});
>>>>>>> b5d16a7b
			}
		}
		Declaration::DeclareVariable(_)
		| Declaration::DeclareFunction(_)
		| Declaration::DeclareInterface(_)
		| Declaration::Function(_)
		| Declaration::Enum(_)
		| Declaration::Interface(_)
		| Declaration::TypeAlias(_)
		| Declaration::Import(_) => {}
		Declaration::Export(exported) => match &exported.on {
			parser::declarations::ExportDeclaration::Variable { exported, position } => {
				match exported {
					// Skipped as this is done earlier
					parser::declarations::export::Exportable::Class(class) => {
						// TODO mark as exported
						synthesise_class_declaration(class, environment, checking_data);
					}
					parser::declarations::export::Exportable::Variable(variable) => {
						synthesise_variable_declaration(variable, environment, checking_data, true);
					}
					parser::declarations::export::Exportable::Parts(parts) => {
						for part in parts {
							let pair = super::hoisting::export_part_to_name_pair(part);
							if let Some(pair) = pair {
								let position = pair.position.with_source(environment.get_source());
								let value = environment.get_variable_handle_error(
									pair.value,
									position,
									checking_data,
								);
								if let crate::Scope::Module { ref mut exported, .. } =
									environment.context_type.scope
								{
									if let Ok(value) = value {
										exported.named.push((
											pair.r#as.to_owned(),
											(value.0.get_id(), value.0.get_mutability()),
										));
									}
								}
							}
						}
					}
					parser::declarations::export::Exportable::ImportAll { .. }
					| parser::declarations::export::Exportable::ImportParts { .. }
					| parser::declarations::export::Exportable::Function(_)
					| parser::declarations::export::Exportable::Interface(_)
					| parser::declarations::export::Exportable::TypeAlias(_) => {}
				}
			}
			parser::declarations::ExportDeclaration::Default { expression, position } => {
				// TODO can be inferred sometimes
				let result =
					synthesise_expression(expression, environment, checking_data, TypeId::ANY_TYPE);
				if let Scope::Module { ref mut exported, .. } = environment.context_type.scope {
					if exported.default.is_some() {
						checking_data.diagnostics_container.add_error(
							TypeCheckError::DoubleDefaultExport(
								position.clone().with_source(environment.get_source()),
							),
						);
					} else {
						exported.default = Some(result);
					}
				} else {
					checking_data.diagnostics_container.add_error(
						TypeCheckError::NonTopLevelExport(
							position.clone().with_source(environment.get_source()),
						),
					);
				}
			}
		},
	}
}<|MERGE_RESOLUTION|>--- conflicted
+++ resolved
@@ -70,7 +70,6 @@
 		Declaration::Class(class) => {
 			let constructor = synthesise_class_declaration(&class.on, environment, checking_data);
 			let position = class.on.position.clone().with_source(environment.get_source());
-<<<<<<< HEAD
 			if let Some(VariableIdentifier::Standard(name, ..)) =
 				class.on.name.as_option_variable_identifier()
 			{
@@ -87,20 +86,6 @@
 						.diagnostics_container
 						.add_error(TypeCheckError::ReDeclaredVariable { name, position })
 				}
-=======
-			let result = environment.declare_variable(
-				class.on.name.as_str(),
-				position.clone(),
-				constructor,
-				&mut checking_data.types,
-				None,
-			);
-			if let Err(err) = result {
-				checking_data.diagnostics_container.add_error(TypeCheckError::ReDeclaredVariable {
-					name: class.on.name.as_str(),
-					position,
-				});
->>>>>>> b5d16a7b
 			}
 		}
 		Declaration::DeclareVariable(_)
