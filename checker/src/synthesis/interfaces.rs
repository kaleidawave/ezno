use parser::{
	types::interface::{InterfaceDeclaration, InterfaceMember},
	Decorated, PropertyKey as ParserPropertyKey, WithComment,
};

use crate::{
	behavior::functions::{self, GetterSetter, ThisValue},
	context::{
		facts::Publicity,
		Environment, {Context, ContextType},
	},
	synthesis::parser_property_key_to_checker_property_key,
	types::{
		poly_types::GenericTypeParameter,
		properties::{PropertyKey, PropertyValue},
		FunctionType, Type,
	},
	CheckingData, TypeId,
};

use super::{
	functions::synthesise_function_annotation, type_annotations::synthesise_type_annotation,
};

fn get_extends<T: crate::ReadFromFS>(
	interface: &InterfaceDeclaration,
	environment: &mut Environment,
	checking_data: &mut CheckingData<T, super::EznoParser>,
	interface_type: TypeId,
) {
	if let Some([reference, others @ ..]) = interface.extends.as_deref() {
		let mut ty = synthesise_type_annotation(reference, environment, checking_data);
		for reference in others {
			let rhs = synthesise_type_annotation(reference, environment, checking_data);
			ty = checking_data.types.register_type(Type::And(ty, rhs));
		}

		environment.bases.connect_extends(interface_type, ty);
	}
}

pub(crate) trait SynthesiseInterfaceBehavior {
	fn register<T: crate::ReadFromFS>(
		&mut self,
		key: ParserPropertyKeyType,
		value: InterfaceValue,
		checking_data: &mut CheckingData<T, super::EznoParser>,
		environment: &mut Environment,
	);

	fn interface_type(&self) -> Option<TypeId>;
}

pub(crate) enum InterfaceValue {
	Function(FunctionType, GetterSetter),
	Value(TypeId),
}

pub(crate) enum ParserPropertyKeyType<'a> {
	ClassProperty(&'a ParserPropertyKey<parser::property_key::PublicOrPrivate>),
	ObjectProperty(&'a ParserPropertyKey<parser::property_key::AlwaysPublic>),
	Type(TypeId),
}

pub(crate) struct OnToType(pub(crate) TypeId);

impl SynthesiseInterfaceBehavior for OnToType {
	fn register<T: crate::ReadFromFS>(
		&mut self,
		key: ParserPropertyKeyType,
		value: InterfaceValue,
		checking_data: &mut CheckingData<T, super::EznoParser>,
		environment: &mut Environment,
	) {
		let (publicity, under) = match key {
			ParserPropertyKeyType::ClassProperty(key) => (
				if matches!(key, parser::PropertyKey::Ident(_, _, true)) {
					Publicity::Private
				} else {
					Publicity::Public
				},
				parser_property_key_to_checker_property_key(key, environment, checking_data),
			),
			ParserPropertyKeyType::ObjectProperty(key) => (
				Publicity::Public,
				parser_property_key_to_checker_property_key(key, environment, checking_data),
			),
			ParserPropertyKeyType::Type(ty) => (Publicity::Public, PropertyKey::Type(ty)),
		};
		let ty = match value {
			InterfaceValue::Function(function, getter_setter) => match getter_setter {
				GetterSetter::Getter => PropertyValue::Getter(Box::new(function)),
				GetterSetter::Setter => PropertyValue::Setter(Box::new(function)),
				GetterSetter::None => {
					let function_id = function.id;
					checking_data.types.functions.insert(function.id, function);
					let ty = Type::FunctionReference(function_id, ThisValue::UseParent);
					PropertyValue::Value(checking_data.types.register_type(ty))
				}
			},
			InterfaceValue::Value(value) => PropertyValue::Value(value),
		};

		// TODO: `None` position passed
		environment.facts.register_property(self.0, publicity, under, ty, false, None);
	}

	fn interface_type(&self) -> Option<TypeId> {
		Some(self.0)
	}
}

pub(super) fn synthesise_signatures<T: crate::ReadFromFS, B: SynthesiseInterfaceBehavior>(
	type_parameters: Option<&[parser::GenericTypeConstraint]>,
	signatures: &[WithComment<Decorated<InterfaceMember>>],
	mut behavior: B,
	environment: &mut Environment,
	checking_data: &mut CheckingData<T, super::EznoParser>,
) -> B {
	/// TODO check members declared before
	fn synthesise_members<T: crate::ReadFromFS, B: SynthesiseInterfaceBehavior>(
		members: &[WithComment<Decorated<InterfaceMember>>],
		environment: &mut Context<crate::context::environment::Syntax<'_>>,
		checking_data: &mut CheckingData<T, super::EznoParser>,
		interface_register_behavior: &mut B,
	) {
		for member in members {
			match &member.get_ast_ref().on {
				InterfaceMember::Method {
					header,
					name,
					type_parameters,
					parameters,
					return_type,
					is_optional,
					performs,
					position,
				} => {
					let behavior = functions::FunctionBehavior::Method {
						is_async: header.is_async(),
						is_generator: header.is_generator(),
						// TODO ...
						free_this_id: TypeId::ERROR_TYPE,
					};
					let getter = match header {
<<<<<<< HEAD
						parser::functions::MethodHeader::Get(_) => GetterSetter::Getter,
						parser::functions::MethodHeader::Set(_) => GetterSetter::Setter,
						_ => GetterSetter::None,
=======
						parser::MethodHeader::Get(_) => GetterSetter::Getter,
						parser::MethodHeader::Set(_) => GetterSetter::Setter,
						parser::MethodHeader::Regular { .. } => GetterSetter::None,
>>>>>>> b5d16a7b
					};
					let function = synthesise_function_annotation(
						type_parameters,
						parameters,
						return_type.as_ref(),
						environment,
						checking_data,
						performs.as_ref().into(),
						&position.clone().with_source(environment.get_source()),
						behavior,
						interface_register_behavior.interface_type(),
					);
					interface_register_behavior.register(
						ParserPropertyKeyType::ClassProperty(name),
						InterfaceValue::Function(function, getter),
						checking_data,
						environment,
					);
				}
				InterfaceMember::Property {
					name,
					type_annotation,
					is_readonly,
					is_optional,
					position,
				} => {
					let value =
						synthesise_type_annotation(type_annotation, environment, checking_data);
					interface_register_behavior.register(
						ParserPropertyKeyType::ClassProperty(name),
						InterfaceValue::Value(value),
						checking_data,
						environment,
					);
				}
				InterfaceMember::Indexer {
					name,
					indexer_type,
					return_type,
					is_readonly,
					position,
				} => {
					// TODO think this is okay
					let key = synthesise_type_annotation(indexer_type, environment, checking_data);
					let value = synthesise_type_annotation(return_type, environment, checking_data);
					interface_register_behavior.register(
						ParserPropertyKeyType::Type(key),
						InterfaceValue::Value(value),
						checking_data,
						environment,
					);
				}
				InterfaceMember::Constructor {
					parameters,
					type_parameters,
					return_type,
					is_readonly,
					position,
					performs,
				} => checking_data.raise_unimplemented_error(
					"interface constructor",
					position.clone().with_source(environment.get_source()),
				),
				InterfaceMember::Caller {
					parameters,
					type_parameters,
					return_type,
					is_readonly,
					position,
				} => checking_data.raise_unimplemented_error(
					"interface caller",
					position.clone().with_source(environment.get_source()),
				),
				InterfaceMember::Rule {
					parameter,
					rule,
					matching_type,
					optionality,
					is_readonly,
					output_type,
					position,
				} => checking_data.raise_unimplemented_error(
					"interface rule",
					position.clone().with_source(environment.get_source()),
				),
			}
		}
	}

	if let Some(parameters) = type_parameters {
		let parameter_types = behavior
			.interface_type()
			.map(|id| checking_data.types.get_type_by_id(id).get_parameters())
			.unwrap();

		environment.new_lexical_environment_fold_into_parent(
			crate::Scope::InterfaceEnvironment { this_constraint: TypeId::ERROR_TYPE },
			checking_data,
			|environment, checking_data| {
				for (parameter, ty) in parameters.iter().zip(parameter_types.iter().flatten()) {
					// TODO set constraint by modifying type
					environment.named_types.insert(parameter.name().to_owned(), *ty);
				}
				synthesise_members(signatures, environment, checking_data, &mut behavior);
			},
		);

		behavior
	} else {
		synthesise_members(signatures, environment, checking_data, &mut behavior);
		behavior
	}
}<|MERGE_RESOLUTION|>--- conflicted
+++ resolved
@@ -143,15 +143,9 @@
 						free_this_id: TypeId::ERROR_TYPE,
 					};
 					let getter = match header {
-<<<<<<< HEAD
 						parser::functions::MethodHeader::Get(_) => GetterSetter::Getter,
 						parser::functions::MethodHeader::Set(_) => GetterSetter::Setter,
 						_ => GetterSetter::None,
-=======
-						parser::MethodHeader::Get(_) => GetterSetter::Getter,
-						parser::MethodHeader::Set(_) => GetterSetter::Setter,
-						parser::MethodHeader::Regular { .. } => GetterSetter::None,
->>>>>>> b5d16a7b
 					};
 					let function = synthesise_function_annotation(
 						type_parameters,
