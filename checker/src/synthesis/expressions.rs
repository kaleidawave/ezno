use std::{borrow::Cow, convert::TryInto};

use parser::{
	expressions::{
		object_literal::{ObjectLiteral, ObjectLiteralMember},
		operators::IncrementOrDecrement,
		operators::{BinaryOperator, UnaryOperator, UnaryPrefixAssignmentOperator},
		ArrayElement, FunctionArgument, MultipleExpression, SpecialOperators, SuperReference,
		TemplateLiteral,
	},
	functions::MethodHeader,
	ASTNode, Expression,
};

use crate::{
	context::{
		information::{get_properties_on_type, get_property_unbound},
		Logical,
	},
	diagnostics::{TypeCheckError, TypeStringRepresentation},
	features::{
		self,
		functions::{register_arrow_function, register_expression_function},
		variables::VariableWithValue,
	},
	synthesis::parser_property_key_to_checker_property_key,
	types::{
		calling::{CallingInput, UnsynthesisedArgument},
		properties::PropertyKey,
	},
	Decidable,
};

use crate::{
	context::information::Publicity,
	features::{
		assignments::Assignable,
		objects::ObjectBuilder,
		operations::{
			evaluate_logical_operation_with_expression,
			evaluate_pure_binary_operation_handle_errors, evaluate_pure_unary_operator,
			EqualityAndInequality, MathematicalAndBitwise, PureUnary,
		},
		template_literal::synthesise_template_literal,
	},
	types::calling::CalledWithNew,
	types::{Constant, TypeId},
	CheckingData, Environment, Instance, SpecialExpressions,
};

use super::{
	assignments::{synthesise_access_to_reference, synthesise_lhs_of_assignment_to_reference},
	classes::synthesise_class_declaration,
	extensions::{is_expression::synthesise_is_expression, jsx::synthesise_jsx_root},
	type_annotations::synthesise_type_annotation,
	EznoParser,
};

pub(super) fn synthesise_multiple_expression<T: crate::ReadFromFS>(
	expression: &MultipleExpression,
	environment: &mut Environment,
	checking_data: &mut CheckingData<T, super::EznoParser>,
	expecting: TypeId,
) -> TypeId {
	match expression {
		MultipleExpression::Multiple { lhs, rhs, position: _ } => {
			synthesise_multiple_expression(lhs, environment, checking_data, TypeId::ANY_TYPE);
			synthesise_expression(rhs, environment, checking_data, expecting)
		}
		MultipleExpression::Single(expression) => {
			synthesise_expression(expression, environment, checking_data, expecting)
		}
	}
}

pub(super) fn synthesise_expression<T: crate::ReadFromFS>(
	expression: &Expression,
	environment: &mut Environment,
	checking_data: &mut CheckingData<T, super::EznoParser>,
	expecting: TypeId,
) -> TypeId {
	let instance: Instance = match expression {
		Expression::StringLiteral(value, ..) => {
			return checking_data.types.new_constant_type(Constant::String(value.clone()))
		}
		Expression::RegexLiteral { pattern, flags: _, position: _ } => {
			return checking_data.types.new_regex(pattern.clone());
		}
		Expression::NumberLiteral(value, ..) => {
			let not_nan = if let Ok(v) = f64::try_from(value.clone()) {
				v.try_into().unwrap()
			} else {
				crate::utils::notify!("TODO big int");
				return TypeId::ERROR_TYPE;
			};
			return checking_data.types.new_constant_type(Constant::Number(not_nan));
		}
		Expression::BooleanLiteral(value, ..) => {
			return checking_data.types.new_constant_type(Constant::Boolean(*value))
		}
		Expression::ArrayLiteral(elements, _) => {
			fn synthesise_array_item<T: crate::ReadFromFS>(
				idx: &Decidable<usize>,
				element: &ArrayElement,
				environment: &mut Environment,
				checking_data: &mut CheckingData<T, super::EznoParser>,
			) -> Option<(PropertyKey<'static>, TypeId)> {
				element.0.as_ref().map(|element| match element {
					FunctionArgument::Standard(element) => {
						// TODO based off above
						let expecting = TypeId::ANY_TYPE;
						let expression_type =
							synthesise_expression(element, environment, checking_data, expecting);
						(
							PropertyKey::from_usize(match idx {
								Decidable::Known(idx) => *idx,
								Decidable::Unknown(_) => todo!(),
							}),
							expression_type,
						)
					}
					FunctionArgument::Spread(_expr, position) => {
						{
							checking_data.raise_unimplemented_error(
								"Spread elements",
								position.with_source(environment.get_source()),
							);
						}
						crate::utils::notify!("Skipping spread");
						(
							PropertyKey::from_usize(match idx {
								Decidable::Known(idx) => *idx,
								Decidable::Unknown(_) => todo!(),
							}),
							TypeId::ERROR_TYPE,
						)
					}
					FunctionArgument::Comment { .. } => todo!(),
				})
			}

			let mut basis = ObjectBuilder::new(
				Some(TypeId::ARRAY_TYPE),
				&mut checking_data.types,
				&mut environment.info,
			);

			// TODO remove enumerate, add add function and more
			for (idx, value) in elements.iter().enumerate() {
				let spread_expression_position =
					value.get_position().with_source(environment.get_source());

				if let Some((key, value)) =
					synthesise_array_item(&Decidable::Known(idx), value, environment, checking_data)
				{
					basis.append(
						environment,
						Publicity::Public,
						key,
						crate::types::properties::PropertyValue::Value(value),
						Some(spread_expression_position),
					);
				}
			}

			// TODO spread
			let length = checking_data
				.types
				.new_constant_type(Constant::Number((elements.len() as f64).try_into().unwrap()));

			// TODO: Should there be a position here?
			basis.append(
				environment,
				Publicity::Public,
				PropertyKey::String("length".into()),
				crate::types::properties::PropertyValue::Value(length),
				None,
			);

			Instance::RValue(basis.build_object())
		}
		Expression::ObjectLiteral(object_literal) => Instance::RValue(synthesise_object_literal(
			object_literal,
			checking_data,
			environment,
			expecting,
		)),
		Expression::TemplateLiteral(TemplateLiteral { tag, parts, position }) => {
			let parts_iter = parts.iter().map(|part| match part {
				parser::expressions::TemplateLiteralPart::Static(value) => {
					crate::features::template_literal::TemplateLiteralPart::Static(value.as_str())
				}
				parser::expressions::TemplateLiteralPart::Dynamic(expr) => {
					crate::features::template_literal::TemplateLiteralPart::Dynamic(&**expr)
				}
			});
			let tag = tag.as_ref().map(|expr| {
				synthesise_expression(expr, environment, checking_data, TypeId::ANY_TYPE)
			});

			Instance::RValue(synthesise_template_literal(
				tag,
				parts_iter,
				position,
				environment,
				checking_data,
			))
		}
		Expression::BinaryOperation { lhs, operator, rhs, position } => {
			let lhs_ty = synthesise_expression(lhs, environment, checking_data, TypeId::ANY_TYPE);

			if let BinaryOperator::LogicalAnd
			| BinaryOperator::LogicalOr
			| BinaryOperator::NullCoalescing = operator
			{
				let operator = match operator {
					BinaryOperator::LogicalAnd => crate::features::operations::LogicalOperator::And,
					BinaryOperator::LogicalOr => crate::features::operations::LogicalOperator::Or,
					BinaryOperator::NullCoalescing => {
						crate::features::operations::LogicalOperator::NullCoalescing
					}
					_ => unreachable!(),
				};
				return evaluate_logical_operation_with_expression(
					(lhs_ty, *lhs.get_position()),
					operator,
					&**rhs,
					checking_data,
					environment,
					// TODO unwrap
				)
				.unwrap();
			}

			let rhs_ty = synthesise_expression(rhs, environment, checking_data, TypeId::ANY_TYPE);

			if lhs_ty == TypeId::ERROR_TYPE || rhs_ty == TypeId::ERROR_TYPE {
				return TypeId::ERROR_TYPE;
			}

			let lhs_pos = ASTNode::get_position(&**lhs).with_source(environment.get_source());
			let rhs_pos = ASTNode::get_position(&**rhs).with_source(environment.get_source());

			let operator = match operator {
				BinaryOperator::Add => MathematicalAndBitwise::Add.into(),
				BinaryOperator::Subtract => MathematicalAndBitwise::Subtract.into(),
				BinaryOperator::Multiply => MathematicalAndBitwise::Multiply.into(),
				BinaryOperator::Divide => MathematicalAndBitwise::Divide.into(),
				BinaryOperator::Modulo => MathematicalAndBitwise::Modulo.into(),
				BinaryOperator::Exponent => MathematicalAndBitwise::Exponent.into(),
				BinaryOperator::BitwiseShiftLeft => MathematicalAndBitwise::BitwiseShiftLeft.into(),
				BinaryOperator::BitwiseShiftRight => {
					MathematicalAndBitwise::BitwiseShiftRight.into()
				}
				BinaryOperator::BitwiseShiftRightUnsigned => {
					MathematicalAndBitwise::BitwiseShiftRightUnsigned.into()
				}
				BinaryOperator::BitwiseAnd => MathematicalAndBitwise::BitwiseAnd.into(),
				BinaryOperator::BitwiseXOr => MathematicalAndBitwise::BitwiseXOr.into(),
				BinaryOperator::BitwiseOr => MathematicalAndBitwise::BitwiseOr.into(),
				BinaryOperator::StrictEqual => EqualityAndInequality::StrictEqual.into(),
				BinaryOperator::StrictNotEqual => EqualityAndInequality::StrictNotEqual.into(),
				BinaryOperator::Equal => EqualityAndInequality::Equal.into(),
				BinaryOperator::NotEqual => EqualityAndInequality::NotEqual.into(),
				BinaryOperator::GreaterThan => EqualityAndInequality::GreaterThan.into(),
				BinaryOperator::LessThan => EqualityAndInequality::LessThan.into(),
				BinaryOperator::LessThanEqual => EqualityAndInequality::LessThanEqual.into(),
				BinaryOperator::GreaterThanEqual => EqualityAndInequality::GreaterThanEqual.into(),
				BinaryOperator::LogicalAnd
				| BinaryOperator::LogicalOr
				| BinaryOperator::NullCoalescing => {
					unreachable!()
				}
				BinaryOperator::Divides | BinaryOperator::Pipe | BinaryOperator::Compose => {
					checking_data.raise_unimplemented_error(
						"special operations",
						position.with_source(environment.get_source()),
					);
					return TypeId::ERROR_TYPE;
				}
			};
			Instance::RValue(evaluate_pure_binary_operation_handle_errors(
				(lhs_ty, lhs_pos),
				operator,
				(rhs_ty, rhs_pos),
				checking_data,
				environment,
			))
		}
		Expression::UnaryOperation { operand, operator, position } => {
			match operator {
				UnaryOperator::Plus => {
					todo!("cast to number")
				}
				UnaryOperator::Negation | UnaryOperator::BitwiseNot | UnaryOperator::LogicalNot => {
					let operand_type = synthesise_expression(
						operand,
						environment,
						checking_data,
						TypeId::ANY_TYPE,
					);
					let operator = match operator {
						UnaryOperator::Negation => PureUnary::Negation,
						UnaryOperator::BitwiseNot => PureUnary::BitwiseNot,
						UnaryOperator::LogicalNot => PureUnary::LogicalNot,
						_ => unreachable!(),
					};
					Instance::RValue(
						evaluate_pure_unary_operator(
							operator,
							operand_type,
							&mut checking_data.types,
							checking_data.options.strict_casts,
						)
						.unwrap(),
					)
				}
				UnaryOperator::Await => {
					checking_data.raise_unimplemented_error(
						"await",
						position.with_source(environment.get_source()),
					);
					return TypeId::ERROR_TYPE;
				}
				UnaryOperator::TypeOf => {
					let operand_type = synthesise_expression(
						operand,
						environment,
						checking_data,
						TypeId::ANY_TYPE,
					);
					Instance::RValue(features::type_of_operator(
						operand_type,
						&mut checking_data.types,
					))
				}
				UnaryOperator::Void => {
					let _operand_type = synthesise_expression(
						operand,
						environment,
						checking_data,
						TypeId::ANY_TYPE,
					);
					return TypeId::UNDEFINED_TYPE;
				}
				UnaryOperator::Delete => {
					// TODO synthesise anyway? and use mappings
					// TODO more expressions
					match &**operand {
						Expression::PropertyAccess {
							parent,
							property,
							is_optional: _,
							position: _,
						} => {
							let on = synthesise_expression(
								parent,
								environment,
								checking_data,
								TypeId::ANY_TYPE,
							);
							match property {
								parser::PropertyReference::Standard {
									property,
									is_private: _is_private,
								} => {
									let result = environment.delete_property(
										on,
										&PropertyKey::String(Cow::Owned(property.clone())),
									);
									return if result { TypeId::TRUE } else { TypeId::FALSE };
								}
								parser::PropertyReference::Marker(_) => {
									crate::utils::notify!("Deleting property marker found");
									return TypeId::ERROR_TYPE;
								}
							}
						}
						Expression::Index { indexee, indexer, is_optional: _, position: _ } => {
							let being_indexed = synthesise_expression(
								indexee,
								environment,
								checking_data,
								TypeId::ANY_TYPE,
							);
							let indexer = synthesise_multiple_expression(
								indexer,
								environment,
								checking_data,
								TypeId::ANY_TYPE,
							);

							let property = PropertyKey::from_type(indexer, &checking_data.types);
							let result = environment.delete_property(being_indexed, &property);
							return if result { TypeId::TRUE } else { TypeId::FALSE };
						}
						_ => {
							crate::utils::notify!("Deleting non property raise warning");
							let _operand_type = synthesise_expression(
								operand,
								environment,
								checking_data,
								TypeId::ANY_TYPE,
							);
							return TypeId::FALSE;
						}
					}
				}
				UnaryOperator::Yield | UnaryOperator::DelegatedYield => {
					checking_data.raise_unimplemented_error(
						"yield expression",
						position.with_source(environment.get_source()),
					);
					return TypeId::ERROR_TYPE;
				}
			}
		}
		Expression::Assignment { lhs, rhs, position } => {
			let lhs: Assignable =
				synthesise_lhs_of_assignment_to_reference(lhs, environment, checking_data);

			return environment.assign_to_assignable_handle_errors(
				lhs,
				crate::features::assignments::AssignmentKind::Assign,
				Some(&**rhs),
				*position,
				checking_data,
			);
		}
		Expression::BinaryAssignmentOperation { lhs, operator, rhs, position } => {
			let lhs: Assignable = Assignable::Reference(synthesise_access_to_reference(
				lhs,
				environment,
				checking_data,
			));

			return environment.assign_to_assignable_handle_errors(
				lhs,
				operator_to_assignment_kind(*operator),
				Some(&**rhs),
				*position,
				checking_data,
			);
		}
		Expression::UnaryPrefixAssignmentOperation { operator, operand, position } => {
			let lhs: Assignable = Assignable::Reference(synthesise_access_to_reference(
				operand,
				environment,
				checking_data,
			));

			match operator {
				UnaryPrefixAssignmentOperator::Invert => todo!(),
				UnaryPrefixAssignmentOperator::IncrementOrDecrement(direction) => {
					return environment.assign_to_assignable_handle_errors(
						lhs,
						crate::features::assignments::AssignmentKind::IncrementOrDecrement(
							match direction {
								IncrementOrDecrement::Increment => {
									crate::features::assignments::IncrementOrDecrement::Increment
								}
								IncrementOrDecrement::Decrement => {
									crate::features::assignments::IncrementOrDecrement::Decrement
								}
							},
							crate::features::assignments::AssignmentReturnStatus::New,
						),
						None::<&Expression>,
						*position,
						checking_data,
					);
				}
			}
		}
		Expression::UnaryPostfixAssignmentOperation { operand, operator, position } => {
			let lhs: Assignable = Assignable::Reference(synthesise_access_to_reference(
				operand,
				environment,
				checking_data,
			));
			match operator {
				parser::expressions::operators::UnaryPostfixAssignmentOperator(direction) => {
					let direction = match direction {
						IncrementOrDecrement::Increment => {
							crate::features::assignments::IncrementOrDecrement::Increment
						}
						IncrementOrDecrement::Decrement => {
							crate::features::assignments::IncrementOrDecrement::Decrement
						}
					};
					let operator =
						crate::features::assignments::AssignmentKind::IncrementOrDecrement(
							direction,
							crate::features::assignments::AssignmentReturnStatus::Previous,
						);

					return environment.assign_to_assignable_handle_errors(
						lhs,
						operator,
						None::<&Expression>,
						*position,
						checking_data,
					);
				}
			}
		}
		Expression::VariableReference(name, position) => {
			let get_variable_or_alternatives = environment.get_variable_handle_error(
				name.as_str(),
				position.with_source(environment.get_source()),
				checking_data,
			);

			match get_variable_or_alternatives {
				Ok(variable) => Instance::LValue(variable),
				Err(_err) => Instance::RValue(TypeId::ERROR_TYPE),
			}
		}
		Expression::PropertyAccess { parent, position, property, .. } => {
			let on = synthesise_expression(parent, environment, checking_data, TypeId::ANY_TYPE);
			let property = match property {
				parser::PropertyReference::Standard { property, is_private: _ } => {
					PropertyKey::String(Cow::Borrowed(property.as_str()))
				}
				parser::PropertyReference::Marker(_) => {
					crate::utils::notify!("Property marker found. TODO union of properties");
					return TypeId::ERROR_TYPE;
				}
			};

			// TODO
			let publicity = Publicity::Public;

			let result = environment.get_property_handle_errors(
				on,
				publicity,
				property,
				checking_data,
				*position,
			);

			match result {
				Ok(instance) => instance,
				Err(()) => return TypeId::ERROR_TYPE,
			}
		}
		Expression::Index { indexee, indexer, position, .. } => {
			let being_indexed =
				synthesise_expression(indexee, environment, checking_data, TypeId::ANY_TYPE);
			let indexer = synthesise_multiple_expression(
				indexer,
				environment,
				checking_data,
				TypeId::ANY_TYPE,
			);

			// TODO handle differently?
			let result = environment.get_property_handle_errors(
				being_indexed,
				Publicity::Public,
				PropertyKey::from_type(indexer, &checking_data.types),
				checking_data,
				*position,
			);

			match result {
				Ok(instance) => instance,
				Err(()) => return TypeId::ERROR_TYPE,
			}
		}
		Expression::ThisReference(pos) => {
			let position = pos.with_source(environment.get_source());
			Instance::RValue(environment.get_value_of_this(&checking_data.types, &position))
		}
		Expression::SuperExpression(reference, _position) => match reference {
			SuperReference::Call { arguments: _ } => {
				todo!();

				// let constructor =
				// 	environment.get_current_constructor().expect("not in constructor");
				// let crate::ConstructorInformation {
				// 	fields,
				// 	class_constructor_ty,
				// 	class_instance_ty,
				// 	..
				// } = checking_data
				// 	.functions
				// 	.constructor_information
				// 	.get(&constructor_pointer)
				// 	.unwrap()
				// 	.clone();

				// let super_ty = if let Type::AliasTo { to, .. } =
				// 	environment.get_type_by_id(class_instance_ty)
				// {
				// 	*to
				// } else {
				// 	panic!("No super")
				// };

				// let this_constructor =
				// 	environment.get_constructor_for_prototype(class_instance_ty).unwrap();
				// let super_constructor =
				// 	environment.get_constructor_for_prototype(super_ty).unwrap();

				// let this = environment.create_this(class_instance_ty);

				// let mut chain = Chain::new();
				// let mut chain = Annex::new(&chain);

				// let ty = call_function(
				// 	super_constructor,
				// 	&None,
				// 	Some(arguments),
				// 	environment,
				// 	checking_data,
				// 	&
				// 	position,
				// 	CalledWithNew::SpecialSuperCall { on: this_constructor },
				// );

				// TODO explain
				// synthesise_class_fields(fields, environment, checking_data, &chain);

				// Instance::RValue(ty)
			}
			SuperReference::PropertyAccess { property: _ } => todo!(),
			SuperReference::Index { indexer: _ } => todo!(),
		},
		Expression::NewTarget(..) => todo!(),
		Expression::FunctionCall { function, type_arguments, arguments, position, .. } => {
			let on = synthesise_expression(function, environment, checking_data, TypeId::ANY_TYPE);

			let (result, special) = call_function(
				on,
				CalledWithNew::None,
				type_arguments,
				Some(arguments),
				environment,
				checking_data,
				*position,
			);
			if let Some(special) = special {
				checking_data.type_mappings.special_expressions.push(*position, special);
			}
			Instance::RValue(result)
		}
		Expression::ConstructorCall { constructor, type_arguments, arguments, position } => {
			let on =
				synthesise_expression(constructor, environment, checking_data, TypeId::ANY_TYPE);
			let called_with_new = CalledWithNew::New { on };
			let (result, _) = call_function(
				on,
				called_with_new,
				type_arguments,
				arguments.as_ref(),
				environment,
				checking_data,
				*position,
			);
			Instance::RValue(result)
		}
		Expression::ConditionalTernary { condition, truthy_result, falsy_result, .. } => {
			let condition_pos = *condition.get_position();
			let condition =
				synthesise_expression(condition, environment, checking_data, TypeId::ANY_TYPE);

			Instance::RValue(environment.new_conditional_context(
				(condition, condition_pos),
				|env: &mut Environment, data: &mut CheckingData<T, EznoParser>| {
					synthesise_expression(truthy_result, env, data, expecting)
				},
				Some(|env: &mut Environment, data: &mut CheckingData<T, EznoParser>| {
					synthesise_expression(falsy_result, env, data, expecting)
				}),
				checking_data,
			))
		}
		Expression::ArrowFunction(function) => Instance::RValue(register_arrow_function(
			expecting,
			function.header,
			function,
			environment,
			checking_data,
		)),
		Expression::ExpressionFunction(function) => {
			let is_async = function.header.is_async();
			let is_generator = function.header.is_generator();
			let location = function.header.get_location().map(|location| match location {
				parser::functions::FunctionLocationModifier::Server => "server".to_owned(),
				parser::functions::FunctionLocationModifier::Worker => "worker".to_owned(),
			});
			Instance::RValue(register_expression_function(
				expecting,
				is_async,
				is_generator,
				location,
				function,
				environment,
				checking_data,
			))
		}

		Expression::Null(_) => return TypeId::NULL_TYPE,
		Expression::JSXRoot(jsx_root) => {
			Instance::RValue(synthesise_jsx_root(jsx_root, environment, checking_data))
		}
		Expression::Comment { on, .. } => {
			return synthesise_expression(on, environment, checking_data, expecting);
		}
		Expression::ParenthesizedExpression(inner_expression, _) => Instance::RValue(
			synthesise_multiple_expression(inner_expression, environment, checking_data, expecting),
		),
		Expression::ClassExpression(class) => {
			Instance::RValue(synthesise_class_declaration(class, environment, checking_data))
		}
		Expression::Marker { marker_id: _, position: _ } => {
			crate::utils::notify!("Marker expression found");
			return TypeId::ERROR_TYPE;
		}
		Expression::SpecialOperators(operator, position) => match operator {
<<<<<<< HEAD
			SpecialOperators::AsExpression { value, type_annotation } => {
				let to_cast = synthesise_expression(value, environment, checking_data, expecting);

				if checking_data.options.allow_cast {
					let cast_to =
						synthesise_type_annotation(type_annotation, environment, checking_data);

					// TODO
					let as_cast = features::as_cast(to_cast, cast_to, &mut checking_data.types);
					match as_cast {
						Ok(result) => return result,
						Err(_) => {
							checking_data.diagnostics_container.add_error(
								TypeCheckError::InvalidCast {
									position: position.with_source(environment.get_source()),
									from: TypeStringRepresentation::from_type_id(
										to_cast,
										environment,
										&checking_data.types,
										checking_data.options.debug_types,
									),
									to: TypeStringRepresentation::from_type_id(
										cast_to,
										environment,
										&checking_data.types,
										checking_data.options.debug_types,
									),
								},
							);
							return TypeId::ERROR_TYPE;
						}
					}
				} else {
					// TODO emit warning
					Instance::RValue(to_cast)
				}
=======
			SpecialOperators::AsCast { value, .. } => {
				checking_data.diagnostics_container.add_warning(
					TypeCheckWarning::IgnoringAsExpression(
						position.with_source(environment.get_source()),
					),
				);

				return synthesise_expression(value, environment, checking_data, expecting);
>>>>>>> 50175d7f
			}
			SpecialOperators::Is { value: _, type_annotation: _ } => {
				todo!()
			}
<<<<<<< HEAD
			SpecialOperators::SatisfiesExpression { value, type_annotation, .. } => {
=======
			SpecialOperators::Satisfies { value, type_annotation, .. } => {
				let value = synthesise_expression(value, environment, checking_data, expecting);
>>>>>>> 50175d7f
				let satisfying =
					synthesise_type_annotation(type_annotation, environment, checking_data);
				let value = synthesise_expression(value, environment, checking_data, satisfying);

				checking_data.check_satisfies(
					value,
					satisfying,
					ASTNode::get_position(expression).with_source(environment.get_source()),
					environment,
				);

				return value;
			}
			SpecialOperators::In { lhs, rhs } => {
				let lhs = match lhs {
					parser::expressions::InExpressionLHS::PrivateProperty(_) => {
						checking_data.raise_unimplemented_error(
							"in on private",
							position.with_source(environment.get_source()),
						);
						return TypeId::ERROR_TYPE;
					}
					parser::expressions::InExpressionLHS::Expression(lhs) => {
						synthesise_expression(lhs, environment, checking_data, TypeId::ANY_TYPE)
					}
				};
				let rhs = synthesise_expression(rhs, environment, checking_data, TypeId::ANY_TYPE);
				let result = environment
					.property_in(rhs, &PropertyKey::from_type(lhs, &checking_data.types));

				Instance::RValue(if result { TypeId::TRUE } else { TypeId::FALSE })
			}
			SpecialOperators::InstanceOf { .. } => {
				checking_data.raise_unimplemented_error(
					"instanceof expression",
					position.with_source(environment.get_source()),
				);
				return TypeId::ERROR_TYPE;
			}
			SpecialOperators::NonNullAssertion(_) => todo!(),
		},
		Expression::DynamicImport { position, .. } => {
			checking_data.raise_unimplemented_error(
				"dynamic import",
				position.with_source(environment.get_source()),
			);
			return TypeId::ERROR_TYPE;
		}
		Expression::IsExpression(is_expr) => {
			Instance::RValue(synthesise_is_expression(is_expr, environment, checking_data))
		}
	};

	let position = ASTNode::get_position(expression).with_source(environment.get_source());

	if checking_data.options.store_expression_type_mappings {
		checking_data.add_expression_mapping(position, instance.clone());
	}

	instance.get_value()
}

fn operator_to_assignment_kind(
	operator: parser::expressions::operators::BinaryAssignmentOperator,
) -> crate::features::assignments::AssignmentKind {
	use crate::features::assignments::AssignmentKind;
	use parser::expressions::operators::BinaryAssignmentOperator;

	match operator {
		BinaryAssignmentOperator::LogicalAndAssign => {
			AssignmentKind::ConditionalUpdate(crate::features::operations::LogicalOperator::And)
		}
		BinaryAssignmentOperator::LogicalOrAssign => {
			AssignmentKind::ConditionalUpdate(crate::features::operations::LogicalOperator::Or)
		}
		BinaryAssignmentOperator::LogicalNullishAssignment => AssignmentKind::ConditionalUpdate(
			crate::features::operations::LogicalOperator::NullCoalescing,
		),
		BinaryAssignmentOperator::AddAssign
		| BinaryAssignmentOperator::BitwiseShiftRightUnsigned => {
			AssignmentKind::PureUpdate(MathematicalAndBitwise::Add)
		}
		BinaryAssignmentOperator::SubtractAssign => {
			AssignmentKind::PureUpdate(MathematicalAndBitwise::Subtract)
		}
		BinaryAssignmentOperator::MultiplyAssign => {
			AssignmentKind::PureUpdate(MathematicalAndBitwise::Multiply)
		}
		BinaryAssignmentOperator::DivideAssign => {
			AssignmentKind::PureUpdate(MathematicalAndBitwise::Divide)
		}
		BinaryAssignmentOperator::ModuloAssign => {
			AssignmentKind::PureUpdate(MathematicalAndBitwise::Modulo)
		}
		BinaryAssignmentOperator::ExponentAssign => {
			AssignmentKind::PureUpdate(MathematicalAndBitwise::Exponent)
		}
		BinaryAssignmentOperator::BitwiseShiftLeftAssign => {
			AssignmentKind::PureUpdate(MathematicalAndBitwise::BitwiseShiftLeft)
		}
		BinaryAssignmentOperator::BitwiseShiftRightAssign => {
			AssignmentKind::PureUpdate(MathematicalAndBitwise::BitwiseShiftRight)
		}
		BinaryAssignmentOperator::BitwiseAndAssign => {
			AssignmentKind::PureUpdate(MathematicalAndBitwise::BitwiseAnd)
		}
		BinaryAssignmentOperator::BitwiseXOrAssign => {
			AssignmentKind::PureUpdate(MathematicalAndBitwise::BitwiseXOr)
		}
		BinaryAssignmentOperator::BitwiseOrAssign => {
			AssignmentKind::PureUpdate(MathematicalAndBitwise::BitwiseOr)
		}
	}
}

/// Generic for functions + constructor calls
///
/// TODO error with `function_type_id` should be handled earlier
fn call_function<T: crate::ReadFromFS>(
	function_type_id: TypeId,
	called_with_new: CalledWithNew,
	type_arguments: &Option<Vec<parser::TypeAnnotation>>,
	arguments: Option<&Vec<FunctionArgument>>,
	environment: &mut Environment,
	checking_data: &mut CheckingData<T, super::EznoParser>,
	call_site: parser::Span,
) -> (TypeId, Option<SpecialExpressions>) {
	let generic_type_arguments = type_arguments.as_ref().map(|type_arguments| {
		type_arguments
			.iter()
			.map(|generic_type_argument| {
				(
					synthesise_type_annotation(generic_type_argument, environment, checking_data),
					generic_type_argument.get_position().with_source(environment.get_source()),
				)
			})
			.collect::<Vec<_>>()
	});

	let arguments = arguments
		.map(|arguments| {
			arguments
				.iter()
				.map(|a| match a {
					FunctionArgument::Spread(e, _) => {
						UnsynthesisedArgument { spread: true, expression: e }
					}
					FunctionArgument::Standard(e) => {
						UnsynthesisedArgument { spread: false, expression: e }
					}
					FunctionArgument::Comment { .. } => todo!(),
				})
				.collect()
		})
		.unwrap_or_default();

	crate::types::calling::call_type_handle_errors(
		function_type_id,
		arguments,
		CallingInput {
			called_with_new,
			this_value: Default::default(),
			call_site: call_site.with_source(environment.get_source()),
			call_site_type_arguments: generic_type_arguments,
		},
		environment,
		checking_data,
	)
}

pub(super) fn synthesise_object_literal<T: crate::ReadFromFS>(
	ObjectLiteral { members, .. }: &ObjectLiteral,
	checking_data: &mut CheckingData<T, super::EznoParser>,
	environment: &mut Environment,
	expected: TypeId,
) -> TypeId {
	let mut object_builder =
		ObjectBuilder::new(None, &mut checking_data.types, &mut environment.info);

	for member in members {
		let member_position = member.get_position().with_source(environment.get_source());
		match member {
			ObjectLiteralMember::Spread(spread, pos) => {
				let spread = synthesise_expression(spread, environment, checking_data, expected);

				// TODO use what about string, what about enumerable ...
				for (_, key, value) in get_properties_on_type(spread, environment) {
					object_builder.append(
						environment,
						Publicity::Public,
						key,
						// TODO what about getters
						crate::PropertyValue::Value(value),
						Some(pos.with_source(environment.get_source())),
					);
				}
			}
			ObjectLiteralMember::Shorthand(name, position) => {
				let key = PropertyKey::String(Cow::Owned(name.clone()));
				let get_variable = environment.get_variable_handle_error(
					name,
					position.with_source(environment.get_source()),
					checking_data,
				);
				let value = match get_variable {
					Ok(VariableWithValue(_variable, value)) => value,
					Err(_err) => {
						// checking_data.diagnostics_container.add_error(
						// 	TypeCheckError::CouldNotFindVariable {
						// 		variable: err.name,
						// 		possibles: err.possibles,
						// 		position: position.clone(),
						// 	},
						// );
						TypeId::ERROR_TYPE
					}
				};

				object_builder.append(
					environment,
					Publicity::Public,
					key,
					crate::types::properties::PropertyValue::Value(value),
					Some(member_position),
				);
			}
			ObjectLiteralMember::Property(key, expression, _) => {
				let key = parser_property_key_to_checker_property_key(
					key.get_ast_ref(),
					environment,
					checking_data,
				);

				// TODO needs improvement
				let property_expecting = get_property_unbound(
					expected,
					Publicity::Public,
					key.clone(),
					&checking_data.types,
					environment,
				)
				.ok()
				.and_then(|l| if let Logical::Pure(l) = l { Some(l.as_get_type()) } else { None })
				.unwrap_or(TypeId::ANY_TYPE);

				let value = synthesise_expression(
					expression,
					environment,
					checking_data,
					property_expecting,
				);

				let value = crate::types::properties::PropertyValue::Value(value);
				object_builder.append(
					environment,
					Publicity::Public,
					key,
					value,
					Some(member_position),
				);

				// let property_name: PropertyName<'static> = property_key.into();

				// TODO a little temp
				// checking_data
				//     .type_mappings
				//     .properties_to_types
				//     .insert(property_key.get_ast().get_property_id(), value.clone());

				// (
				//     property_name,
				//     Property {
				//         ty: value.into(),
				//         writeable: true,
				//         configurable: true,
				//         enumerable: true,
				//     },
				// )
			}
			ObjectLiteralMember::Method(method) => {
				let key = parser_property_key_to_checker_property_key(
					method.name.get_ast_ref(),
					environment,
					checking_data,
				);

				// TODO needs improvement
				let property_expecting = get_property_unbound(
					expected,
					Publicity::Public,
					key.clone(),
					&checking_data.types,
					environment,
				)
				.ok()
				.and_then(|l| if let Logical::Pure(l) = l { Some(l.as_get_type()) } else { None })
				.unwrap_or(TypeId::ANY_TYPE);

				let behavior = crate::features::functions::FunctionRegisterBehavior::ObjectMethod {
					is_async: method.header.is_async(),
					is_generator: method.header.is_generator(),
					expecting: property_expecting,
				};

				let function = environment.new_function(checking_data, method, behavior);

				let property = match &method.header {
					MethodHeader::Get => crate::PropertyValue::Getter(Box::new(function)),
					MethodHeader::Set => crate::PropertyValue::Setter(Box::new(function)),
					MethodHeader::Regular { .. } => {
						crate::PropertyValue::Value(checking_data.types.new_function_type(function))
					}
				};

				object_builder.append(
					environment,
					Publicity::Public,
					key,
					property,
					Some(member_position),
				);
			}
		}
	}

	object_builder.build_object()
}<|MERGE_RESOLUTION|>--- conflicted
+++ resolved
@@ -719,7 +719,6 @@
 			return TypeId::ERROR_TYPE;
 		}
 		Expression::SpecialOperators(operator, position) => match operator {
-<<<<<<< HEAD
 			SpecialOperators::AsExpression { value, type_annotation } => {
 				let to_cast = synthesise_expression(value, environment, checking_data, expecting);
 
@@ -756,26 +755,12 @@
 					// TODO emit warning
 					Instance::RValue(to_cast)
 				}
-=======
-			SpecialOperators::AsCast { value, .. } => {
-				checking_data.diagnostics_container.add_warning(
-					TypeCheckWarning::IgnoringAsExpression(
-						position.with_source(environment.get_source()),
-					),
-				);
-
-				return synthesise_expression(value, environment, checking_data, expecting);
->>>>>>> 50175d7f
 			}
 			SpecialOperators::Is { value: _, type_annotation: _ } => {
 				todo!()
 			}
-<<<<<<< HEAD
-			SpecialOperators::SatisfiesExpression { value, type_annotation, .. } => {
-=======
 			SpecialOperators::Satisfies { value, type_annotation, .. } => {
 				let value = synthesise_expression(value, environment, checking_data, expecting);
->>>>>>> 50175d7f
 				let satisfying =
 					synthesise_type_annotation(type_annotation, environment, checking_data);
 				let value = synthesise_expression(value, environment, checking_data, satisfying);
