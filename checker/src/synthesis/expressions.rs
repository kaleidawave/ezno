use std::{borrow::Cow, convert::TryInto, marker::PhantomData};

use parser::{
	expressions::{
		assignments::LHSOfAssignment,
		object_literal::{ObjectLiteral, ObjectLiteralMember},
		MultipleExpression, SpecialOperators, SpreadExpression, SuperReference, TemplateLiteral,
	},
	functions::MethodHeader,
	operators::{BinaryAssignmentOperator, UnaryOperator, UnaryPrefixAssignmentOperator},
	ASTNode, Expression,
};

use crate::{
	behavior::{
		functions::{
			register_arrow_function, register_expression_function, FunctionRegisterBehavior,
			SynthesisableFunction,
		},
		variables::VariableWithValue,
	},
	synthesis::parser_property_key_to_checker_property_key,
	types::{calling::CallingInput, properties::PropertyKey},
	Decidable,
};

use crate::{
	behavior::{
		assignments::Assignable,
		objects::ObjectBuilder,
		operations::{
			evaluate_logical_operation_with_expression,
			evaluate_pure_binary_operation_handle_errors, evaluate_pure_unary_operator,
			EqualityAndInequality, MathematicalAndBitwise, PureUnary,
		},
		template_literal::synthesise_template_literal,
	},
	context::facts::Publicity,
	diagnostics::{TypeCheckError, TypeCheckWarning, TypeStringRepresentation},
	events::Event,
	types::{calling::CalledWithNew, functions::SynthesisedArgument},
	types::{properties::PropertyKind, Constant, TypeId},
	CheckingData, Environment, Instance, SpecialExpressions,
};

use super::{
	assignments::{synthesise_access_to_reference, synthesise_lhs_of_assignment_to_reference},
	classes::synthesise_class_declaration,
	extensions::{is_expression::synthesise_is_expression, jsx::synthesise_jsx_root},
	type_annotations::synthesise_type_annotation,
	EznoParser,
};

pub(super) fn synthesise_multiple_expression<T: crate::ReadFromFS>(
	expression: &MultipleExpression,
	environment: &mut Environment,
	checking_data: &mut CheckingData<T, super::EznoParser>,
	expecting: TypeId,
) -> TypeId {
	match expression {
		MultipleExpression::Multiple { lhs, rhs, position: _ } => {
			synthesise_multiple_expression(lhs, environment, checking_data, TypeId::ANY_TYPE);
			synthesise_expression(rhs, environment, checking_data, expecting)
		}
		MultipleExpression::Single(expression) => {
			synthesise_expression(expression, environment, checking_data, expecting)
		}
	}
}

pub(super) fn synthesise_expression<T: crate::ReadFromFS>(
	expression: &Expression,
	environment: &mut Environment,
	checking_data: &mut CheckingData<T, super::EznoParser>,
	expecting: TypeId,
) -> TypeId {
	let instance: Instance = match expression {
		Expression::Comment(..) => unreachable!("Should have skipped this higher up"),
		Expression::StringLiteral(value, ..) => {
			return checking_data.types.new_constant_type(Constant::String(value.clone()))
		}
		Expression::RegexLiteral { pattern, flags, position } => {
			// TODO flags
			return checking_data.types.new_constant_type(Constant::Regexp(pattern.clone()));
		}
		Expression::NumberLiteral(value, ..) => {
			let not_nan = match f64::try_from(value.clone()) {
				Ok(v) => v.try_into().unwrap(),
				Err(_) => {
					crate::utils::notify!("TODO big int");
					return TypeId::ERROR_TYPE;
				}
			};
			return checking_data.types.new_constant_type(Constant::Number(not_nan));
		}
		Expression::BooleanLiteral(value, ..) => {
			return checking_data.types.new_constant_type(Constant::Boolean(*value))
		}
		Expression::ArrayLiteral(elements, _) => {
			fn synthesise_array_item<T: crate::ReadFromFS>(
				idx: &Decidable<usize>,
				element: &SpreadExpression,
				environment: &mut Environment,
				checking_data: &mut CheckingData<T, super::EznoParser>,
			) -> (PropertyKey<'static>, TypeId) {
				match element {
					SpreadExpression::NonSpread(element) => {
						// TODO based off above
						let expecting = TypeId::ANY_TYPE;
						let expression_type =
							synthesise_expression(element, environment, checking_data, expecting);
						(
							PropertyKey::from_usize(match idx {
								Decidable::Known(idx) => *idx,
								Decidable::Unknown(_) => todo!(),
							}),
							expression_type,
						)
					}
					SpreadExpression::Spread(expr, position) => {
						{
							checking_data.raise_unimplemented_error(
								"Spread elements",
								position.clone().with_source(environment.get_source()),
							);
						}
						crate::utils::notify!("Skipping spread");
						(
							PropertyKey::from_usize(match idx {
								Decidable::Known(idx) => *idx,
								Decidable::Unknown(_) => todo!(),
							}),
							TypeId::ERROR_TYPE,
						)
					}
					SpreadExpression::Empty => {
						crate::utils::notify!("Empty expression temp as empty. Should be ");
						(
							PropertyKey::from_usize(match idx {
								Decidable::Known(idx) => *idx,
								Decidable::Unknown(_) => todo!(),
							}),
							TypeId::UNDEFINED_TYPE,
						)
					}
				}
			}

			let mut basis = ObjectBuilder::new(
				Some(TypeId::ARRAY_TYPE),
				&mut checking_data.types,
				&mut environment.facts,
			);

			// TODO remove enumerate, add add function and more
			for (idx, value) in elements.iter().enumerate() {
				let spread_expression_position =
					value.get_position().with_source(environment.get_source());

				let (key, value) = synthesise_array_item(
					&Decidable::Known(idx),
					value,
					environment,
					checking_data,
				);

				basis.append(
					environment,
					Publicity::Public,
					key,
					crate::types::properties::PropertyValue::Value(value),
					Some(spread_expression_position),
				);
			}
			let len = checking_data
				.types
				.new_constant_type(Constant::Number((elements.len() as f64).try_into().unwrap()));

			// TODO: Should there be a position here?
			basis.append(
				environment,
				Publicity::Public,
				PropertyKey::String("length".into()),
				crate::types::properties::PropertyValue::Value(len),
				None,
			);

			Instance::RValue(basis.build_object())
		}
		Expression::ObjectLiteral(object_literal) => Instance::RValue(synthesise_object_literal(
			object_literal,
			checking_data,
			environment,
			expecting,
		)),
		Expression::TemplateLiteral(TemplateLiteral { tag, parts, position }) => {
			let mut parts_iter = parts.iter().map(|part| match part {
				parser::expressions::TemplateLiteralPart::Static(value) => {
					crate::behavior::template_literal::TemplateLiteralPart::Static(value.as_str())
				}
				parser::expressions::TemplateLiteralPart::Dynamic(expr) => {
					crate::behavior::template_literal::TemplateLiteralPart::Dynamic(&**expr)
				}
			});
			let tag = tag.as_ref().map(|expr| {
				synthesise_expression(expr, environment, checking_data, TypeId::ANY_TYPE)
			});

			Instance::RValue(synthesise_template_literal(
				tag,
				parts_iter,
				position,
				environment,
				checking_data,
			))
		}
<<<<<<< HEAD
		Expression::BinaryOperation { lhs, operator, rhs, position } => {
=======
		Expression::BinaryOperation { lhs, operator, rhs, .. } => {
			use parser::operators::BinaryOperator;

>>>>>>> b5d16a7b
			let lhs_ty = synthesise_expression(lhs, environment, checking_data, TypeId::ANY_TYPE);

			if let BinaryOperator::LogicalAnd
			| BinaryOperator::LogicalOr
			| BinaryOperator::NullCoalescing = operator
			{
				return evaluate_logical_operation_with_expression(
					lhs_ty,
					match operator {
						BinaryOperator::LogicalAnd => &crate::behavior::operations::Logical::And,
						BinaryOperator::LogicalOr => &crate::behavior::operations::Logical::Or,
						BinaryOperator::NullCoalescing => {
							&crate::behavior::operations::Logical::NullCoalescing
						}
						_ => unreachable!(),
					},
					&**rhs,
					checking_data,
					environment,
					// TODO unwrap
				)
				.unwrap();
			}

			let rhs_ty = synthesise_expression(rhs, environment, checking_data, TypeId::ANY_TYPE);

			if lhs_ty == TypeId::ERROR_TYPE || rhs_ty == TypeId::ERROR_TYPE {
				return TypeId::ERROR_TYPE;
			}

			let lhs_pos =
				ASTNode::get_position(&**lhs).clone().with_source(environment.get_source());
			let rhs_pos =
				ASTNode::get_position(&**rhs).clone().with_source(environment.get_source());

			let operator = match operator {
				BinaryOperator::Add => MathematicalAndBitwise::Add.into(),
				BinaryOperator::Subtract => MathematicalAndBitwise::Subtract.into(),
				BinaryOperator::Multiply => MathematicalAndBitwise::Multiply.into(),
				BinaryOperator::Divide => MathematicalAndBitwise::Divide.into(),
				BinaryOperator::Modulo => MathematicalAndBitwise::Modulo.into(),
				BinaryOperator::Exponent => MathematicalAndBitwise::Exponent.into(),
				BinaryOperator::BitwiseShiftLeft => MathematicalAndBitwise::BitwiseShiftLeft.into(),
				BinaryOperator::BitwiseShiftRight => {
					MathematicalAndBitwise::BitwiseShiftRight.into()
				}
				BinaryOperator::BitwiseShiftRightUnsigned => {
					MathematicalAndBitwise::BitwiseShiftRightUnsigned.into()
				}
				BinaryOperator::BitwiseAnd => MathematicalAndBitwise::BitwiseAnd.into(),
				BinaryOperator::BitwiseXOr => MathematicalAndBitwise::BitwiseXOr.into(),
				BinaryOperator::BitwiseOr => MathematicalAndBitwise::BitwiseOr.into(),
				BinaryOperator::StrictEqual => EqualityAndInequality::StrictEqual.into(),
				BinaryOperator::StrictNotEqual => EqualityAndInequality::StrictNotEqual.into(),
				BinaryOperator::Equal => EqualityAndInequality::Equal.into(),
				BinaryOperator::NotEqual => EqualityAndInequality::NotEqual.into(),
				BinaryOperator::GreaterThan => EqualityAndInequality::GreaterThan.into(),
				BinaryOperator::LessThan => EqualityAndInequality::LessThan.into(),
				BinaryOperator::LessThanEqual => EqualityAndInequality::LessThanEqual.into(),
				BinaryOperator::GreaterThanEqual => EqualityAndInequality::GreaterThanEqual.into(),
				BinaryOperator::LogicalAnd
				| BinaryOperator::LogicalOr
				| BinaryOperator::NullCoalescing => {
					unreachable!()
				}
				BinaryOperator::Divides | BinaryOperator::Pipe | BinaryOperator::Compose => {
					checking_data.raise_unimplemented_error(
						"special operations",
						position.clone().with_source(environment.get_source()),
					);
					return TypeId::ERROR_TYPE;
				}
			};
			Instance::RValue(evaluate_pure_binary_operation_handle_errors(
				(lhs_ty, lhs_pos),
				operator,
				(rhs_ty, rhs_pos),
				checking_data,
				environment,
			))
		}
		Expression::UnaryOperation { operand, operator, position } => {
			match operator {
				UnaryOperator::Plus => {
					todo!("cast to number")
				}
				UnaryOperator::Negation | UnaryOperator::BitwiseNot | UnaryOperator::LogicalNot => {
					let operand_type = synthesise_expression(
						operand,
						environment,
						checking_data,
						TypeId::ANY_TYPE,
					);
					let operator = match operator {
						UnaryOperator::Negation => PureUnary::Negation,
						UnaryOperator::BitwiseNot => PureUnary::BitwiseNot,
						UnaryOperator::LogicalNot => PureUnary::LogicalNot,
						_ => unreachable!(),
					};
					Instance::RValue(
						evaluate_pure_unary_operator(
							operator,
							operand_type,
							&mut checking_data.types,
							checking_data.options.strict_casts,
						)
						.unwrap(),
					)
				}
				UnaryOperator::Await => {
					checking_data.raise_unimplemented_error(
						"await",
						position.clone().with_source(environment.get_source()),
					);
					return TypeId::ERROR_TYPE;
				}
				UnaryOperator::TypeOf => {
					checking_data.raise_unimplemented_error(
						"TypeOf",
						position.clone().with_source(environment.get_source()),
					);
					return TypeId::ERROR_TYPE;
				}
				UnaryOperator::Void => {
					let _operand_type = synthesise_expression(
						operand,
						environment,
						checking_data,
						TypeId::ANY_TYPE,
					);
					return TypeId::UNDEFINED_TYPE;
				}
				UnaryOperator::Delete => {
					// TODO synthesise anyway? and use mappings
					// TODO more expressions
					match &**operand {
						Expression::PropertyAccess { parent, property, is_optional, position } => {
							let on = synthesise_expression(
								parent,
								environment,
								checking_data,
								TypeId::ANY_TYPE,
							);
							match property {
								parser::PropertyReference::Standard {
									property,
									is_private: _is_private,
								} => {
									let result = environment.delete_property(
										on,
										&PropertyKey::String(Cow::Owned(property.clone())),
									);
									return if result { TypeId::TRUE } else { TypeId::FALSE };
								}
								parser::PropertyReference::Cursor(_) => todo!(),
							}
						}
						Expression::Index { indexee, indexer, is_optional, position } => {
							let being_indexed = synthesise_expression(
								indexee,
								environment,
								checking_data,
								TypeId::ANY_TYPE,
							);
							let indexer = synthesise_multiple_expression(
								indexer,
								environment,
								checking_data,
								TypeId::ANY_TYPE,
							);

							let property = PropertyKey::from_type(indexer, &checking_data.types);
							let result = environment.delete_property(being_indexed, &property);
							return if result { TypeId::TRUE } else { TypeId::FALSE };
						}
						_ => {
							crate::utils::notify!("Deleting non property raise warning");
							let _operand_type = synthesise_expression(
								operand,
								environment,
								checking_data,
								TypeId::ANY_TYPE,
							);
							return TypeId::FALSE;
						}
					}
				}
				UnaryOperator::Yield | UnaryOperator::DelegatedYield => {
					checking_data.raise_unimplemented_error(
						"yield expression",
						position.clone().with_source(environment.get_source()),
					);
					return TypeId::ERROR_TYPE;
				}
			}
		}
		Expression::Assignment { lhs, rhs, position } => {
			let lhs: Assignable =
				synthesise_lhs_of_assignment_to_reference(lhs, environment, checking_data);

			let assignment_span = position.clone().with_source(environment.get_source());
			return environment.assign_to_assignable_handle_errors(
				lhs,
				crate::behavior::assignments::AssignmentKind::Assign,
				Some(&**rhs),
				assignment_span,
				checking_data,
			);
		}
		Expression::BinaryAssignmentOperation { lhs, operator, rhs, position } => {
			use crate::behavior::assignments::AssignmentKind;
			use parser::operators::BinaryAssignmentOperator;

			let lhs: Assignable = Assignable::Reference(synthesise_access_to_reference(
				lhs,
				environment,
				checking_data,
			));

			let assignment_span = position.clone().with_source(environment.get_source());
			return environment.assign_to_assignable_handle_errors(
				lhs,
				operator_to_assignment_kind(*operator),
				Some(&**rhs),
				assignment_span,
				checking_data,
			);
		}
		Expression::UnaryPrefixAssignmentOperation { operator, operand, position } => {
			let lhs: Assignable = Assignable::Reference(synthesise_access_to_reference(
				operand,
				environment,
				checking_data,
			));

			match operator {
				UnaryPrefixAssignmentOperator::Invert => todo!(),
				UnaryPrefixAssignmentOperator::IncrementOrDecrement(direction) => {
					let assignment_span = position.clone().with_source(environment.get_source());
					return environment.assign_to_assignable_handle_errors(
						lhs,
						crate::behavior::assignments::AssignmentKind::IncrementOrDecrement(
							match direction {
								parser::operators::IncrementOrDecrement::Increment => {
									crate::behavior::assignments::IncrementOrDecrement::Increment
								}
								parser::operators::IncrementOrDecrement::Decrement => {
									crate::behavior::assignments::IncrementOrDecrement::Decrement
								}
							},
							crate::behavior::assignments::AssignmentReturnStatus::New,
						),
						None::<&Expression>,
						assignment_span,
						checking_data,
					);
				}
			}
		}
		Expression::UnaryPostfixAssignmentOperation { operand, operator, position } => {
			let lhs: Assignable = Assignable::Reference(synthesise_access_to_reference(
				operand,
				environment,
				checking_data,
			));
			match operator {
				parser::operators::UnaryPostfixAssignmentOperator(direction) => {
					let direction = match direction {
						parser::operators::IncrementOrDecrement::Increment => {
							crate::behavior::assignments::IncrementOrDecrement::Increment
						}
						parser::operators::IncrementOrDecrement::Decrement => {
							crate::behavior::assignments::IncrementOrDecrement::Decrement
						}
					};
					let operator =
						crate::behavior::assignments::AssignmentKind::IncrementOrDecrement(
							direction,
							crate::behavior::assignments::AssignmentReturnStatus::Previous,
						);

					let assignment_span = position.clone().with_source(environment.get_source());
					return environment.assign_to_assignable_handle_errors(
						lhs,
						operator,
						None::<&Expression>,
						assignment_span,
						checking_data,
					);
				}
			}
		}
		Expression::VariableReference(name, position) => {
			let get_variable_or_alternatives = environment.get_variable_handle_error(
				name.as_str(),
				position.clone().with_source(environment.get_source()),
				checking_data,
			);

			match get_variable_or_alternatives {
				Ok(variable) => Instance::LValue(variable),
				Err(_err) => Instance::RValue(TypeId::ERROR_TYPE),
			}
		}
		Expression::PropertyAccess { parent, position, property, .. } => {
			let on = synthesise_expression(parent, environment, checking_data, TypeId::ANY_TYPE);
			let property =
				if let parser::PropertyReference::Standard { property, is_private: _ } = property {
					PropertyKey::String(Cow::Borrowed(property.as_str()))
				} else {
					todo!()
				};

			let access_position = position.clone().with_source(environment.get_source());
			// TODO
			let publicity = Publicity::Public;

			let result = environment.get_property_handle_errors(
				on,
				publicity,
				property,
				checking_data,
				access_position,
			);

			match result {
				Ok(instance) => instance,
				Err(()) => return TypeId::ERROR_TYPE,
			}
		}
		Expression::Index { indexee, indexer, position, .. } => {
			let being_indexed =
				synthesise_expression(indexee, environment, checking_data, TypeId::ANY_TYPE);
			let indexer = synthesise_multiple_expression(
				indexer,
				environment,
				checking_data,
				TypeId::ANY_TYPE,
			);

			let index_position = position.clone().with_source(environment.get_source());
			// TODO handle differently?
			let result = environment.get_property_handle_errors(
				being_indexed,
				Publicity::Public,
				PropertyKey::from_type(indexer, &checking_data.types),
				checking_data,
				index_position,
			);

			match result {
				Ok(instance) => instance,
				Err(()) => return TypeId::ERROR_TYPE,
			}
		}
		Expression::ThisReference(pos) => {
			let position = pos.clone().with_source(environment.get_source());
			Instance::RValue(environment.get_value_of_this(&checking_data.types, &position))
		}
		Expression::SuperExpression(reference, position) => match reference {
			SuperReference::Call { arguments } => {
				todo!();

				// let constructor =
				// 	environment.get_current_constructor().expect("not in constructor");
				// let crate::ConstructorInformation {
				// 	fields,
				// 	class_constructor_ty,
				// 	class_instance_ty,
				// 	..
				// } = checking_data
				// 	.functions
				// 	.constructor_information
				// 	.get(&constructor_pointer)
				// 	.unwrap()
				// 	.clone();

				// let super_ty = if let Type::AliasTo { to, .. } =
				// 	environment.get_type_by_id(class_instance_ty)
				// {
				// 	*to
				// } else {
				// 	panic!("No super")
				// };

				// let this_constructor =
				// 	environment.get_constructor_for_prototype(class_instance_ty).unwrap();
				// let super_constructor =
				// 	environment.get_constructor_for_prototype(super_ty).unwrap();

				// let this = environment.create_this(class_instance_ty);

				// let mut chain = Chain::new();
				// let mut chain = Annex::new(&chain);

				// let ty = call_function(
				// 	super_constructor,
				// 	&None,
				// 	Some(arguments),
				// 	environment,
				// 	checking_data,
				// 	&
				// 	position,
				// 	CalledWithNew::SpecialSuperCall { on: this_constructor },
				// );

				// TODO explain
				// synthesise_class_fields(fields, environment, checking_data, &chain);

				// Instance::RValue(ty)
			}
			SuperReference::PropertyAccess { property } => todo!(),
			SuperReference::Index { indexer } => todo!(),
		},
		Expression::NewTarget(..) => todo!(),
		Expression::FunctionCall { function, type_arguments, arguments, position, .. } => {
			let on = synthesise_expression(function, environment, checking_data, TypeId::ANY_TYPE);

			let (result, special) = call_function(
				on,
				CalledWithNew::None,
				type_arguments,
				Some(arguments),
				environment,
				checking_data,
				position,
			);
			if let Some(special) = special {
				checking_data.type_mappings.special_expressions.push(position.clone(), special);
			}
			Instance::RValue(result)
		}
		Expression::ConstructorCall { constructor, type_arguments, arguments, position } => {
			let on =
				synthesise_expression(constructor, environment, checking_data, TypeId::ANY_TYPE);
			let called_with_new = CalledWithNew::New { on };
			let (result, _) = call_function(
				on,
				called_with_new,
				type_arguments,
				arguments.as_ref(),
				environment,
				checking_data,
				position,
			);
			Instance::RValue(result)
		}
		Expression::ConditionalTernary { condition, truthy_result, falsy_result, .. } => {
			let condition =
				synthesise_expression(condition, environment, checking_data, TypeId::ANY_TYPE);

			Instance::RValue(environment.new_conditional_context(
				condition,
				|env: &mut Environment, data: &mut CheckingData<T, EznoParser>| {
					synthesise_expression(truthy_result, env, data, expecting)
				},
				Some(|env: &mut Environment, data: &mut CheckingData<T, EznoParser>| {
					synthesise_expression(falsy_result, env, data, expecting)
				}),
				checking_data,
			))
		}
		Expression::ArrowFunction(function) => Instance::RValue(register_arrow_function(
			expecting,
			function.header.is_some(),
			function,
			environment,
			checking_data,
		)),
		Expression::ExpressionFunction(function) => {
			let is_async = function.header.is_async();
			let is_generator = function.header.is_generator();
			let location = function.header.get_location().map(|location| match location {
				parser::functions::FunctionLocationModifier::Server(_) => "server".to_owned(),
				parser::functions::FunctionLocationModifier::Worker(_) => "worker".to_owned(),
			});
			Instance::RValue(register_expression_function(
				expecting,
				is_async,
				is_generator,
				location,
				function,
				environment,
				checking_data,
			))
		}

		Expression::Null(_) => return TypeId::NULL_TYPE,
		Expression::JSXRoot(jsx_root) => {
			Instance::RValue(synthesise_jsx_root(jsx_root, environment, checking_data))
		}
		Expression::PostfixComment(expression, _comment, _)
		| Expression::PrefixComment(_comment, expression, _) => {
			return synthesise_expression(expression, environment, checking_data, expecting)
		}
		Expression::ParenthesizedExpression(inner_expression, _) => Instance::RValue(
			synthesise_multiple_expression(inner_expression, environment, checking_data, expecting),
		),
		Expression::ClassExpression(class) => {
			Instance::RValue(synthesise_class_declaration(class, environment, checking_data))
		}
		Expression::Cursor { cursor_id, position } => todo!(),
		Expression::SpecialOperators(operator, position) => match operator {
			SpecialOperators::AsExpression { value, type_annotation, .. } => {
				checking_data.diagnostics_container.add_warning(
					TypeCheckWarning::IgnoringAsExpression(
						position.clone().with_source(environment.get_source()),
					),
				);

				return synthesise_expression(value, environment, checking_data, expecting);
			}
			SpecialOperators::IsExpression { value, is_keyword, type_annotation } => todo!(),
			SpecialOperators::SatisfiesExpression { value, type_annotation, .. } => {
				let value = synthesise_expression(value, environment, checking_data, expecting);
				let satisfying =
					synthesise_type_annotation(type_annotation, environment, checking_data);

				checking_data.check_satisfies(
					value,
					satisfying,
					ASTNode::get_position(expression).clone().with_source(environment.get_source()),
					environment,
				);

				return value;
			}
			SpecialOperators::InExpression { lhs, rhs } => {
				let lhs = match lhs {
					parser::expressions::InExpressionLHS::PrivateProperty(_) => {
						checking_data.raise_unimplemented_error(
							"in on private",
							position.with_source(environment.get_source()),
						);
						return TypeId::ERROR_TYPE;
					}
					parser::expressions::InExpressionLHS::Expression(lhs) => {
						synthesise_expression(lhs, environment, checking_data, TypeId::ANY_TYPE)
					}
				};
				let rhs = synthesise_expression(rhs, environment, checking_data, TypeId::ANY_TYPE);
				let result = environment
					.property_in(rhs, &PropertyKey::from_type(lhs, &checking_data.types));

				Instance::RValue(if result { TypeId::TRUE } else { TypeId::FALSE })
			}
			SpecialOperators::InstanceOfExpression { .. } => {
				checking_data.raise_unimplemented_error(
					"instanceof expression",
					position.with_source(environment.get_source()),
				);
				return TypeId::ERROR_TYPE;
			}
		},
		Expression::DynamicImport { position, .. } => {
			checking_data.raise_unimplemented_error(
				"dynamic import",
				position.clone().with_source(environment.get_source()),
			);
			return TypeId::ERROR_TYPE;
		}
		Expression::IsExpression(is_expr) => {
			Instance::RValue(synthesise_is_expression(is_expr, environment, checking_data))
		}
	};

	let position = ASTNode::get_position(expression).clone().with_source(environment.get_source());

	// TODO should be copy
	checking_data.add_expression_mapping(position, instance.clone());

	instance.get_value()
}

fn operator_to_assignment_kind(
	operator: parser::operators::BinaryAssignmentOperator,
) -> crate::behavior::assignments::AssignmentKind {
	use crate::behavior::assignments::AssignmentKind;
	use parser::operators::BinaryAssignmentOperator;

	match operator {
		BinaryAssignmentOperator::LogicalAndAssign => {
			AssignmentKind::ConditionalUpdate(crate::behavior::operations::Logical::And)
		}
		BinaryAssignmentOperator::LogicalOrAssign => {
			AssignmentKind::ConditionalUpdate(crate::behavior::operations::Logical::Or)
		}
		BinaryAssignmentOperator::LogicalNullishAssignment => {
			AssignmentKind::ConditionalUpdate(crate::behavior::operations::Logical::NullCoalescing)
		}
		BinaryAssignmentOperator::AddAssign
		| BinaryAssignmentOperator::BitwiseShiftRightUnsigned => {
			AssignmentKind::PureUpdate(MathematicalAndBitwise::Add)
		}
		BinaryAssignmentOperator::SubtractAssign => {
			AssignmentKind::PureUpdate(MathematicalAndBitwise::Subtract)
		}
		BinaryAssignmentOperator::MultiplyAssign => {
			AssignmentKind::PureUpdate(MathematicalAndBitwise::Multiply)
		}
		BinaryAssignmentOperator::DivideAssign => {
			AssignmentKind::PureUpdate(MathematicalAndBitwise::Divide)
		}
		BinaryAssignmentOperator::ModuloAssign => {
			AssignmentKind::PureUpdate(MathematicalAndBitwise::Modulo)
		}
		BinaryAssignmentOperator::ExponentAssign => {
			AssignmentKind::PureUpdate(MathematicalAndBitwise::Exponent)
		}
		BinaryAssignmentOperator::BitwiseShiftLeftAssign => {
			AssignmentKind::PureUpdate(MathematicalAndBitwise::BitwiseShiftLeft)
		}
		BinaryAssignmentOperator::BitwiseShiftRightAssign => {
			AssignmentKind::PureUpdate(MathematicalAndBitwise::BitwiseShiftRight)
		}
		BinaryAssignmentOperator::BitwiseAndAssign => {
			AssignmentKind::PureUpdate(MathematicalAndBitwise::BitwiseAnd)
		}
		BinaryAssignmentOperator::BitwiseXOrAssign => {
			AssignmentKind::PureUpdate(MathematicalAndBitwise::BitwiseXOr)
		}
		BinaryAssignmentOperator::BitwiseOrAssign => {
			AssignmentKind::PureUpdate(MathematicalAndBitwise::BitwiseOr)
		}
	}
}

/// Generic for functions + constructor calls
///
/// TODO error with `function_type_id` should be handled earlier
fn call_function<T: crate::ReadFromFS>(
	function_type_id: TypeId,
	called_with_new: CalledWithNew,
	type_arguments: &Option<Vec<parser::TypeAnnotation>>,
	mut arguments: Option<&Vec<SpreadExpression>>,
	environment: &mut Environment,
	checking_data: &mut CheckingData<T, super::EznoParser>,
	call_site: &parser::Span,
) -> (TypeId, Option<SpecialExpressions>) {
	let generic_type_arguments = type_arguments.as_ref().map(|type_arguments| {
		type_arguments
			.iter()
			.map(|generic_type_argument| {
				(
					synthesise_type_annotation(generic_type_argument, environment, checking_data),
					generic_type_argument
						.get_position()
						.clone()
						.with_source(environment.get_source()),
				)
			})
			.collect::<Vec<_>>()
	});

	let synthesised_arguments = arguments
		.as_mut()
		.map(|arguments| synthesise_arguments(arguments, environment, checking_data))
		.unwrap_or_default();

	crate::types::calling::call_type_handle_errors(
		function_type_id,
		CallingInput {
			called_with_new,
			this_value: Default::default(),
			call_site: call_site.clone().with_source(environment.get_source()),
			call_site_type_arguments: generic_type_arguments,
		},
		environment,
		synthesised_arguments,
		checking_data,
	)
}

/// TODO do lazily
fn synthesise_arguments<T: crate::ReadFromFS>(
	arguments: &[SpreadExpression],
	environment: &mut Environment,
	checking_data: &mut CheckingData<T, super::EznoParser>,
) -> Vec<SynthesisedArgument> {
	arguments
		.iter()
		.filter_map(|argument| match argument {
			SpreadExpression::Spread(expr, _) => {
				todo!()
				// Some(synthesisedFunctionArgument::Spread(synthesise_expression(
				//     expr,
				//     environment,
				//     checking_data,
				//
				//
				// )))
			}
			SpreadExpression::NonSpread(expr) => {
				let non_param = expr.get_non_parenthesized();
				// if matches!(
				// 	non_param,
				// 	Expression::ArrowFunction(_)
				// 		| Expression::ExpressionFunction(ExpressionFunction { name: None, .. })
				// ) {
				// 	crate::utils::notify!("TODO absolute function here");
				// }
				// TODO expecting here
				let ty = synthesise_expression(expr, environment, checking_data, TypeId::ANY_TYPE);
				Some(SynthesisedArgument::NonSpread {
					ty,
					position: ASTNode::get_position(expr)
						.clone()
						.with_source(environment.get_source()),
				})
			}
			SpreadExpression::Empty => None,
		})
		.collect::<Vec<SynthesisedArgument>>()
}

pub(super) fn synthesise_object_literal<T: crate::ReadFromFS>(
	ObjectLiteral { members, .. }: &ObjectLiteral,
	checking_data: &mut CheckingData<T, super::EznoParser>,
	environment: &mut Environment,
	expected: TypeId,
) -> TypeId {
	let mut object_builder =
		ObjectBuilder::new(None, &mut checking_data.types, &mut environment.facts);

<<<<<<< HEAD
	for member in members.iter() {
		let member_position = member.get_position().with_source(environment.get_source());
		match member.get_ast_ref() {
=======
	for member in members {
		let member_position = member.get_position().clone().with_source(environment.get_source());
		match member {
>>>>>>> b5d16a7b
			ObjectLiteralMember::Spread(spread, pos) => {
				let spread = synthesise_expression(spread, environment, checking_data, expected);

				// TODO use what about string, what about enumerable ...
				for (_, key, value) in environment.get_properties_on_type(spread) {
					object_builder.append(
						environment,
						Publicity::Public,
						key,
						// TODO what about getters
						crate::PropertyValue::Value(value),
						Some(pos.clone().with_source(environment.get_source())),
					);
				}
			}
			ObjectLiteralMember::Shorthand(name, position) => {
				let key = PropertyKey::String(Cow::Owned(name.clone()));
				let get_variable = environment.get_variable_handle_error(
					name,
					position.clone().with_source(environment.get_source()),
					checking_data,
				);
				let value = match get_variable {
					Ok(VariableWithValue(_variable, value)) => value,
					Err(_err) => {
						// checking_data.diagnostics_container.add_error(
						// 	TypeCheckError::CouldNotFindVariable {
						// 		variable: err.name,
						// 		possibles: err.possibles,
						// 		position: position.clone(),
						// 	},
						// );
						TypeId::ERROR_TYPE
					}
				};

				object_builder.append(
					environment,
					Publicity::Public,
					key,
					crate::types::properties::PropertyValue::Value(value),
					Some(member_position),
				);
			}
			ObjectLiteralMember::Property(key, expression, _) => {
				let key =
					parser_property_key_to_checker_property_key(key, environment, checking_data);

				// TODO base of above
				let expecting = TypeId::ANY_TYPE;
				let value =
					synthesise_expression(expression, environment, checking_data, expecting);

				let value = crate::types::properties::PropertyValue::Value(value);
				object_builder.append(
					environment,
					Publicity::Public,
					key,
					value,
					Some(member_position),
				);

				// let property_name: PropertyName<'static> = property_key.into();

				// TODO a little temp
				// checking_data
				//     .type_mappings
				//     .properties_to_types
				//     .insert(property_key.get_ast().get_property_id(), value.clone());

				// (
				//     property_name,
				//     Property {
				//         ty: value.into(),
				//         writeable: true,
				//         configurable: true,
				//         enumerable: true,
				//     },
				// )
			}
			ObjectLiteralMember::Method(method) => {
				let key = parser_property_key_to_checker_property_key(
					&method.name,
					environment,
					checking_data,
				);

				let behavior = crate::behavior::functions::FunctionRegisterBehavior::ObjectMethod {
					is_async: method.header.is_async(),
					is_generator: method.header.is_generator(),
				};

				let function = environment.new_function(checking_data, method, behavior);

				let property = match &method.header {
					MethodHeader::Get(_) => crate::PropertyValue::Getter(Box::new(function)),
					MethodHeader::Set(_) => crate::PropertyValue::Setter(Box::new(function)),
					MethodHeader::Regular { .. } => {
						crate::PropertyValue::Value(checking_data.types.new_function_type(function))
					}
				};

				object_builder.append(
					environment,
					Publicity::Public,
					key,
					property,
					Some(member_position),
				);
			}
		}
	}

	object_builder.build_object()
}<|MERGE_RESOLUTION|>--- conflicted
+++ resolved
@@ -7,7 +7,9 @@
 		MultipleExpression, SpecialOperators, SpreadExpression, SuperReference, TemplateLiteral,
 	},
 	functions::MethodHeader,
-	operators::{BinaryAssignmentOperator, UnaryOperator, UnaryPrefixAssignmentOperator},
+	operators::{
+		BinaryAssignmentOperator, BinaryOperator, UnaryOperator, UnaryPrefixAssignmentOperator,
+	},
 	ASTNode, Expression,
 };
 
@@ -214,29 +216,24 @@
 				checking_data,
 			))
 		}
-<<<<<<< HEAD
 		Expression::BinaryOperation { lhs, operator, rhs, position } => {
-=======
-		Expression::BinaryOperation { lhs, operator, rhs, .. } => {
-			use parser::operators::BinaryOperator;
-
->>>>>>> b5d16a7b
 			let lhs_ty = synthesise_expression(lhs, environment, checking_data, TypeId::ANY_TYPE);
 
 			if let BinaryOperator::LogicalAnd
 			| BinaryOperator::LogicalOr
 			| BinaryOperator::NullCoalescing = operator
 			{
+				let operator = match operator {
+					BinaryOperator::LogicalAnd => crate::behavior::operations::Logical::And,
+					BinaryOperator::LogicalOr => crate::behavior::operations::Logical::Or,
+					BinaryOperator::NullCoalescing => {
+						crate::behavior::operations::Logical::NullCoalescing
+					}
+					_ => unreachable!(),
+				};
 				return evaluate_logical_operation_with_expression(
 					lhs_ty,
-					match operator {
-						BinaryOperator::LogicalAnd => &crate::behavior::operations::Logical::And,
-						BinaryOperator::LogicalOr => &crate::behavior::operations::Logical::Or,
-						BinaryOperator::NullCoalescing => {
-							&crate::behavior::operations::Logical::NullCoalescing
-						}
-						_ => unreachable!(),
-					},
+					operator,
 					&**rhs,
 					checking_data,
 					environment,
@@ -945,15 +942,9 @@
 	let mut object_builder =
 		ObjectBuilder::new(None, &mut checking_data.types, &mut environment.facts);
 
-<<<<<<< HEAD
 	for member in members.iter() {
 		let member_position = member.get_position().with_source(environment.get_source());
 		match member.get_ast_ref() {
-=======
-	for member in members {
-		let member_position = member.get_position().clone().with_source(environment.get_source());
-		match member {
->>>>>>> b5d16a7b
 			ObjectLiteralMember::Spread(spread, pos) => {
 				let spread = synthesise_expression(spread, environment, checking_data, expected);
 
