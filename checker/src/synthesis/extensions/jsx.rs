//! TODO need to call interface things rather going with own implementation to generate actual DOM operations

use std::borrow::Cow;

use parser::{
	ASTNode, Expression, JSXAttribute, JSXElement, JSXNode, JSXRoot,
	PropertyKey as ParserPropertyKey,
};

use crate::{
	behavior::objects::ObjectBuilder,
	call_type_handle_errors,
	context::Logical,
	diagnostics::{TypeCheckError, TypeStringRepresentation},
	synthesis::expressions::synthesise_expression,
	types::{
		calling::CallingInput,
		properties::PropertyKey,
		subtyping::{type_is_subtype, BasicEquality, SubTypeResult},
		SynthesisedArgument,
	},
	CheckingData, Constant, Environment, TypeId,
};

pub(crate) fn synthesise_jsx_root<T: crate::ReadFromFS>(
	jsx_root: &JSXRoot,
	environment: &mut Environment,
	checking_data: &mut CheckingData<T, crate::synthesis::EznoParser>,
) -> TypeId {
	match jsx_root {
		JSXRoot::Element(element) => synthesise_jsx_element(element, environment, checking_data),
		JSXRoot::Fragment(_) => todo!(),
	}
}

pub(crate) fn synthesise_jsx_element<T: crate::ReadFromFS>(
	element: &JSXElement,
	environment: &mut Environment,
	checking_data: &mut CheckingData<T, crate::synthesis::EznoParser>,
) -> TypeId {
	// TODO cache or something?
	// TODO temp, to be worked out
	const JSX_NAME: &str = "JSXH";

	let tag_name = element.tag_name.as_str();

	let tag_name_as_cst_ty =
		checking_data.types.new_constant_type(Constant::String(element.tag_name.clone()));

	let mut attributes_object =
		ObjectBuilder::new(None, &mut checking_data.types, &mut environment.facts);

	for attribute in &element.attributes {
		let (name, attribute_value) = synthesise_attribute(attribute, environment, checking_data);
		let attribute_position = attribute.get_position().with_source(environment.get_source());
		attributes_object.append(
			environment,
			crate::context::facts::Publicity::Public,
			name,
			crate::PropertyValue::Value(attribute_value),
			Some(attribute_position),
		);

		// let constraint = environment
		// 	.get_property_unbound(element_type, name, &checking_data.types)
		// 	.map(Logical::prop_to_type);
		// 	match constraint {
		// 		Some(attr_restriction) => {
		// 			let mut basic_subtyping = BasicEquality {
		// 				add_property_restrictions: false,
		// 				position: attribute
		// 					.get_position()
		// 					.clone()
		// 					.with_source(environment.get_source()),
		// 			};
		// 			let check = type_is_subtype(
		// 				attr_restriction,
		// 				attr_value,
		// 				None,
		// 				&mut basic_subtyping,
		// 				environment,
		// 				&checking_data.types,
		// 			);
		// 			match check {
		// 				SubTypeResult::IsSubType => {
		// 					new_element_object.append(
		// 						environment,
		// 						name,
		// 						crate::types::properties::Property::Value(attr_value),
		// 					);
		// 				}
		// 				SubTypeResult::IsNotSubType(_) => {
		// 					checking_data.diagnostics_container.add_error(
		// 						TypeCheckError::InvalidJSXAttribute {
		// 							attribute_name: match attribute {
		// 								JSXAttribute::Static(name, _, _)
		// 								| JSXAttribute::Dynamic(name, _, _)
		// 								| JSXAttribute::BooleanAttribute(name, _) => name.clone(),
		// 								JSXAttribute::Spread(_, _) => todo!(),
		// 								JSXAttribute::Shorthand(_) => todo!(),
		// 							},
		// 							attribute_type: TypeStringRepresentation::from_type_id(
		// 								attr_restriction,
		// 								&environment.as_general_context(),
		// 								&checking_data.types,
		// 								checking_data.options.debug_types,
		// 							),
		// 							value_type: TypeStringRepresentation::from_type_id(
		// 								attr_value,
		// 								&environment.as_general_context(),
		// 								&checking_data.types,
		// 								checking_data.options.debug_types,
		// 							),
		// 							attribute_type_site: (),
		// 							value_site: parser::ASTNode::get_position(attribute)
		// 								.clone()
		// 								.with_source(environment.get_source()),
		// 						},
		// 					);
		// 				}
		// 			}
		// 		}
		// 		None => {
		// 			todo!("Property does not exist on element");
		// 		}
		// 	}
	}

	// 	new_element_object.append(
	// 		environment,
	// 		name,
	// 		crate::types::properties::Property::Value(attr_value),
	// 	);
	// }

	let child_nodes = if let parser::JSXElementChildren::Children(ref children) = element.children {
		let mut synthesised_child_nodes = ObjectBuilder::new(
			Some(TypeId::ARRAY_TYPE),
			&mut checking_data.types,
			&mut environment.facts,
		);

		let children_iterator =
			children.iter().filter(|p| !matches!(p, JSXNode::LineBreak)).enumerate();

		for (idx, child) in children_iterator {
			// TODO idx bad! and should override item
			let property = PropertyKey::from_usize(idx);

			let child_position = child.get_position().with_source(environment.get_source());
			let child = synthesise_jsx_child(child, environment, checking_data);
			synthesised_child_nodes.append(
				environment,
				crate::context::facts::Publicity::Public,
				property,
				crate::PropertyValue::Value(child),
				Some(child_position),
			);
		}

		Some(synthesised_child_nodes.build_object())
	} else {
		None
	};

<<<<<<< HEAD
	// TODO cache or something?
	// TODO temp, to be worked out
	const JSX_NAME: &str = "JSXH";

	let position = element.get_position().with_source(environment.get_source());
=======
	let position = element.get_position().clone().with_source(environment.get_source());
>>>>>>> b5d16a7b
	let jsx_function =
		match environment.get_variable_handle_error(JSX_NAME, position.clone(), checking_data) {
			Ok(ty) => ty.1,
			Err(_) => {
				todo!()
			}
		};

	let tag_name_argument = SynthesisedArgument::NonSpread {
		ty: tag_name_as_cst_ty,
		// TODO use tag name position
		position: position.clone(),
	};
	let attributes_argument = SynthesisedArgument::NonSpread {
		ty: attributes_object.build_object(),
		// TODO use arguments position
		position: position.clone(),
	};

	let mut args = vec![tag_name_argument, attributes_argument];
	if let Some(child_nodes) = child_nodes {
		// TODO position here
		args.push(SynthesisedArgument::NonSpread { ty: child_nodes, position: position.clone() });
	}

	call_type_handle_errors(
		jsx_function,
		CallingInput {
			called_with_new: crate::types::calling::CalledWithNew::None,
			this_value: environment.facts.value_of_this,
			call_site: position.clone(),
			call_site_type_arguments: None,
		},
		environment,
		args,
		checking_data,
	)
	.0

	// else {
	// 	match environment.get_variable_or_error(tag_name, todo!(), checking_data) {
	// 		Ok(element_variable) => {
	// 			let variable_type = element_variable.1.clone();

	// 			todo!();

	// 			// if let Some(Constant::FunctionReference(function)) =
	// 			// 	checking_data.types.get_constant_type(variable_type)
	// 			// {
	// 			// 	match function {
	// 			// 		FunctionPointer::Function(function_id) => {
	// 			// 			todo!()
	// 			// 			// checking_data
	// 			// 			// 	.synthesise_hoisted_function(
	// 			// 			// 		variable_type,
	// 			// 			// 		*function_id,
	// 			// 			// 		environment,
	// 			// 			// 	)
	// 			// 			// 	.expect("TODO recursive components");
	// 			// 		}
	// 			// 		FunctionPointer::Internal(..) | FunctionPointer::AutoConstructor(..) => {
	// 			// 			unreachable!()
	// 			// 		}
	// 			// 	}
	// 			// } else {
	// 			// 	todo!()
	// 			// };

	// 			// let function = environment.get_function(variable_type).unwrap().clone();

	// 			// let props_parameter = function.parameters.get_type_constraint_at_index(0).unwrap();

	// 			// let mut expected_props = environment.get_properties_on_type(props_parameter);

	// 			// let mut found_error = false;

	// 			// let mut synthesised_attributes = ObjectBuilder::new(None, environment);
	// 			// let mut synthesised_child_nodes =
	// 			// 	ObjectBuilder::new(Some(TypeId::NODE_LIST_TYPE), environment);

	// 			// for attribute in element.attributes.iter() {
	// 			// 	let (name, attr_value) =
	// 			// 		synthesise_attribute(attribute, environment, checking_data);

	// 			// 	let expected = expected_props.contains(&name);
	// 			// 	if expected {
	// 			// 		let attr_restriction = environment
	// 			// 			.get_property_constraint(props_parameter, name, &checking_data.types)
	// 			// 			.unwrap();

	// 			// 		let mut basic_subtyping = BasicEquality {
	// 			// 			add_property_restrictions: false,
	// 			// 			position: attribute.get_position().into_owned(),
	// 			// 		};
	// 			// 		let check = type_is_subtype(
	// 			// 			attr_restriction,
	// 			// 			attr_value,
	// 			// 			None,
	// 			// 			&mut basic_subtyping,
	// 			// 			environment,
	// 			// 			&checking_data.types,
	// 			// 		);
	// 			// 		match check {
	// 			// 			SubTypeResult::IsSubType => {
	// 			// 				synthesised_attributes.append(environment, name, attr_value);
	// 			// 			}
	// 			// 			SubTypeResult::IsNotSubType(_) => {
	// 			// 				found_error = true;
	// 			// 				checking_data.diagnostics_container.add_error(
	// 			// 					TypeCheckError::InvalidJSXAttribute {
	// 			// 						attribute_name: match attribute {
	// 			// 							JSXAttribute::Static(name, _, _)
	// 			// 							| JSXAttribute::Dynamic(name, _, _)
	// 			// 							| JSXAttribute::BooleanAttribute(name, _) => name.clone(),
	// 			// 							JSXAttribute::Spread(_, _) => todo!(),
	// 			// 							JSXAttribute::Shorthand(_) => todo!(),
	// 			// 						},
	// 			// 						attribute_type: TypeStringRepresentation::from_type_id(
	// 			// 							attr_restriction,
	// 			// 							&environment.into_general_context(),
	// 			// 							checking_data.options.debug_types,
	// 			// 						),
	// 			// 						value_type: TypeStringRepresentation::from_type_id(
	// 			// 							attr_value,
	// 			// 							&environment.into_general_context(),
	// 			// 							checking_data.options.debug_types,
	// 			// 						),
	// 			// 						attribute_type_site: (),
	// 			// 						value_site: parser::ASTNode::get_position(attribute)
	// 			// 							.into_owned(),
	// 			// 					},
	// 			// 				);
	// 			// 			}
	// 			// 		}
	// 			// 	} else {
	// 			// 		crate::utils::notify!("TODO additional property");
	// 			// 	}
	// 			// }

	// 			// if let JSXElementChildren::Children(ref mut children) = element.children {
	// 			// 	for (idx, child) in
	// 			// 		children.iter().filter(|p| !matches!(p, JSXNode::LineBreak)).enumerate()
	// 			// 	{
	// 			// 		let child = synthesise_jsx_child(child, environment, checking_data);

	// 			// 		// TODO idx bad
	// 			// 		// TODO should be done by item rather than idx
	// 			// 		let number = checking_data
	// 			// 			.types
	// 			// 			.new_constant_type(Constant::Number((idx as f64).try_into().unwrap()));

	// 			// 		synthesised_child_nodes.append(environment, number, child);
	// 			// 	}
	// 			// }

	// 			// if expected_props.contains(&TypeId::CHILD_NODES_AS_STRING) {
	// 			// 	let synthesised_child_nodes = synthesised_child_nodes.build_object();
	// 			// 	synthesised_attributes.append(
	// 			// 		environment,
	// 			// 		TypeId::CHILD_NODES_AS_STRING,
	// 			// 		synthesised_child_nodes,
	// 			// 	);
	// 			// }

	// 			// if !found_error {
	// 			// 	let props = synthesised_attributes.build_object();

	// 			// 	function
	// 			// 		.call(
	// 			// 			&[synthesisedArgument::NonSpread {
	// 			// 				ty: props,
	// 			// 				position: Span { start: 0, end: 0, source_id: SourceId::NULL },
	// 			// 			}],
	// 			// 			None,
	// 			// 			None,
	// 			// 			&None,
	// 			// 			checking_data,
	// 			// 			environment,
	// 			// 			// TODO not sure, this won't work for classes right...
	// 			// 			crate::events::CalledWithNew::None,
	// 			// 		)
	// 			// 		.unwrap()
	// 			// 		.returned_type
	// 			// } else {
	// 			// 	TypeId::ERROR_TYPE
	// 			// }
	// 		}
	// 		Err(_) => {
	// 			// TODO deferred custom elements...?
	// 			crate::utils::notify!("add error");
	// 			// checking_data.add_error(TypeCheckErrors::from(err), element.get_position().into());
	// 			// return Ok(Instance::new_error_instance());
	// 			TypeId::ERROR_TYPE
	// 		}
	// 	}
}

fn synthesise_jsx_child<T: crate::ReadFromFS>(
	child: &JSXNode,
	environment: &mut Environment,
	checking_data: &mut CheckingData<T, crate::synthesis::EznoParser>,
) -> TypeId {
	match child {
		JSXNode::Element(element) => synthesise_jsx_element(element, environment, checking_data),
		JSXNode::InterpolatedExpression(expression, expression_position) => {
			if matches!(&**expression, Expression::Comment(..)) {
				return TypeId::UNDEFINED_TYPE;
			}

			crate::utils::notify!("Cast to node!");
			// TODO expecting
			synthesise_expression(expression, environment, checking_data, TypeId::ANY_TYPE)

			// function intoNode(data) {
			// 	if typeof data === "string" || typeof data === "number" {
			// 		new Text(data)
			// 	} else {
			// 		return data;
			// 	}
			// }

			// let expected_type = checking_data.memory.get_jsx_interpretable_values();
			// Checking expression is `string | number | HTMLElement | Array<string | number | HTMLElement>`
			// if let SubTypeResult::IsNotSubType(_mismatch) = type_is_subtype(
			//     &expected_type,
			//     &expression.as_type(),
			//     &mut GeneralEquality(&mut checking_data.memory),
			// ) {
			//     checking_data.diagnostics_container.add_error(
			//         TypeCheckError::InvalidJSXInterpolatedValue {
			//             interpolation_site: expression_position.clone().unwrap(),
			//             expected: TypeStringRepresentation::from_type(
			//                 &expected_type,
			//                 &checking_data.memory,
			//                 checking_data.options.debug_types,
			//             ),
			//             found: TypeStringRepresentation::from_type(
			//                 &expression.as_type(),
			//                 &checking_data.memory,
			//                 checking_data.options.debug_types,
			//             ),
			//         },
			//     );
			// }
		}
		JSXNode::TextNode(text, _) => {
			checking_data.types.new_constant_type(Constant::String(text.clone()))
		}
		JSXNode::LineBreak => {
			unreachable!("Should have been skipped higher up");
		}
	}
}

fn synthesise_attribute<T: crate::ReadFromFS>(
	attribute: &JSXAttribute,
	environment: &mut Environment,
	checking_data: &mut CheckingData<T, crate::synthesis::EznoParser>,
) -> (PropertyKey<'static>, TypeId) {
	let (key, value) = match attribute {
		// TODO check property exists ...?
		JSXAttribute::Static(name, value, attribute_id) => {
			(name, checking_data.types.new_constant_type(crate::Constant::String(value.clone())))
		}
		JSXAttribute::Dynamic(name, expression, attribute_id) => {
			if let Expression::ExpressionFunction(_) = &**expression {
				// TODO temp context
				environment.context_type.location = Some("client".to_owned());
			}
			// Do not care about the returned value at this point, just for synthesising the type into the map
			// TODO expecting
			(name, synthesise_expression(expression, environment, checking_data, TypeId::ANY_TYPE))
		}
		JSXAttribute::BooleanAttribute(name, _) => (name, TypeId::TRUE),
		JSXAttribute::Spread(_, _) => todo!(),
		JSXAttribute::Shorthand(_) => todo!(),
	};

	(PropertyKey::String(Cow::Owned(key.clone())), value)
}<|MERGE_RESOLUTION|>--- conflicted
+++ resolved
@@ -163,15 +163,7 @@
 		None
 	};
 
-<<<<<<< HEAD
-	// TODO cache or something?
-	// TODO temp, to be worked out
-	const JSX_NAME: &str = "JSXH";
-
 	let position = element.get_position().with_source(environment.get_source());
-=======
-	let position = element.get_position().clone().with_source(environment.get_source());
->>>>>>> b5d16a7b
 	let jsx_function =
 		match environment.get_variable_handle_error(JSX_NAME, position.clone(), checking_data) {
 			Ok(ty) => ty.1,
