--- conflicted
+++ resolved
@@ -16,13 +16,10 @@
 	},
 	synthesis::parser_property_key_to_checker_property_key,
 	types::{
-<<<<<<< HEAD
 		get_larger_type, printing,
 		properties::{get_properties_on_single_type, PropertyKey, Publicity},
-=======
 		printing,
 		properties::{get_property_key_names_on_a_single_type, PropertyKey, Publicity},
->>>>>>> 9ec1ce03
 	},
 	CheckingData, Environment, TypeId,
 };
@@ -392,8 +389,6 @@
 							position,
 							crate::types::properties::AccessMode::DoNotBindThis,
 						);
-<<<<<<< HEAD
-=======
 						let value = match property {
 							Some((_, value)) => value,
 							None => {
@@ -439,7 +434,6 @@
 											.collect::<Vec<&str>>(),
 										},
 									);
->>>>>>> 9ec1ce03
 
 						let value = match property {
 							Ok(instance) => instance.get_value(),
@@ -473,10 +467,6 @@
 						);
 
 						let value = match property_value {
-<<<<<<< HEAD
-							Ok(instance) => instance.get_value(),
-							Err(()) => TypeId::ERROR_TYPE,
-=======
 							Some((_, value)) => value,
 							None => {
 								if let Some(default_value) = default_value {
@@ -525,7 +515,6 @@
 									TypeId::ERROR_TYPE
 								}
 							}
->>>>>>> 9ec1ce03
 						};
 
 						assign_initial_to_fields(
