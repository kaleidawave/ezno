use std::borrow::Cow;

use parser::{
	declarations::VariableDeclarationItem, ASTNode, ArrayDestructuringField,
	ObjectDestructuringField, VariableField, VariableIdentifier,
};

use super::expressions::synthesise_expression;
use crate::{
	context::{information::Publicity, Context, ContextType, VariableRegisterArguments},
	diagnostics::TypeCheckError,
	features::variables::{get_new_register_argument_under, VariableMutability},
	synthesis::parser_property_key_to_checker_property_key,
	types::properties::PropertyKey,
	CheckingData, Environment, TypeId,
};

/// For eagerly registering variables, before the statement and its RHS is actually evaluate
pub(crate) fn register_variable<T: crate::ReadFromFS>(
	name: &parser::VariableField,
	environment: &mut Environment,
	checking_data: &mut CheckingData<T, super::EznoParser>,
	argument: VariableRegisterArguments,
) {
	fn register_variable_identifier<T: crate::ReadFromFS, V: ContextType>(
		name: &VariableIdentifier,
		environment: &mut Context<V>,
		checking_data: &mut CheckingData<T, super::EznoParser>,
		argument: VariableRegisterArguments,
	) {
		match name {
			parser::VariableIdentifier::Standard(name, pos) => {
				if let Some(reassignment_constraint) = argument.space {
					let id = crate::VariableId(environment.get_source(), pos.start);
					checking_data
						.type_mappings
						.variables_to_constraints
						.0
						.insert(id, reassignment_constraint);
				}

				environment.register_variable_handle_error(
					name,
					argument,
					pos.with_source(environment.get_source()),
					&mut checking_data.diagnostics_container,
				);
			}
			parser::VariableIdentifier::Marker(..) => todo!(),
		}
	}

	match name {
		parser::VariableField::Name(variable) => {
			register_variable_identifier(variable, environment, checking_data, argument);
		}
		parser::VariableField::Array(items, _) => {
			for (idx, field) in items.iter().enumerate() {
				match field.get_ast_ref() {
					ArrayDestructuringField::Spread(variable, _pos) => {
						register_variable_identifier(
							variable,
							environment,
							checking_data,
							// TODO
							VariableRegisterArguments {
								constant: argument.constant,
								space: argument.space,
								initial_value: argument.initial_value,
							},
						);
					}
					ArrayDestructuringField::Name(name, _initial_value) => {
						// TODO account for spread in `idx`
						let key = PropertyKey::from_usize(idx);
						let argument = get_new_register_argument_under(
							&argument,
							key,
							environment,
							checking_data,
							*name.get_position(),
						);
						register_variable(name, environment, checking_data, argument);
					}
					ArrayDestructuringField::Comment { .. } | ArrayDestructuringField::None => {}
				}
			}
		}
		parser::VariableField::Object(items, _) => {
			for field in items {
				match field.get_ast_ref() {
					ObjectDestructuringField::Name(variable, ..) => {
						let name = match variable {
							VariableIdentifier::Standard(ref name, _) => name,
							VariableIdentifier::Marker(_, _) => "?",
						};
						let key = PropertyKey::String(Cow::Borrowed(name));
						let argument = get_new_register_argument_under(
							&argument,
							key,
							environment,
							checking_data,
							*variable.get_position(),
						);
						register_variable_identifier(
							variable,
							environment,
							checking_data,
							argument,
						);
					}
					ObjectDestructuringField::Spread(variable, _) => {
						register_variable_identifier(
							variable,
							environment,
							checking_data,
							// TODO
							VariableRegisterArguments {
								constant: argument.constant,
								space: argument.space,
								initial_value: argument.initial_value,
							},
						);
					}
					ObjectDestructuringField::Map {
						from,
						name,
						default_value: _default_value,
						position,
					} => {
						let key = parser_property_key_to_checker_property_key(
							from,
							environment,
							checking_data,
						);
						let argument = get_new_register_argument_under(
							&argument,
							key,
							environment,
							checking_data,
							*position,
						);
						register_variable(name.get_ast_ref(), environment, checking_data, argument);
					}
				}
			}
		}
	}
}

/// Name already been hoisted,
///
/// TODO `U::as_option_expr()`
///
/// TODO no idea how arrays and objects are checked here
pub(super) fn synthesise_variable_declaration_item<
	T: crate::ReadFromFS,
	U: parser::ast::variable::DeclarationExpression + 'static,
>(
	variable_declaration: &VariableDeclarationItem<U>,
	environment: &mut Environment,
	checking_data: &mut CheckingData<T, super::EznoParser>,
	exported: Option<VariableMutability>,
) {
	// This is only added if there is an annotation, so can be None
	let get_position = variable_declaration.get_position();
	let var_ty_and_pos = checking_data
		.type_mappings
		.variable_restrictions
		.get(&(environment.get_source(), get_position.start))
		.map(|(ty, pos)| (*ty, *pos));

	let value_ty = if let Some(value) = U::as_option_expr_ref(&variable_declaration.expression) {
		let expecting = var_ty_and_pos.as_ref().map_or(TypeId::ANY_TYPE, |(var_ty, _)| *var_ty);

		let value_ty =
			super::expressions::synthesise_expression(value, environment, checking_data, expecting);

		if let Some((var_ty, ta_pos)) = var_ty_and_pos {
			crate::features::variables::check_variable_initialization(
				(var_ty, ta_pos),
				(value_ty, value.get_position().with_source(environment.get_source())),
				environment,
				checking_data,
			);
		}

		value_ty
	} else {
		TypeId::UNDEFINED_TYPE
	};

	let item = variable_declaration.name.get_ast_ref();
	assign_to_fields(item, environment, checking_data, value_ty, exported);
}

fn assign_to_fields<T: crate::ReadFromFS>(
	item: &VariableField,
	environment: &mut Environment,
	checking_data: &mut CheckingData<T, super::EznoParser>,
	value: TypeId,
	exported: Option<VariableMutability>,
) {
	match item {
		VariableField::Name(name) => {
			let get_position = name.get_position();
			let id = crate::VariableId(environment.get_source(), get_position.start);
			environment.register_initial_variable_declaration_value(id, value);
			if let Some(mutability) = exported {
				if let crate::Scope::Module { ref mut exported, .. } =
					environment.context_type.scope
				{
					let name = match name {
						VariableIdentifier::Standard(ref name, _) => name.to_owned(),
						VariableIdentifier::Marker(_, _) => "?".to_owned(),
					};
					exported.named.push((name, (id, mutability)));
				} else {
					checking_data.diagnostics_container.add_error(
						TypeCheckError::NonTopLevelExport(
							name.get_position().with_source(environment.get_source()),
						),
					);
				}
			}
		}
		VariableField::Array(_items, pos) => {
			checking_data.raise_unimplemented_error(
				"destructuring array (needs iterator)",
				pos.with_source(environment.get_source()),
			);
			// for (idx, item) in items.iter().enumerate() {
			// 	match item.get_ast_ref() {
			// 		ArrayDestructuringField::Spread(_, _) => todo!(),
			// 		ArrayDestructuringField::Name(variable_field, _) => {
			// 			let idx = PropertyKey::from_usize(idx);

			// 			let value = environment.get_property(
			// 				value,
			// 				Publicity::Public,
			// 				idx,
			// 				&mut checking_data.types,
			// 				None,
			// 				*variable_field.get_position(),
			// 				&checking_data.options,
			// 			);

			// 			if let Some((_, value)) = value {
			// 				assign_to_fields(
			// 					variable_field,
			// 					environment,
			// 					checking_data,
			// 					value,
			// 					exported,
			// 				);
			// 			}

<<<<<<< HEAD
			// 			// TODO
			// 		}
			// 		ArrayDestructuringField::None => {}
			// 	}
			// }
=======
						// TODO
					}
					ArrayDestructuringField::Comment { .. } | ArrayDestructuringField::None => {}
				}
			}
>>>>>>> 50175d7f
		}
		VariableField::Object(items, _) => {
			for item in items {
				match item.get_ast_ref() {
					ObjectDestructuringField::Spread(_, _) => todo!(),
					ObjectDestructuringField::Name(name, default_value, _) => {
						let id =
							crate::VariableId(environment.get_source(), name.get_position().start);

						let key_ty = match name {
							VariableIdentifier::Standard(name, _) => {
								crate::types::properties::PropertyKey::String(Cow::Borrowed(name))
							}
							VariableIdentifier::Marker(..) => todo!(),
						};

						// TODO if LHS = undefined ...? conditional
						// TODO record information
						let property = environment.get_property(
							value,
							Publicity::Public,
							key_ty,
							&mut checking_data.types,
							None,
							*name.get_position(),
							&checking_data.options,
						);
						let value = match property {
							Some((_, value)) => value,
							None => {
								// TODO non decidable error
								if let Some(else_expression) = default_value {
									synthesise_expression(
										else_expression,
										environment,
										checking_data,
										TypeId::ANY_TYPE,
									)
								} else {
									// TODO emit error
									TypeId::ERROR_TYPE
								}
							}
						};

						environment.register_initial_variable_declaration_value(id, value);
					}
					ObjectDestructuringField::Map { from, name, default_value, position } => {
						let key_ty = super::parser_property_key_to_checker_property_key(
							from,
							environment,
							checking_data,
						);

						// TODO if LHS = undefined ...? conditional
						// TODO record information
						let property_value = environment.get_property(
							value,
							Publicity::Public,
							// TODO different above
							key_ty,
							&mut checking_data.types,
							None,
							*position,
							&checking_data.options,
						);

						let value = match property_value {
							Some((_, value)) => value,
							None => {
								// TODO non decidable error
								if let Some(default_value) = default_value {
									synthesise_expression(
										default_value,
										environment,
										checking_data,
										TypeId::ANY_TYPE,
									)
								} else {
									// TODO emit error
									TypeId::ERROR_TYPE
								}
							}
						};

						assign_to_fields(
							name.get_ast_ref(),
							environment,
							checking_data,
							value,
							exported,
						);
					}
				}
			}
		}
	}
}<|MERGE_RESOLUTION|>--- conflicted
+++ resolved
@@ -254,20 +254,8 @@
 			// 					exported,
 			// 				);
 			// 			}
-
-<<<<<<< HEAD
-			// 			// TODO
-			// 		}
-			// 		ArrayDestructuringField::None => {}
-			// 	}
-			// }
-=======
-						// TODO
-					}
-					ArrayDestructuringField::Comment { .. } | ArrayDestructuringField::None => {}
-				}
-			}
->>>>>>> 50175d7f
+      // 		ArrayDestructuringField::Comment { .. } | ArrayDestructuringField::None => {}
+      //   }
 		}
 		VariableField::Object(items, _) => {
 			for item in items {
