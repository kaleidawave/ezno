--- conflicted
+++ resolved
@@ -89,15 +89,9 @@
 		self.0
 			.iter_mut()
 			.rev()
-<<<<<<< HEAD
-			.find_map(|kind| {
-				if let InvocationKind::Conditional(info) = kind {
-					Some(&mut **info)
-=======
 			.find_map(|kind| -> Option<&mut LocalInformation> {
 				if let InvocationKind::Conditional(info) = kind {
 					Some(&mut *info)
->>>>>>> bba226c3
 				} else {
 					None
 				}
