--- conflicted
+++ resolved
@@ -343,15 +343,9 @@
 	A: crate::ASTImplementation,
 >(
 	lhs: TypeId,
-<<<<<<< HEAD
 	operator: Logical,
 	rhs: &'a A::Expression<'a>,
 	checking_data: &mut CheckingData<T, A>,
-=======
-	operator: &Logical,
-	rhs: &M::Expression,
-	checking_data: &mut CheckingData<T, M>,
->>>>>>> b5d16a7b
 	environment: &mut Environment,
 ) -> Result<TypeId, ()> {
 	enum TypeOrSynthesisable<'a, A: crate::ASTImplementation> {
