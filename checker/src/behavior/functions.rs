--- conflicted
+++ resolved
@@ -218,13 +218,8 @@
 	);
 }
 
-<<<<<<< HEAD
 /// TODO might be generic if FunctionBehavior becomes generic
 pub enum FunctionRegisterBehavior<'a, A: crate::ASTImplementation> {
-=======
-/// TODO might be generic if `FunctionBehavior` becomes generic
-pub enum FunctionRegisterBehavior<'a, M: crate::ASTImplementation> {
->>>>>>> b5d16a7b
 	ArrowFunction {
 		expecting: TypeId,
 		is_async: bool,
@@ -264,12 +259,7 @@
 
 pub struct ClassPropertiesToRegister<'a, A: crate::ASTImplementation>(pub Vec<ClassValue<'a, A>>);
 
-<<<<<<< HEAD
 impl<'a, A: crate::ASTImplementation> FunctionRegisterBehavior<'a, A> {
-=======
-impl<'a, M: crate::ASTImplementation> FunctionRegisterBehavior<'a, M> {
-	#[must_use]
->>>>>>> b5d16a7b
 	pub fn is_async(&self) -> bool {
 		match self {
 			FunctionRegisterBehavior::ArrowFunction { is_async, .. }
