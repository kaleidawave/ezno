use std::marker::PhantomData;

use source_map::{Span, SpanWithSource};

use crate::{
	behavior::objects::ObjectBuilder,
	types::{calling::CallingInput, cast_as_string, SynthesisedArgument},
	CheckingData, Constant, Environment, Instance, Type, TypeId,
};

pub enum TemplateLiteralPart<'a, T> {
	Static(&'a str),
	Dynamic(&'a T),
}

pub fn synthesise_template_literal<'a, T, A>(
	tag: Option<TypeId>,
	mut parts_iter: impl Iterator<Item = TemplateLiteralPart<'a, A::Expression<'a>>> + 'a,
	position: &Span,
	environment: &mut Environment,
	checking_data: &mut CheckingData<T, A>,
) -> TypeId
where
	T: crate::ReadFromFS,
	A: crate::ASTImplementation,
	A::Expression<'a>: 'a,
{
<<<<<<< HEAD
	fn part_to_type<'a, T: crate::ReadFromFS, A: crate::ASTImplementation>(
		first: TemplateLiteralPart<'a, A::Expression<'a>>,
=======
	fn part_to_type<T: crate::ReadFromFS, M: crate::ASTImplementation>(
		first: &TemplateLiteralPart<M::Expression>,
>>>>>>> b5d16a7b
		environment: &mut Environment,
		checking_data: &mut CheckingData<T, A>,
	) -> crate::TypeId {
		match first {
			TemplateLiteralPart::Static(static_part) => {
				checking_data.types.new_constant_type(Constant::String((*static_part).to_owned()))
			}
			TemplateLiteralPart::Dynamic(expression) => {
				// TODO tidy
				let value = A::synthesise_expression(
					expression,
					TypeId::ANY_TYPE,
					environment,
					checking_data,
				);
				if let Type::Constant(cst) = checking_data.types.get_type_by_id(value) {
					let value = cast_as_string(cst, checking_data.options.strict_casts).unwrap();
					checking_data.types.new_constant_type(Constant::String(value))
				} else {
					crate::utils::notify!("Need to cast to string...");
					value
				}
			}
		}
	}

	if let Some(tag) = tag {
		// TODO use tuple type
		let mut static_parts = ObjectBuilder::new(
			Some(TypeId::ARRAY_TYPE),
			&mut checking_data.types,
			&mut environment.facts,
		);

		// TODO position
		let mut arguments = Vec::<SynthesisedArgument>::new();
		let mut static_part_count = 0u16;
		for part in parts_iter {
			match part {
				p @ TemplateLiteralPart::Static(_) => {
					let value = part_to_type(&p, environment, checking_data);
					static_parts.append(
						environment,
						crate::context::facts::Publicity::Public,
						crate::types::properties::PropertyKey::from_usize(static_part_count.into()),
						crate::PropertyValue::Value(value),
						// TODO should static parts should have position?
						None,
					);
					static_part_count += 1;
				}
				p @ TemplateLiteralPart::Dynamic(_) => {
					let ty = part_to_type(&p, environment, checking_data);
					arguments.push(SynthesisedArgument::NonSpread {
						ty,
						// TODO position
						position: SpanWithSource::NULL_SPAN,
					});
				}
			}
		}

		arguments.insert(
			0,
			SynthesisedArgument::NonSpread {
				ty: static_parts.build_object(),
				// TODO position
				position: SpanWithSource::NULL_SPAN,
			},
		);

		let call_site = position.clone().with_source(environment.get_source());
		crate::types::calling::call_type_handle_errors(
			tag,
			CallingInput {
				called_with_new: crate::types::calling::CalledWithNew::None,
				this_value: crate::behavior::functions::ThisValue::UseParent,
				call_site,
				call_site_type_arguments: None,
			},
			environment,
			arguments,
			checking_data,
		)
		.0
	} else {
		// Bit weird but makes Rust happy
		if let Some(first) = parts_iter.next() {
			let mut acc = part_to_type(&first, environment, checking_data);
			for rest in parts_iter {
				let other = part_to_type(&rest, environment, checking_data);
				let result = super::operations::evaluate_mathematical_operation(
					acc,
					crate::behavior::operations::MathematicalAndBitwise::Add,
					other,
					&mut checking_data.types,
					checking_data.options.strict_casts,
				);
				match result {
					Ok(result) => acc = result,
					Err(()) => {
						crate::utils::notify!("Invalid template literal concatenation");
					}
				}
			}
			acc
		} else {
			checking_data.types.new_constant_type(Constant::String(String::new()))
		}
	}
}<|MERGE_RESOLUTION|>--- conflicted
+++ resolved
@@ -25,13 +25,8 @@
 	A: crate::ASTImplementation,
 	A::Expression<'a>: 'a,
 {
-<<<<<<< HEAD
 	fn part_to_type<'a, T: crate::ReadFromFS, A: crate::ASTImplementation>(
 		first: TemplateLiteralPart<'a, A::Expression<'a>>,
-=======
-	fn part_to_type<T: crate::ReadFromFS, M: crate::ASTImplementation>(
-		first: &TemplateLiteralPart<M::Expression>,
->>>>>>> b5d16a7b
 		environment: &mut Environment,
 		checking_data: &mut CheckingData<T, A>,
 	) -> crate::TypeId {
@@ -72,7 +67,7 @@
 		for part in parts_iter {
 			match part {
 				p @ TemplateLiteralPart::Static(_) => {
-					let value = part_to_type(&p, environment, checking_data);
+					let value = part_to_type(p, environment, checking_data);
 					static_parts.append(
 						environment,
 						crate::context::facts::Publicity::Public,
@@ -84,7 +79,7 @@
 					static_part_count += 1;
 				}
 				p @ TemplateLiteralPart::Dynamic(_) => {
-					let ty = part_to_type(&p, environment, checking_data);
+					let ty = part_to_type(p, environment, checking_data);
 					arguments.push(SynthesisedArgument::NonSpread {
 						ty,
 						// TODO position
@@ -120,9 +115,9 @@
 	} else {
 		// Bit weird but makes Rust happy
 		if let Some(first) = parts_iter.next() {
-			let mut acc = part_to_type(&first, environment, checking_data);
+			let mut acc = part_to_type(first, environment, checking_data);
 			for rest in parts_iter {
-				let other = part_to_type(&rest, environment, checking_data);
+				let other = part_to_type(rest, environment, checking_data);
 				let result = super::operations::evaluate_mathematical_operation(
 					acc,
 					crate::behavior::operations::MathematicalAndBitwise::Add,
