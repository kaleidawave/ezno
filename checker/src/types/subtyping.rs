//! Type subtype checking. (making sure the RHS type contains all the properties the LHS type requires)

use source_map::SpanWithSource;

use crate::{
	context::{GeneralContext, InformationChain},
	features::{
		objects::{self, SpecialObject},
		operations::MathematicalOrBitwiseOperation,
	},
	Constant, Environment, PropertyValue, TypeId,
};

use super::{
	generics::{
		chain::{GenericChain, GenericChainLink, SpecialGenericChainLink},
		contributions::{ContributionDepth, Contributions, CovariantContribution, TriMap},
		generic_type_arguments::GenericArguments,
	},
	get_constraint,
	intrinsics::{self, apply_string_intrinsic},
	logical::{BasedOnKey, Logical, LogicalOrValid, NeedsCalculation, PropertyOn},
	printing::print_type,
	properties::PropertyKey,
	properties::{get_properties_on_single_type2, get_property_unbound, Publicity},
	Constructor, ObjectNature, PartiallyAppliedGenerics, PolyNature, Type, TypeStore,
};

pub use super::{NonEqualityReason, PropertyError};

// TODO implement `Try` / `?` on `SubTypeResult`
#[derive(Debug)]
pub enum SubTypeResult {
	IsSubType,
	IsNotSubType(NonEqualityReason),
}

impl SubTypeResult {
	#[must_use]
	pub fn is_mismatch(&self) -> bool {
		matches!(self, Self::IsNotSubType(..))
	}

	#[must_use]
	pub fn is_subtype(&self) -> bool {
		matches!(self, Self::IsSubType)
	}
}

#[derive(Clone, Copy)]
pub enum SubTypingMode {
	/// *output*
	///
	/// ```ts
	/// <T>(t: T) => T
	///        ^
	/// ```
	Contravariant { depth: u8 },
	/// From subtyping against a function
	///
	/// ```ts
	/// <T>(cb: (t: T) => bool) => T
	///             ^
	/// ```
	Covariant {
		/// From parameters or explicit generic position
		position: SpanWithSource,
	},
}

impl Default for SubTypingMode {
	fn default() -> Self {
		Self::Contravariant { depth: 0 }
	}
}

// TODO these methods are bound to cause trouble
impl SubTypingMode {
	pub(crate) fn one_deeper(self) -> SubTypingMode {
		match self {
			SubTypingMode::Contravariant { depth } => Self::Contravariant { depth: depth + 1 },
			o @ SubTypingMode::Covariant { .. } => o,
		}
	}

	pub(crate) fn one_shallower(self) -> SubTypingMode {
		match self {
			SubTypingMode::Contravariant { depth } => {
				Self::Contravariant { depth: depth.saturating_sub(1) }
			}
			o @ SubTypingMode::Covariant { .. } => o,
		}
	}
}

mod musing {
	use crate::TypeId;

	enum _AddPropertyConstraint {
		/// For `satisfies`
		No,
		/// For variables
		Yes,
		/// Only for functions with things, specified by a field that doesn't exist
		OnlyFor(Vec<TypeId>),
	}
}

#[derive(Debug, Clone, Copy)]
pub struct SubTypingOptions {
	/// Don't allow `ERROR_TYPE` to pass as everything. This allows using `satisfies` to check that LHS != error
	pub allow_errors: bool,
}

impl Default for SubTypingOptions {
	fn default() -> Self {
		Self { allow_errors: true }
	}
}

impl SubTypingOptions {
	#[must_use]
	pub fn satisfies() -> Self {
		Self { allow_errors: false }
	}
}

/// Use for assignments, declaration etc
pub fn type_is_subtype_object(
	base_type: TypeId,
	ty: TypeId,
	environment: &mut Environment,
	types: &mut TypeStore,
) -> SubTypeResult {
	let mut state = State {
		already_checked: Vec::new(),
		mode: SubTypingMode::default(),
		contributions: None,
		others: SubTypingOptions { allow_errors: true },
		object_constraints: Some(Vec::new()),
	};

	let result = type_is_subtype(base_type, ty, &mut state, environment, types);

	environment.add_object_constraints(state.object_constraints.unwrap().into_iter(), types);
	// TODO information.add_inferred_constraints(x, types);

	result
}

/// Checks whether `ty` is a subtype of the `base_type`
/// - equivalently ...`base_type :>= ty` (`ty <=: base_type`)
/// - equivalently ... whether `ty` could be substituted as `base_type`.
/// - equivalently ... whether `ty`'s properties imply the existence of `base_type` properties.
pub fn type_is_subtype(
	base_type: TypeId,
	ty: TypeId,
	state: &mut State,
	information: &impl InformationChain,
	types: &TypeStore,
) -> SubTypeResult {
	type_is_subtype_with_generics(
		(base_type, GenericChain::None),
		(ty, GenericChain::None),
		state,
		information,
		types,
	)
}

/// Using `Vec` as it needs to do a sequential removal
pub type AlreadyChecked = Vec<(TypeId, TypeId)>;

/// Additional information during subtype checking
// TODO pub constraint_inference_requests: Vec<TypeId, TypeId>
pub struct State<'a> {
	/// Prevents cycles
	pub already_checked: AlreadyChecked,
	pub mode: SubTypingMode,
	/// TODO with slices and commit / head length
	pub contributions: Option<Contributions<'a>>,
	/// `None` if satisfies or parameters
	pub object_constraints: Option<Vec<(TypeId, TypeId)>>,
	pub others: SubTypingOptions,
}

pub type StateSavePoint = [u16; 4];

impl<'a> State<'a> {
	/// For `or`s, some items might have to be removed if the branch fails
	#[must_use]
	pub fn produce_save_point(&self) -> StateSavePoint {
		let contributions = self.contributions.as_ref();
		[
			self.already_checked.len() as u16,
			contributions.map_or(0, |c| c.staging_covariant.len().try_into().unwrap()),
			contributions.map_or(0, |c| c.staging_contravariant.len().try_into().unwrap()),
			self.object_constraints.as_ref().map_or(0, |c| c.len().try_into().unwrap()),
		]
	}

	/// For setting the state back to where it was at the point of [`Self::produce_save_point`]
	pub fn reset(&mut self, last: StateSavePoint) {
		let [already_checked, contributions_covariant, contributions_contravariant, object_constraint_count] =
			last;

		let _ = self.already_checked.drain((already_checked as usize)..);
		if let Some(ref mut contributions) = self.contributions {
			let _ =
				contributions.staging_covariant.drop_range((contributions_covariant as usize)..);
			let _ = contributions
				.staging_contravariant
				.drop_range((contributions_contravariant as usize)..);
		}
		if let Some(ref mut object_constraints) = self.object_constraints {
			let _ = object_constraints.drain((object_constraint_count as usize)..);
		}
	}
}

pub(crate) fn type_is_subtype_with_generics(
	(base_type, base_type_arguments): (TypeId, GenericChain),
	(ty, ty_structure_arguments): (TypeId, GenericChain),
	state: &mut State,
	information: &impl InformationChain,
	types: &TypeStore,
) -> SubTypeResult {
	{
		let debug = true;
		crate::utilities::notify!(
			"Checking {} :>= {}, with {:?}",
			print_type(base_type, types, information, debug),
			print_type(ty, types, information, debug),
			base_type_arguments
		);
	}

	if base_type == TypeId::ANY_TYPE || ty == TypeId::NEVER_TYPE {
		return SubTypeResult::IsSubType;
	}

	if base_type == ty {
		return SubTypeResult::IsSubType;
	}

	{
		// Prevents cycles
		if state.already_checked.iter().any(|(a, b)| *a == base_type && *b == ty) {
			crate::utilities::notify!("Subtyping recursion");
			return SubTypeResult::IsSubType;
		}

		state.already_checked.push((base_type, ty));
	}

	let supertype = types.get_type_by_id(base_type);
	let subtype = types.get_type_by_id(ty);

	// Eager things
	match subtype {
		Type::Narrowed { narrowed_to: right, .. } | Type::AliasTo { to: right, .. } => {
			let result = type_is_subtype_with_generics(
				(base_type, base_type_arguments),
				(*right, ty_structure_arguments),
				state,
				information,
				types,
			);
			// Temp fix for narrowing constants
			// crate::utilities::notify!("{:?}", super::helpers::is_not_of_constant(*right, types));
			// SubTypeResult::IsNotSubType(_)
			return if let (Type::Narrowed { from, .. }, _, true) =
				(subtype, &result, super::helpers::is_not_of_constant(*right, types))
			{
				type_is_subtype_with_generics(
					(base_type, base_type_arguments),
					(*from, ty_structure_arguments),
					state,
					information,
					types,
				)
			} else {
				result
			};
		}
		Type::Or(left, right) => {
			let right = *right;
			// crate::utilities::notify!("OR RHS: left and right");
			let left_result = type_is_subtype_with_generics(
				(base_type, base_type_arguments),
				(*left, ty_structure_arguments),
				state,
				information,
				types,
			);

			return if let SubTypeResult::IsSubType = left_result {
				type_is_subtype_with_generics(
					(base_type, base_type_arguments),
					(right, ty_structure_arguments),
					state,
					information,
					types,
				)
			} else {
				// else return the failing result
				left_result
			};
		}
		Type::PartiallyAppliedGenerics(PartiallyAppliedGenerics {
			on: on @ TypeId::NOT_RESTRICTION,
			arguments: _,
		}) => {
			match *on {
				TypeId::NOT_RESTRICTION => {
					// This only happens when subtype ∪ supertype = `any`. This is only true when
					// one is `any`. `Not<any>` is already `never` and `supertype = any` is handled above
					return SubTypeResult::IsNotSubType(NonEqualityReason::Mismatch);
				}
				_ => unreachable!(),
			}
		}
		t @ (Type::RootPolyType(..) | Type::Constructor(..)) => {
			if let Type::RootPolyType(PolyNature::Error(to)) = t {
				// (unless specified) treat as subtype as error would have already been thrown
				crate::utilities::notify!("Here {:?}", state.others.allow_errors);
				return if state.others.allow_errors && *to == TypeId::ANY_TYPE {
					SubTypeResult::IsSubType
				} else {
					type_is_subtype(base_type, *to, state, information, types)
				};
			}

			// crate::utilities::notify!("Looking for {:?} with {:?}", ty, ty_structure_arguments);

			if let Some(arg) = ty_structure_arguments.and_then(|tas| tas.get_argument_covariant(ty))
			{
				return match arg {
					CovariantContribution::TypeId(ty) => type_is_subtype_with_generics(
						(base_type, base_type_arguments),
						(ty, ty_structure_arguments),
						state,
						information,
						types,
					),
					CovariantContribution::String(string) => {
						let contributions =
							state.contributions.as_mut().map(|n| &mut n.staging_contravariant);
						let matches = slice_matches_type(
							(base_type, base_type_arguments),
							&string,
							contributions,
							information,
							types,
							false,
						);
						if matches {
							SubTypeResult::IsSubType
						} else {
							SubTypeResult::IsNotSubType(NonEqualityReason::Mismatch)
						}
					}
					CovariantContribution::SliceOf(s, (l, r)) => todo!("{:?}", (s, (l, r))),
					CovariantContribution::CaseInsensitive(ci) => todo!("{:?}", ci),
					CovariantContribution::Number(n) => {
						let contributions =
							state.contributions.as_mut().map(|n| &mut n.staging_contravariant);
						let matches = number_matches_type(
							(base_type, base_type_arguments),
							n,
							contributions,
							information,
							types,
						);
						if matches {
							SubTypeResult::IsSubType
						} else {
							SubTypeResult::IsNotSubType(NonEqualityReason::Mismatch)
						}
					}
				};
			}

			if let SubTypingMode::Covariant { position: _ } = state.mode {
				crate::utilities::notify!("Here covariant parameter chaos?");
				// if let Some(ref mut contributions) = state.contributions {
				// 	contributions.staging_covariant.insert(ty, (base_type, position))
				// }
				// return SubTypeResult::IsSubType;
			}

			// If lhs is not operator unless argument is operator
			// if !T::INFER_GENERICS && ty_structure_arguments.is_none() {
			let right_constraint = get_constraint(ty, types).unwrap();

			// crate::utilities::notify!(
			// 	"RHS is parameter, edge case results to {:?}",
			// 	(
			// 		types.get_type_by_id(ty),
			// 		types.get_type_by_id(right_constraint),
			// 		types.get_type_by_id(right_constraint).is_operator()
			// 	)
			// );

			// This is important that LHS is not operator
			let left_is_operator_right_is_not =
				supertype.is_operator() && !types.get_type_by_id(right_constraint).is_operator();

			// edge cases on edge cases
			// If any of these are true. Then do not perform constraint argument lookup
			let edge_case = left_is_operator_right_is_not
				|| matches!(
					supertype,
					Type::RootPolyType(rpt)
					if rpt.is_substitutable()
				) || matches!(supertype, Type::Constructor(..))
				|| base_type_arguments
					.and_then(|args| args.get_argument_covariant(base_type))
					.is_some();
			if !edge_case {
				let result = type_is_subtype_with_generics(
					(base_type, base_type_arguments),
					(right_constraint, ty_structure_arguments),
					state,
					information,
					types,
				);

				// TODO is the above event needed or constructor with constraint == TypeId::ANY_TYPE
				return if result.is_mismatch()
					&& matches!(subtype, Type::RootPolyType(root) if root.is_inferrable())
				{
					crate::utilities::notify!("Setting inferred request");
					// state.add_request(ty, base_type);
					SubTypeResult::IsSubType
				} else {
					result
				};
			}
		}
		Type::PartiallyAppliedGenerics(..) => {}
		_ => (),
	}

	match supertype {
		Type::FunctionReference(left_func)
		| Type::SpecialObject(SpecialObject::Function(left_func, _)) => subtype_function(
			(*left_func, base_type_arguments),
			(subtype, ty, ty_structure_arguments),
			state,
			information,
			types,
		),
		Type::Constant(lhs) => {
			if let Type::Constant(rhs) = subtype {
				if lhs == rhs {
					SubTypeResult::IsSubType
				} else {
					SubTypeResult::IsNotSubType(NonEqualityReason::Mismatch)
				}
			} else {
				// TODO what about if LHS has inferred constraint
				// crate::utilities::notify!("Constant {:?} against RHS {:#?}", lhs, subtype);
				SubTypeResult::IsNotSubType(NonEqualityReason::Mismatch)
			}
		}
		Type::Object(ObjectNature::AnonymousTypeAnnotation(properties)) => subtype_properties(
			(base_type, properties.iter(), base_type_arguments),
			(ty, ty_structure_arguments),
			state,
			information,
			types,
		),
		Type::Object(ObjectNature::RealDeal) => {
			crate::utilities::notify!(
				"what {:?} (subtyping where LHS = ObjectNature::RealDeal)",
				ty
			);

			subtype_floating_properties(
				(base_type, base_type_arguments),
				(ty, ty_structure_arguments),
				state,
				information,
				types,
			)
		}
		Type::And(left, right) => {
			let right = *right;
			// crate::utilities::notify!("AND: Checking left and right");
			let left_result = type_is_subtype_with_generics(
				(*left, base_type_arguments),
				(ty, ty_structure_arguments),
				state,
				information,
				types,
			);

			if let SubTypeResult::IsSubType = left_result {
				type_is_subtype_with_generics(
					(right, base_type_arguments),
					(ty, ty_structure_arguments),
					state,
					information,
					types,
				)
			} else {
				// Return bad result
				left_result
			}
		}
		Type::Or(left, right) => {
			let right = *right;
			let save_point = state.produce_save_point();

			let left_result = type_is_subtype_with_generics(
				(*left, base_type_arguments),
				(ty, ty_structure_arguments),
				state,
				information,
				types,
			);

			if let SubTypeResult::IsSubType = left_result {
				if state.contributions.is_some() {
					// only for double generics specialisation. Otherwise short-circuiting is fine
					let _res = type_is_subtype_with_generics(
						(right, base_type_arguments),
						(ty, ty_structure_arguments),
						state,
						information,
						types,
					);
				}
				SubTypeResult::IsSubType
			} else {
				// IMPORTANT: Invalidate any already checked types
				state.reset(save_point);

				type_is_subtype_with_generics(
					(right, base_type_arguments),
					(ty, ty_structure_arguments),
					state,
					information,
					types,
				)
			}
		}
		Type::RootPolyType(nature) => {
			if let PolyNature::Error(_) = nature {
				return SubTypeResult::IsSubType;
			}

			// TODO little weird, handing two very different cases beside each other. Might introduce bugs.. :(
			let base_arg =
				base_type_arguments.and_then(|args| args.get_argument_covariant(base_type));

			if let Some(base_arg) = base_arg {
				match base_arg {
					CovariantContribution::TypeId(base_arg) => type_is_subtype_with_generics(
						(base_arg, base_type_arguments),
						(ty, ty_structure_arguments),
						state,
						information,
						types,
					),
					CovariantContribution::String(left_string) => {
						if let Type::Constant(Constant::String(right_string)) = subtype {
							if &left_string == right_string {
								SubTypeResult::IsSubType
							} else {
								SubTypeResult::IsNotSubType(NonEqualityReason::Mismatch)
							}
						} else {
							SubTypeResult::IsNotSubType(NonEqualityReason::Mismatch)
						}
					}
					CovariantContribution::SliceOf(s, (l, r)) => todo!("{:?}", (s, (l, r))),
					CovariantContribution::CaseInsensitive(ci) => todo!("{:?}", (ci)),
					CovariantContribution::Number(n) => {
						unreachable!("{:?}", n)
						// crate::utilities::notify!("Here?");
						// if let Type::Constant(Constant::String(right_string)) = subtype {
						// 	if left_string == right_string {
						// 		SubTypeResult::IsSubType
						// 	} else {
						// 		SubTypeResult::IsNotSubType(NonEqualityReason::Mismatch)
						// 	}
						// } else {
						// 	SubTypeResult::IsNotSubType(NonEqualityReason::Mismatch)
						// }
					}
				}
			} else if let Some(ref mut contributions) = state.contributions {
				match state.mode {
					SubTypingMode::Contravariant { depth } => {
						// With <*base_type* extends *under> check ty is under

						crate::utilities::notify!(
							"contributions.parent={:?}",
							contributions.parent
						);

						let result = if let Some(under) =
							contributions.get_standard_restriction(base_type)
						{
							type_is_subtype_with_generics(
								(under, GenericChain::None),
								(ty, ty_structure_arguments),
								state,
								information,
								types,
							)
						} else {
							type_is_subtype_with_generics(
								(nature.get_constraint(), GenericChain::None),
								(ty, ty_structure_arguments),
								state,
								information,
								types,
							)
						};

						state
							.contributions
							.as_mut()
							.unwrap()
							.staging_contravariant
							.insert(base_type, (ty.into(), depth));

						result
					}
					SubTypingMode::Covariant { position } => {
						state
							.contributions
							.as_mut()
							.unwrap()
							.staging_covariant
							.insert(base_type, (ty, position));

						// TODO temp
						SubTypeResult::IsSubType
					}
				}
			} else {
				// TODO what does this do
				// TODO temp fix
				if let Type::Constructor(c) = subtype {
					crate::utilities::notify!("TODO right hand side maybe okay");
					if c.get_constraint() == base_type {
						return SubTypeResult::IsSubType;
					}
				}
				if let PolyNature::FunctionGeneric { .. } = nature {
					/// WIP
					fn check_and_includes(expecting: TypeId, rhs: &Type) -> bool {
						if let Type::And(left, right) = rhs {
							*left == expecting || *right == expecting
						} else {
							false
						}
					}

					return if check_and_includes(base_type, subtype) {
						SubTypeResult::IsSubType
					} else {
						// Already eliminated equal == case above, so always invalid here
						SubTypeResult::IsNotSubType(NonEqualityReason::GenericParameterMismatch)
					};
				}

				crate::utilities::notify!(
					"Subtyping LHS={:?} against RHS, without setting type arguments",
					nature
				);

				let constraint = get_constraint(base_type, types).unwrap();

				type_is_subtype_with_generics(
					(constraint, base_type_arguments),
					(ty, ty_structure_arguments),
					state,
					information,
					types,
				)
			}
		}
		Type::Narrowed { narrowed_to, .. } => {
			crate::utilities::notify!("Narrowed on Left?");
			type_is_subtype_with_generics(
				(*narrowed_to, base_type_arguments),
				(ty, ty_structure_arguments),
				state,
				information,
				types,
			)
		}
		Type::PartiallyAppliedGenerics(PartiallyAppliedGenerics { on, arguments }) => {
			match *on {
				TypeId::READONLY_RESTRICTION => {
					crate::utilities::notify!("TODO temp readonly inner check");
					let inner = arguments.get_structure_restriction(TypeId::T_TYPE).unwrap();
					// Some(GenericChainLink::SpecialGenericChainLink {
					// 	parent_link: ty_structure_arguments.as_ref(),
					// 	special: SpecialGenericChainLink::Readonly,
					// })
					return if let Type::PartiallyAppliedGenerics(PartiallyAppliedGenerics {
						on: TypeId::READONLY_RESTRICTION,
						arguments,
					}) = subtype
					{
						let ty = arguments.get_structure_restriction(TypeId::T_TYPE).unwrap();
						type_is_subtype_with_generics(
							(inner, ty_structure_arguments),
							(ty, base_type_arguments),
							state,
							information,
							types,
						)
					} else if information
						.get_chain_of_info()
						.any(|info| info.frozen.contains_key(&ty))
						|| matches!(subtype, Type::Constant(_))
						|| matches!(
							ty,
							TypeId::STRING_TYPE | TypeId::BOOLEAN_TYPE | TypeId::NUMBER_TYPE
						) {
						type_is_subtype_with_generics(
							(inner, ty_structure_arguments),
							(ty, base_type_arguments),
							state,
							information,
							types,
						)
					} else {
						// TODO is not readonly
						SubTypeResult::IsNotSubType(NonEqualityReason::Mismatch)
					};
				}
				TypeId::EXCLUSIVE_RESTRICTION => {
					let inner = arguments.get_structure_restriction(TypeId::T_TYPE).unwrap();
					return type_is_subtype_with_generics(
						(
							inner,
							Some(GenericChainLink::SpecialGenericChainLink {
								parent_link: ty_structure_arguments.as_ref(),
								special: SpecialGenericChainLink::Exclusive,
							}),
						),
						(ty, base_type_arguments),
						state,
						information,
						types,
					);
				}
				TypeId::NOT_RESTRICTION => {
					let inner = arguments.get_structure_restriction(TypeId::T_TYPE).unwrap();
					// https://leanprover-community.github.io/mathlib4_docs/Mathlib/Data/Set/Basic.html#Set.subset_compl_iff_disjoint_left

					let result = super::disjoint::types_are_disjoint(
						ty,
						inner,
						&mut state.already_checked,
						information,
						types,
					);
					// crate::utilities::notify!("Here {:?}", (&result, inner));
					return if result {
						SubTypeResult::IsSubType
					} else {
						SubTypeResult::IsNotSubType(NonEqualityReason::Mismatch)
					};
				}
				// TSC intrinsics
				TypeId::STRING_CAPITALIZE
				| TypeId::STRING_UNCAPITALIZE
				| TypeId::STRING_LOWERCASE
				| TypeId::STRING_UPPERCASE => {
					if let Type::Constant(Constant::String(rs)) = subtype {
						let contributions =
							state.contributions.as_mut().map(|n| &mut n.staging_contravariant);
						let matches = slice_matches_type(
							(base_type, base_type_arguments),
							rs,
							contributions,
							information,
							types,
							false,
						);
						return if matches {
							SubTypeResult::IsSubType
						} else {
							// TODO remove contributions
							SubTypeResult::IsNotSubType(NonEqualityReason::Mismatch)
						};
					}
				}
				// Ezno intrinsic
				TypeId::LITERAL_RESTRICTION => {
					let inner = arguments.get_structure_restriction(TypeId::T_TYPE).unwrap();
					return if let Type::Constant(_)
					| Type::Object(ObjectNature::RealDeal)
					| Type::SpecialObject(..) = subtype
					{
						type_is_subtype_with_generics(
							(inner, base_type_arguments),
							(ty, ty_structure_arguments),
							state,
							information,
							types,
						)
					} else {
						// TODO what about if the rhs == TypeId::CONSTANT_RESTRICTION
						// TODO non-constant error
						SubTypeResult::IsNotSubType(NonEqualityReason::Mismatch)
					};
				}
				TypeId::NO_INFER => {
					let on = arguments.get_structure_restriction(TypeId::T_TYPE).unwrap();
					let current_contributing =
						state.contributions.as_ref().map(|c| c.staging_contravariant.len());
					let result = type_is_subtype_with_generics(
						(on, base_type_arguments),
						(ty, ty_structure_arguments),
						state,
						information,
						types,
					);
					// Drop any infer-ed results
					if let (Some(contributions), Some(current_contributing)) =
						(state.contributions.as_mut(), current_contributing)
					{
						let _ =
							contributions.staging_contravariant.drop_range(current_contributing..);
					}
					return result;
				}
				TypeId::MULTIPLE_OF => {
					let argument =
						arguments.get_structure_restriction(TypeId::NUMBER_GENERIC).unwrap();

					let right_multiple = crate::types::intrinsics::get_multiple(ty, types);
					return if let (
						Type::Constant(Constant::Number(argument)),
						Some(Type::Constant(Constant::Number(right_multiple))),
					) = (
						types.get_type_by_id(argument),
						right_multiple.map(|right_multiple| types.get_type_by_id(right_multiple)),
					) {
						if (right_multiple % argument) == 0. {
							SubTypeResult::IsSubType
						} else {
							SubTypeResult::IsNotSubType(NonEqualityReason::Mismatch)
						}
					} else {
						crate::utilities::notify!("TODO multiple of {:?}", (argument, ty, subtype));
						SubTypeResult::IsNotSubType(NonEqualityReason::Mismatch)
					};
				}
				TypeId::GREATER_THAN => {
					let argument =
						arguments.get_structure_restriction(TypeId::NUMBER_GENERIC).unwrap();
					let argument_type = types.get_type_by_id(argument);
					return if let (
						Type::Constant(Constant::Number(value)),
						Type::Constant(Constant::Number(subtype_number)),
					) = (argument_type, subtype)
					{
						if subtype_number > value {
							SubTypeResult::IsSubType
						} else {
							SubTypeResult::IsNotSubType(NonEqualityReason::Mismatch)
						}
					} else if let Type::PartiallyAppliedGenerics(PartiallyAppliedGenerics {
						on: TypeId::GREATER_THAN,
						arguments,
					}) = subtype
					{
						let subtype_argument =
							arguments.get_structure_restriction(TypeId::NUMBER_GENERIC).unwrap();
						// Transitivity
						if argument == subtype_argument {
							SubTypeResult::IsSubType
						} else {
							let subtype_argument = types.get_type_by_id(subtype_argument);
							if let (
								Type::Constant(Constant::Number(subtype_number)),
								Type::Constant(Constant::Number(value)),
							) = (argument_type, subtype_argument)
							{
								if subtype_number > value {
									SubTypeResult::IsSubType
								} else {
									SubTypeResult::IsNotSubType(NonEqualityReason::Mismatch)
								}
							} else {
								crate::utilities::notify!("Here");
								SubTypeResult::IsNotSubType(NonEqualityReason::Mismatch)
							}
						}
					} else {
						SubTypeResult::IsNotSubType(NonEqualityReason::Mismatch)
					};
				}
				TypeId::LESS_THAN => {
					let argument =
						arguments.get_structure_restriction(TypeId::NUMBER_GENERIC).unwrap();
					let argument_type = types.get_type_by_id(argument);
					return if let (
						Type::Constant(Constant::Number(value)),
						Type::Constant(Constant::Number(subtype_number)),
					) = (argument_type, subtype)
					{
						if subtype_number < value {
							SubTypeResult::IsSubType
						} else {
							SubTypeResult::IsNotSubType(NonEqualityReason::Mismatch)
						}
					} else if let Type::PartiallyAppliedGenerics(PartiallyAppliedGenerics {
						on: TypeId::GREATER_THAN,
						arguments,
					}) = subtype
					{
						let subtype_argument =
							arguments.get_structure_restriction(TypeId::NUMBER_GENERIC).unwrap();
						// Transitivity
						if argument == subtype_argument {
							SubTypeResult::IsSubType
						} else {
							let subtype_argument = types.get_type_by_id(subtype_argument);
							if let (
								Type::Constant(Constant::Number(subtype_number)),
								Type::Constant(Constant::Number(value)),
							) = (argument_type, subtype_argument)
							{
								if subtype_number < value {
									SubTypeResult::IsSubType
								} else {
									SubTypeResult::IsNotSubType(NonEqualityReason::Mismatch)
								}
							} else {
								crate::utilities::notify!("Here");
								SubTypeResult::IsNotSubType(NonEqualityReason::Mismatch)
							}
						}
					} else {
						SubTypeResult::IsNotSubType(NonEqualityReason::Mismatch)
					};
				}
				TypeId::CASE_INSENSITIVE => {
					if let Type::Constant(Constant::String(rs)) = subtype {
						let contributions =
							state.contributions.as_mut().map(|n| &mut n.staging_contravariant);
						// Slice matches handles this
						let matches = slice_matches_type(
							(base_type, base_type_arguments),
							rs,
							contributions,
							information,
							types,
							false,
						);

						return if matches {
							SubTypeResult::IsSubType
						} else {
							// TODO remove contributions
							SubTypeResult::IsNotSubType(NonEqualityReason::Mismatch)
						};
					}
				}
				_ => {}
			}

			if let Some(lookup) = types.lookup_generic_map.get(on) {
				fn get_structure_generics_on(
					r#type: &Type,
					expected: TypeId,
				) -> Option<&GenericArguments> {
					match r#type {
						Type::PartiallyAppliedGenerics(PartiallyAppliedGenerics {
							on,
							arguments,
						}) if expected == *on => Some(arguments),
						_ => None,
					}
				}

				if let Some(ref mut object_constraints) = state.object_constraints {
					object_constraints.push((ty, base_type));
				}
				// TODO a bit of a mess

				return if let Some(sgs) = get_structure_generics_on(subtype, *on) {
					match (arguments, sgs) {
						(
							GenericArguments::ExplicitRestrictions(left),
							GenericArguments::ExplicitRestrictions(right),
						) => {
							for (lk, (lv, _)) in left.iter() {
								let (rv, _) = right.get(lk).unwrap();
								let argument_is_subtype = type_is_subtype_with_generics(
									(*lv, base_type_arguments),
									(*rv, ty_structure_arguments),
									state,
									information,
									types,
								);
								if let err @ SubTypeResult::IsNotSubType(_) = argument_is_subtype {
									return err;
								}
							}
							SubTypeResult::IsSubType
						}
						pair => todo!("{:?}", pair),
					}
				} else if let Type::Object(super::ObjectNature::RealDeal) = subtype {
					let prototype =
						information.get_chain_of_info().find_map(|info| info.prototypes.get(&ty));

					crate::utilities::notify!("prototype is {:?}", prototype);

					if prototype.is_some_and(|prototype| prototype == on) {
						for (argument, lookup) in lookup.iter() {
							// TODO no vec
							let backing_type =
								arguments.get_structure_restriction(*argument).unwrap();
							for value in lookup.calculate_lookup(information, types, ty) {
								let type_is_subtype =
									type_is_subtype(backing_type, value, state, information, types);
								if let e @ SubTypeResult::IsNotSubType(_) = type_is_subtype {
									return e;
								}
							}
						}
						SubTypeResult::IsSubType
					} else {
						SubTypeResult::IsNotSubType(NonEqualityReason::Mismatch)
					}
				} else {
					SubTypeResult::IsNotSubType(NonEqualityReason::Mismatch)
				};
			}

			if let TypeId::ARRAY_TYPE = *on {
				let backing_type = arguments
					.get_structure_restriction(TypeId::T_TYPE)
					.expect("array T argument not set ?");

				crate::utilities::notify!(
					"Array type is {}",
					print_type(backing_type, types, information, false)
				);

				// TODO temp fix for general parameters
				if let Type::Object(_) = subtype {
					// let Some(lookup_restriction) =
					// 	types.get_look_up_generic_from_prototype(TypeId::ARRAY_TYPE, ty)
					// else {
					// 	crate::utilities::notify!("Here");
					// 	return SubTypeResult::IsNotSubType(NonEqualityReason::Mismatch);
					// };

					// TODO don't create vec
					// for value in lookup_restriction.calculate_lookup(information) {

					// }

					if let Some(ref mut object_constraints) = state.object_constraints {
						object_constraints.push((ty, base_type));
					}

					SubTypeResult::IsSubType
				} else if let Type::PartiallyAppliedGenerics(PartiallyAppliedGenerics {
					on: TypeId::ARRAY_TYPE,
					arguments: right_arguments,
				}) = subtype
				{
					let left_arg = arguments.get_structure_restriction(TypeId::T_TYPE).unwrap();
					let right_arg =
						right_arguments.get_structure_restriction(TypeId::T_TYPE).unwrap();

					crate::utilities::notify!("{:?} :> {:?}", left_arg, right_arg);

					// TODO unsure about arguments here
					type_is_subtype_with_generics(
						(left_arg, base_type_arguments),
						(right_arg, ty_structure_arguments),
						state,
						information,
						types,
					)
				} else {
					crate::utilities::notify!("Not array-ish {:?}", subtype);
					SubTypeResult::IsNotSubType(NonEqualityReason::Mismatch)
				}
			} else {
				fn is_arguments_cyclic(a: &GenericArguments) -> bool {
					if let GenericArguments::ExplicitRestrictions(arguments) = a {
						arguments.iter().any(|(left, (right, _))| left == right)
					} else {
						false
					}
				}
				// TODO temp fix
				if is_arguments_cyclic(arguments) {
					let GenericArguments::ExplicitRestrictions(arguments) = arguments else {
						unreachable!();
					};

					let filtered: crate::Map<_, _> = arguments
						.iter()
						.filter(|(left, (right, _))| left != right)
						.copied()
						.collect();
					let refe = GenericArguments::ExplicitRestrictions(filtered);
					let base_type_arguments =
						GenericChainLink::append(base_type, base_type_arguments.as_ref(), &refe);

					type_is_subtype_with_generics(
						(*on, base_type_arguments),
						(ty, ty_structure_arguments),
						state,
						information,
						types,
					)
				} else {
					let base_type_arguments = GenericChainLink::append(
						base_type,
						base_type_arguments.as_ref(),
						arguments,
					);

					type_is_subtype_with_generics(
						(*on, base_type_arguments),
						(ty, ty_structure_arguments),
						state,
						information,
						types,
					)
				}
			}
		}
		Type::Constructor(cst) => match cst {
			// For template literal types
			Constructor::BinaryOperator {
				operator: crate::types::MathematicalOrBitwiseOperation::Add,
				result: TypeId::STRING_TYPE,
				..
			} => {
				if let Type::Constant(Constant::String(rs)) = subtype {
					let matches = slice_matches_type(
						(base_type, base_type_arguments),
						rs,
						state.contributions.as_mut().map(|n| &mut n.staging_contravariant),
						information,
						types,
						false,
					);
					if matches {
						SubTypeResult::IsSubType
					} else {
						// TODO clear contributions
						SubTypeResult::IsNotSubType(NonEqualityReason::Mismatch)
					}
				} else if let Type::Constructor(Constructor::BinaryOperator {
					operator: crate::types::MathematicalOrBitwiseOperation::Add,
					result: TypeId::STRING_TYPE,
					..
				}) = subtype
				{
					crate::utilities::notify!("TODO test prefixes");
					SubTypeResult::IsNotSubType(NonEqualityReason::Mismatch)
				} else {
					SubTypeResult::IsNotSubType(NonEqualityReason::Mismatch)
				}
			}
			Constructor::BinaryOperator {
				operator: crate::types::MathematicalOrBitwiseOperation::Add,
				result: TypeId::NUMBER_TYPE,
				..
			} => {
				crate::utilities::notify!("TODO here!");
				SubTypeResult::IsNotSubType(NonEqualityReason::Mismatch)
			}
			Constructor::BinaryOperator { .. } | Constructor::CanonicalRelationOperator { .. } => {
				unreachable!("invalid constructor on LHS")
			}
			Constructor::TypeOperator(_) => todo!(),
			Constructor::TypeExtends(_) => todo!(),
			Constructor::Image { on: _, with: _, result } => {
				crate::utilities::notify!("Here");
				type_is_subtype_with_generics(
					(*result, base_type_arguments),
					(ty, ty_structure_arguments),
					state,
					information,
					types,
				)
			}
			Constructor::ConditionalResult {
				condition,
				truthy_result: _,
				otherwise_result,
				result_union: result,
			} => {
				// implements `assert is condition annotation`
				if let (
					Type::Constructor(Constructor::TypeExtends(extends)),
					TypeId::NEVER_TYPE,
					Type::Constructor(Constructor::ConditionalResult {
						condition: rhs_condition,
						truthy_result: _,
						otherwise_result: TypeId::NEVER_TYPE,
						result_union: _,
					}),
				) = (types.get_type_by_id(*condition), *otherwise_result, subtype)
				{
					if extends.equal_to_rhs(*rhs_condition, types) {
						SubTypeResult::IsSubType
					} else {
						crate::utilities::notify!(
							"Here {:?}",
							types.get_type_by_id(*rhs_condition)
						);
						SubTypeResult::IsNotSubType(NonEqualityReason::Mismatch)
					}
				} else {
					crate::utilities::notify!("Here {:?}", subtype);

					type_is_subtype_with_generics(
						(*result, base_type_arguments),
						(ty, ty_structure_arguments),
						state,
						information,
						types,
					)
				}
			}
			Constructor::Property { on, under, result: _, mode: _ } => {
				// Ezno custom state
				// TODO might be based of T
				if let Type::Constructor(Constructor::Property {
					on: r_on,
					under: r_under,
					result: _,
					mode: _,
				}) = subtype
				{
					if on == r_on && under == r_under {
						return SubTypeResult::IsSubType;
					}
				}

				// TODO this only seems to work in simple cases. For mapped types
				// crate::utilities::notify!(
				// 	"base_structure_arguments={:?}, ty_structure_arguments={:?}, *on={:?}",
				// 	base_type_arguments,
				// 	ty_structure_arguments,
				// 	on
				// );

				if let Some(on) = base_type_arguments.and_then(|args| args.get_single_argument(*on))
				{
					let new_under;
					let under = if let PropertyKey::Type(original) = under {
						// let ty = types.get_type_by_id(*original);
						crate::utilities::notify!(
							"original={:?}, bta={:?}",
							original,
							base_type_arguments
						);
						// let original = if let Type::RootPolyType(
						// 	crate::types::PolyNature::MappedGeneric { name, extends },
						// ) = ty
						// {
						// 	*extends
						// } else {
						// 	*original
						// };

						let original = *original;
						new_under = if let Some(under) = base_type_arguments
							.and_then(|args| args.get_argument_covariant(original))
						{
							under.into_property_key()
						} else {
							crate::utilities::notify!(
								"Could not find key type {:?} {:?}",
								original,
								base_type_arguments
							);
							PropertyKey::from_type(original, types)
						};
						&new_under
					} else {
						under
					};

					crate::utilities::notify!(
						"Here got under={:?}, on={:?}",
						under,
						types.get_type_by_id(on)
					);
					let property = get_property_unbound(
						(on, base_type_arguments),
						(Publicity::Public, under, ty_structure_arguments),
						false,
						information,
						types,
					);
					if let Ok(LogicalOrValid::Logical(property)) = property {
						crate::utilities::notify!("Here 3");
						match property {
							Logical::Pure(property) => {
								crate::utilities::notify!("Here 4 {:?}", property);
								let property_value = property.as_get_type(types);
								return type_is_subtype_with_generics(
									(property_value, base_type_arguments),
									(ty, ty_structure_arguments),
									state,
									information,
									types,
								);
							}
							Logical::BasedOnKey(BasedOnKey::Right(PropertyOn { on, key })) => {
								crate::utilities::notify!("TODO {:?}", (on, key));
								// let filter = get_constraint(key, types).unwrap_or(key);

								// let properties =
								// 	crate::types::properties::get_properties_on_single_type(
								// 		on,
								// 		types,
								// 		information,
								// 		false,
								// 		filter,
								// 	);

								// for (_, _, value) in properties {
								// 	crate::utilities::notify!("{:?}", value);
								// let result = type_is_subtype_with_generics(
								// 	(property, base_type_arguments),
								// 	(value.as_set_type(), ty_structure_arguments),
								// 	state,
								// 	information,
								// 	types,
								// );

								// if let SubTypeResult::IsNotSubType(_) = result {
								// 	return result;
								// }
								// }
							}
							value => {
								crate::utilities::notify!("TODO not checking with {:?}", value);
								// SubTypeResult::IsNotSubType(NonEqualityReason::Mismatch)
							} // Logical::Or { based_on, left, right } => todo!(),
							  // Logical::Implies { on, antecedent } => todo!(),
						}
					}
				} else {
					crate::utilities::notify!(
						"Could not find argument for {:?}",
						(on, base_type_arguments)
					);
				}
				// else if let Type::Interface { .. }
				// | Type::Object(ObjectNature::AnonymousTypeAnnotation)
				// | Type::AliasTo { .. } = types.get_type_by_id(*on)
				// {
				// 	let property = get_property_unbound(
				// 		(*on, base_structure_arguments),
				// 		(Publicity::Public, under, ty_structure_arguments),
				// 		information,
				// 		types,
				// 	);
				// 	if let Ok(property) = property {
				// 		crate::utilities::notify!("Here");
				// 		match property {
				// 			Logical::Pure(PropertyValue::Value(property)) => {
				// 				crate::utilities::notify!("Here");
				// 				return type_is_subtype_with_generics(
				// 					(property, base_structure_arguments),
				// 					(ty, ty_structure_arguments),
				// 					state,
				// 					information,
				// 					types,
				// 				);
				// 			}
				// 			value => todo!("{:?}", value), // Logical::Or { based_on, left, right } => todo!(),
				// 			                               // Logical::Implies { on, antecedent } => todo!(),
				// 		}
				// 	}
				// }

				crate::utilities::notify!("Here *on={:?}", types.get_type_by_id(*on));
				crate::utilities::notify!("Mismatched property");

				SubTypeResult::IsNotSubType(NonEqualityReason::Mismatch)
			}
			Constructor::Awaited { .. } => todo!(),
			Constructor::KeyOf(on) => {
				if let Type::Constant(crate::Constant::String(s)) = subtype {
					let get_property_unbound = get_property_unbound(
						(*on, base_type_arguments),
						(
							Publicity::Public,
							&PropertyKey::String(std::borrow::Cow::Borrowed(s)),
							ty_structure_arguments,
						),
						false,
						information,
						types,
					);
					if get_property_unbound.is_ok() {
						SubTypeResult::IsSubType
					} else {
						SubTypeResult::IsNotSubType(NonEqualityReason::Mismatch)
					}
				} else {
					crate::utilities::notify!("TODO keyof stuff");
					SubTypeResult::IsNotSubType(NonEqualityReason::Mismatch)
				}
			}
		},
		Type::AliasTo { to, parameters, name: _ } => {
			let base_structure_arguments = if let Some(parameters) = parameters {
				crate::utilities::notify!("Skipping looking at parameters {:?}", parameters);
				base_type_arguments
			} else {
				base_type_arguments
			};

			type_is_subtype_with_generics(
				(*to, base_structure_arguments),
				(ty, ty_structure_arguments),
				state,
				information,
				types,
			)
		}
		// TODO WIP nominal mechanism
		Type::Class { .. } => match subtype {
			Type::Constant(constant) => {
				if constant.get_backing_type() == base_type {
					SubTypeResult::IsSubType
				} else {
					SubTypeResult::IsNotSubType(NonEqualityReason::Mismatch)
				}
			}
			Type::Object(..) => {
				// WIP Nominal-ness for #128
				if let Some(prototype) =
					information.get_chain_of_info().find_map(|info| info.prototypes.get(&ty))
				{
					if *prototype == base_type {
						SubTypeResult::IsSubType
					} else {
						crate::utilities::notify!(
							"Mismatched prototype {:?} != {:?}",
							prototype,
							base_type
						);
						SubTypeResult::IsNotSubType(NonEqualityReason::Mismatch)
					}
				} else {
					crate::utilities::notify!("No prototype");
					SubTypeResult::IsNotSubType(NonEqualityReason::Mismatch)
				}
			}
			Type::PartiallyAppliedGenerics(PartiallyAppliedGenerics { on, arguments }) => {
				let into = arguments.clone();
				let right =
					(*on, GenericChainLink::append(ty, ty_structure_arguments.as_ref(), &into));
				type_is_subtype_with_generics(
					(base_type, base_type_arguments),
					right,
					state,
					information,
					types,
				)
			}
			Type::And(left, right) => {
				// This only happens in predicate edge cases (with numbers)
				let left_result = type_is_subtype_with_generics(
					(base_type, base_type_arguments),
					(*left, ty_structure_arguments),
					state,
					information,
					types,
				);

				if let SubTypeResult::IsSubType = left_result {
					left_result
				} else {
					type_is_subtype_with_generics(
						(base_type, base_type_arguments),
						(*right, ty_structure_arguments),
						state,
						information,
						types,
					)
				}
			}
			Type::SpecialObject(SpecialObject::Function(..)) | Type::FunctionReference(..)
				if base_type == TypeId::FUNCTION_TYPE =>
			{
				SubTypeResult::IsSubType
			}
			_ty => {
				// crate::utilities::notify!("{:?} does not match class", base_type);
				SubTypeResult::IsNotSubType(NonEqualityReason::Mismatch)
			}
		},
		Type::Interface { .. } => {
			// TODO weird that these are interfaces
			// If not captured above
			if matches!(base_type, TypeId::UNDEFINED_TYPE | TypeId::NULL_TYPE | TypeId::NEVER_TYPE)
			{
				return SubTypeResult::IsNotSubType(NonEqualityReason::Mismatch);
			}

			// TODO a bit messy
			match subtype {
				Type::Constant(constant) => {
					if constant.get_backing_type() == base_type {
						SubTypeResult::IsSubType
					} else {
						SubTypeResult::IsNotSubType(NonEqualityReason::Mismatch)
					}
				}
				Type::Object(..) => subtype_floating_properties(
					(base_type, base_type_arguments),
					(ty, ty_structure_arguments),
					state,
					information,
					types,
				),
				Type::SpecialObject(SpecialObject::Function(..)) => {
					crate::utilities::notify!("TODO implement function checking");
					SubTypeResult::IsNotSubType(NonEqualityReason::Mismatch)
				}
				Type::And(a, b) => {
					// TODO more
					crate::utilities::notify!("Here LHS interface, RHS and");
					if *a == base_type || *b == base_type {
						SubTypeResult::IsSubType
					} else {
						SubTypeResult::IsNotSubType(NonEqualityReason::Mismatch)
					}
				}
				Type::Or(_left, _right) => {
					unreachable!()
				}
				Type::PartiallyAppliedGenerics(PartiallyAppliedGenerics { on, arguments }) => {
					let into = arguments.clone();
					let append =
						GenericChainLink::append(ty, ty_structure_arguments.as_ref(), &into);
					type_is_subtype_with_generics(
						(base_type, base_type_arguments),
						(*on, append),
						state,
						information,
						types,
					)
				}
				Type::FunctionReference(_)
				| Type::SpecialObject(_)
				| Type::Class { .. }
				| Type::AliasTo { .. }
				| Type::Interface { .. } => {
					crate::utilities::notify!("supertype={:?}, subtype={:?}", supertype, subtype);
					// TODO
					SubTypeResult::IsNotSubType(NonEqualityReason::Mismatch)
				}
				Type::Narrowed { .. } | Type::Constructor(..) | Type::RootPolyType(..) => {
					let arg =
						base_type_arguments.and_then(|args| args.get_argument_covariant(base_type));

					crate::utilities::notify!("TODO {:?}", arg);
					SubTypeResult::IsSubType

					// if let Some(args) = arg {
					// 	for arg in args {
					// 		let result = type_is_subtype_with_generics(
					// 			(arg, base_type_arguments),
					// 			(ty, ty_structure_arguments),
					// 			state,
					// 			information,
					// 			types,
					// 		);

					// 		if let e @ SubTypeResult::IsNotSubType(_) = result {
					// 			return e;
					// 		}
					// 	}
					// 	SubTypeResult::IsSubType
					// } else {
					// 	let to = get_constraint(ty, types).unwrap();

					// 	if to == TypeId::ANY_TYPE {
					// 		crate::utilities::notify!("Modify constraint for equality");
					// 	}

					// 	type_is_subtype_with_generics(
					// 		(base_type, base_type_arguments),
					// 		(to, ty_structure_arguments),
					// 		state,
					// 		information,
					// 		types,
					// 	)
					// }
				}
			}
		}
		Type::SpecialObject(SpecialObject::Null) => {
			crate::utilities::notify!("rhs={:?}", subtype);
			SubTypeResult::IsNotSubType(NonEqualityReason::Mismatch)
		}
		Type::SpecialObject(_) => todo!(),
	}
}

fn subtype_function(
	(left_func, base_type_arguments): (crate::FunctionId, GenericChain),
	(subtype, ty, subtypepe_arguments): (&Type, TypeId, GenericChain),
	state: &mut State,
	information: &impl InformationChain,
	types: &TypeStore,
) -> SubTypeResult {
	let right_func = if let Type::FunctionReference(right_func)
	| Type::SpecialObject(SpecialObject::Function(right_func, _)) = subtype
	{
		right_func
	} else if let Some(constraint) = get_constraint(ty, types) {
		// TODO explain why get_constraint early breaks a bunch of tests
		let subtype = types.get_type_by_id(constraint);
		if let Type::FunctionReference(right_func)
		| Type::SpecialObject(SpecialObject::Function(right_func, _)) = subtype
		{
			right_func
		} else {
			crate::utilities::notify!("Not function after constraint!! {:?}", subtype);
			return SubTypeResult::IsNotSubType(NonEqualityReason::Mismatch);
		}
	} else {
		crate::utilities::notify!("Not function!! {:?}", subtype);
		return SubTypeResult::IsNotSubType(NonEqualityReason::Mismatch);
	};

	let left_func = types.functions.get(&left_func).unwrap();
	let right_func = types.functions.get(right_func).unwrap();

	for (idx, lhs_param) in left_func.parameters.parameters.iter().enumerate() {
		if let Some((right_param_ty, position)) =
			right_func.parameters.get_parameter_type_at_index(idx)
		{
			let last_mode =
				std::mem::replace(&mut state.mode, SubTypingMode::Covariant { position });

			// Reverse is important
			let result = type_is_subtype_with_generics(
				(right_param_ty, subtypepe_arguments),
				(lhs_param.ty, base_type_arguments),
				state,
				information,
				types,
			);

			if let err @ SubTypeResult::IsNotSubType(_) = result {
				let lhs = print_type(right_param_ty, types, information, true);
				let rhs = print_type(lhs_param.ty, types, information, true);
				crate::utilities::notify!(
					"Parameter invalid rhs ({:?} {:?}) <- lhs ({:?} {:?})",
					rhs,
					subtypepe_arguments,
					lhs,
					base_type_arguments
				);
				// TODO don't short circuit
				return err;
			}

			state.mode = last_mode;
		} else {
			// This is allowed. TODO only in some cases
			// if !lhs_param.is_optional {
			// 	crate::utilities::notify!("Expected parameter, for non optional parameter");
			// 	return SubTypeResult::IsNotSubType(NonEqualityReason::MissingParameter);
			// }
		}
	}

	// TODO optional and rest parameters

	// `void` return type means anything goes here
	if TypeId::VOID_TYPE == left_func.return_type {
		SubTypeResult::IsSubType
	} else {
		let type_is_subtype_with_generics = type_is_subtype_with_generics(
			(left_func.return_type, base_type_arguments),
			(right_func.return_type, subtypepe_arguments),
			state,
			information,
			types,
		);

		if type_is_subtype_with_generics.is_mismatch() {
			crate::utilities::notify!("return type invalid");
		}

		type_is_subtype_with_generics
	}
}

fn subtype_floating_properties(
	(base_type, base_type_arguments): (TypeId, GenericChain),
	(ty, subtypepe_arguments): (TypeId, GenericChain),
	state: &mut State,
	information: &impl InformationChain,
	types: &TypeStore,
) -> SubTypeResult {
	let reversed_flattened_properties_on_base = information
		.get_chain_of_info()
		.filter_map(|info| info.current_properties.get(&base_type).map(|v| v.iter().rev()))
		.flatten();

	subtype_properties(
		(base_type, reversed_flattened_properties_on_base, base_type_arguments),
		(ty, subtypepe_arguments),
		state,
		information,
		types,
	)
}

fn subtype_properties<'a, T>(
	(base_type, base_properties, base_type_arguments): (TypeId, T, GenericChain),
	(ty, subtypepe_arguments): (TypeId, GenericChain),
	state: &mut State,
	information: &impl InformationChain,
	types: &TypeStore,
) -> SubTypeResult
where
	T: Iterator<Item = &'a (Publicity, PropertyKey<'static>, PropertyValue)> + 'a,
{
	// TODO this will cause problems if not reversed at end
	state.mode = state.mode.one_deeper();
	let mut property_errors = Vec::new();

	// Note this won't check for conditional stuff being true etc or things being deleted
	for (publicity, key, lhs_property) in base_properties {
		// crate::utilities::notify!(
		// 	"key {:?} with base_type_arguments={:?}",
		// 	key,
		// 	base_type_arguments
		// );
		let holding_key;
		let key = match key {
			PropertyKey::Type(key_ty) => {
				if let Some(base_type_arguments) = base_type_arguments {
					let key_ty =
						base_type_arguments.get_single_argument(*key_ty).unwrap_or(*key_ty);
					holding_key = PropertyKey::from_type(key_ty, types);
					&holding_key
				} else {
					key
				}
			}
			PropertyKey::String(_) => key,
		};

		let result = check_lhs_property_is_super_type_of_rhs(
			(*publicity, key),
			(lhs_property, base_type_arguments, false),
			(ty, subtypepe_arguments),
			state,
			information,
			types,
		);

		if let Err(err) = result {
			property_errors.push((key.into_owned(), err));
		}
	}

	state.mode = state.mode.one_shallower();

	if property_errors.is_empty() {
		if let Type::Interface { extends: Some(extends), .. } = types.get_type_by_id(base_type) {
			let extends_result = type_is_subtype_with_generics(
				(*extends, base_type_arguments),
				(ty, subtypepe_arguments),
				state,
				information,
				types,
			);
			if let e @ SubTypeResult::IsNotSubType(_) = extends_result {
				return e;
			}
		}

		// Exclusive check
		if base_type_arguments.is_some_and(|base| base.exclusive_mode()) {
			use crate::types::properties;

			let get_properties = properties::get_properties_on_single_type(
				ty,
				types,
				information,
				false,
				TypeId::ANY_TYPE,
			);

			// Assert base_type contains all the keys of the LHS
			for (publicity, key, _value) in get_properties {
				let result = properties::get_property_unbound(
					(base_type, base_type_arguments),
					(publicity, &key, None),
					true,
					information,
					types,
				);

				// TODO more
				if result.is_err() {
					// TODO excess property
					return SubTypeResult::IsNotSubType(NonEqualityReason::Mismatch);
				}
			}
		}

		// TODO type arguments
		if let Some(ref mut object_constraints) = state.object_constraints {
			let base_type = if let Some(GenericChainLink::PartiallyAppliedGenericArgumentsLink {
				ref from,
				parent_link,
				value: _,
			}) = base_type_arguments
			{
				if parent_link.is_some() {
					crate::utilities::notify!("TODO recursive get_from");
				}
				*from
			} else {
				base_type
			};
			object_constraints.push((ty, base_type));
		}

		SubTypeResult::IsSubType
	} else {
		SubTypeResult::IsNotSubType(NonEqualityReason::PropertiesInvalid {
			errors: property_errors,
		})
	}
}

fn check_lhs_property_is_super_type_of_rhs(
	(publicity, key): (Publicity, &PropertyKey<'_>),
	(lhs_property, base_type_arguments, optional): (&PropertyValue, GenericChain, bool),
	(ty, subtypepe_arguments): (TypeId, GenericChain),
	state: &mut State,
	information: &impl InformationChain,
	types: &TypeStore,
) -> Result<(), PropertyError> {
	match lhs_property {
		PropertyValue::Value(lhs_value) => {
			let right_result = get_property_unbound(
				(ty, subtypepe_arguments),
				(publicity, key, base_type_arguments),
				false,
				information,
				types,
			);

			// {
			// 	crate::utilities::notify!("LHS value is {:?}", lhs_value);
			// 	crate::utilities::notify!(
			// 		"RHS value is {:?} {:?}",
			// 		right_result,
			// 		(key, base_type_arguments)
			// 	);
			// }

			match right_result {
				Ok(LogicalOrValid::Logical(res)) => {
					let res = check_logical_property(
						(*lhs_value, base_type_arguments, optional),
						(res, subtypepe_arguments),
						state,
						information,
						types,
					);
					match res {
						SubTypeResult::IsSubType => Ok(()),
						SubTypeResult::IsNotSubType(err) => Err(PropertyError::Invalid {
							expected: *lhs_value,
							// TODO logical -> TypeId
							found: TypeId::UNIMPLEMENTED_ERROR_TYPE,
							mismatch: err,
						}),
					}
				}
				// PROXY HANDLING!!
				Ok(LogicalOrValid::NeedsCalculation(NeedsCalculation::Proxy(
					objects::Proxy { handler, over },
					_,
				))) => {
					crate::utilities::notify!("TODO set as well?");
					let get_handler = get_property_unbound(
						(handler, subtypepe_arguments),
						(
							Publicity::Public,
							&PropertyKey::String(std::borrow::Cow::Borrowed("get")),
							base_type_arguments,
						),
						false,
						information,
						types,
					);

					if let Ok(LogicalOrValid::Logical(Logical::Pure(get_res))) = get_handler {
						let function = get_res.as_get_type(types);
						if let Type::SpecialObject(SpecialObject::Function(id, _)) =
							types.get_type_by_id(function)
						{
							let function = types.get_function_from_id(*id);
							let mut map = crate::Map::new();
							// `Some` weird but accounts for missing parameters
							if let Some((first, _)) =
								function.parameters.get_parameter_type_at_index(0)
							{
								map.insert(first, (CovariantContribution::TypeId(over), 0));
							}
							if let Some((second, _)) =
								function.parameters.get_parameter_type_at_index(1)
							{
								map.insert(
									second,
									(CovariantContribution::from(key.clone().into_owned()), 0),
								);
							}
							if let Some((third, _)) =
								function.parameters.get_parameter_type_at_index(2)
							{
								map.insert(third, (CovariantContribution::TypeId(handler), 0));
							}

							let subtypepe_arguments = Some(GenericChainLink::MappedPropertyLink {
								parent_link: subtypepe_arguments.as_ref(),
								value: &map,
							});

							let result = type_is_subtype_with_generics(
								(*lhs_value, base_type_arguments),
								(function.return_type, subtypepe_arguments),
								state,
								information,
								types,
							);
							if let SubTypeResult::IsSubType = result {
								Ok(())
							} else {
								// crate::utilities::notify!("One missing");
								Err(PropertyError::Missing)
							}
						} else {
							crate::utilities::notify!("{:?}", get_res);

							check_lhs_property_is_super_type_of_rhs(
								(publicity, key),
								(lhs_property, base_type_arguments, optional),
								(handler, subtypepe_arguments),
								state,
								information,
								types,
							)
						}
					} else {
						check_lhs_property_is_super_type_of_rhs(
							(publicity, key),
							(lhs_property, base_type_arguments, optional),
							(handler, subtypepe_arguments),
							state,
							information,
							types,
						)
					}
				}
				Ok(LogicalOrValid::NeedsCalculation(NeedsCalculation::Infer { .. })) => {
					crate::utilities::notify!("TODO add constraint candidate");
					Ok(())
				}
				Err(_) => {
					if optional {
						Ok(())
					} else {
						// crate::utilities::notify!("One missing");
						Err(PropertyError::Missing)
					}
				}
			}
		}
		PropertyValue::GetterAndSetter { getter, setter } => {
			todo!("{:?}", (getter, setter));
		}
		PropertyValue::Getter(_getter) => {
			let res =
				get_property_unbound((ty, None), (publicity, key, None), true, information, types);
			crate::utilities::notify!("looking for {:?} found {:?}", key, res);

			match res {
				Ok(LogicalOrValid::Logical(_res)) => {
					todo!("get get return type")
				}
				// TODO
				res => {
					crate::utilities::notify!("res={:?}", res);
					Err(PropertyError::Missing)
				}
			}
		}
		PropertyValue::Setter(_) => {
			let rhs =
				get_property_unbound((ty, None), (publicity, key, None), true, information, types);

			match rhs {
				Ok(ok) => {
					crate::utilities::notify!("Set vs {:?}", ok);
					Ok(())
				}
				Err(_err) => Err(PropertyError::Missing),
			}
		}
		PropertyValue::Deleted => {
			// TODO WIP
			let res =
				get_property_unbound((ty, None), (publicity, key, None), true, information, types);
			if res.is_ok() {
				// TODO the opposite of missing
				Err(PropertyError::Missing)
			} else {
				// Fine !
				Ok(())
			}
		}
		PropertyValue::ConditionallyExists { condition, truthy } => {
			crate::utilities::notify!("Here {:?}", (key, ty, condition, truthy));

			// TODO `NON_OPTIONAL_KEY_ARGUMENT` temp
			let is_optional =
				!matches!(*condition, TypeId::TRUE | TypeId::NON_OPTIONAL_KEY_ARGUMENT);

			check_lhs_property_is_super_type_of_rhs(
				(publicity, key),
				(truthy, base_type_arguments, is_optional),
				(ty, subtypepe_arguments),
				state,
				information,
				types,
			)
			// if let PropertyValue::Value(lhs_value) = &**truthy {
			// let property = get_property_unbound(
			// 	(ty, subtypepe_arguments),
			// 	(publicity, key, base_type_arguments),
			// 	information,
			// 	types,
			// );
			// crate::utilities::notify!("property={:?}", property);

			// if let Ok(LogicalOrValid::Logical(property)) = property {
			// 	// TODO for error reporting
			// 	let found = if let Logical::Pure(PropertyValue::Value(ref found)) = property {
			// 		*found
			// 	} else {
			// 		TypeId::UNIMPLEMENTED_ERROR_TYPE
			// 	};

			// 	crate::utilities::notify!("{:?}", property);

			// 	let res = check_logical_property(
			// 		(*lhs_value, base_type_arguments),
			// 		(property, subtypepe_arguments),
			// 		state,
			// 		information,
			// 		types,
			// 	);

			// 	if let SubTypeResult::IsNotSubType(reason) = res {
			// 		Err(PropertyError::Invalid {
			// 			expected: *lhs_value,
			// 			found,
			// 			mismatch: reason,
			// 		})
			// 	} else {
			// 		Ok(())
			// 	}
			// } else {
			// 	crate::utilities::notify!("Here");
			// 	// Err(PropertyError::Missing)
			// 	// Okay if missing because of the above
			// 	Ok(())
			// }
			// } else {
			// 	crate::utilities::notify!("Here maybe errors needs to continue checking {:?}", truthy);
			// 	Ok(())
			// }
		}
		PropertyValue::Configured { on, .. } => {
			crate::utilities::notify!("TODO check readonly");
			check_lhs_property_is_super_type_of_rhs(
				(publicity, key),
				(on, base_type_arguments, optional),
				(ty, subtypepe_arguments),
				state,
				information,
				types,
			)
		}
	}
}

fn check_logical_property(
	(lhs_property_value, lhs_property_value_type_arguments, optional): (TypeId, GenericChain, bool),
	(rhs_property, subtypepe_arguments): (Logical<PropertyValue>, GenericChain),
	state: &mut State,
	information: &impl InformationChain,
	types: &TypeStore,
) -> SubTypeResult {
	match rhs_property {
		Logical::Pure(rhs_property) => {
			let rhs_type = rhs_property.as_get_type(types);
			// crate::utilities::notify!(
			// 	"Checking {} with {}, against {}, left={:?}",
			// 	print_type(key, types, information, true),
			// 	print_type(property, types, information, true),
			// 	print_type(rhs_type, types, information, true),
			// 	lhs_property_value_type_arguments
			// );

			type_is_subtype_with_generics(
				(lhs_property_value, lhs_property_value_type_arguments),
				(rhs_type, subtypepe_arguments),
				state,
				information,
				types,
			)
		}
		Logical::Or { condition, left, right } => {
			crate::utilities::notify!("{:?}", (condition, &left, &right));

			if let (LogicalOrValid::Logical(left), LogicalOrValid::Logical(right)) = (*left, *right)
			{
				let left_result = check_logical_property(
					(lhs_property_value, lhs_property_value_type_arguments, optional),
					(left, subtypepe_arguments),
					state,
					information,
					types,
				);

				if let SubTypeResult::IsSubType = left_result {
					check_logical_property(
						(lhs_property_value, lhs_property_value_type_arguments, optional),
						(right, subtypepe_arguments),
						state,
						information,
						types,
					)
				} else {
					// else return the failing result
					left_result
				}
			} else if optional {
				SubTypeResult::IsSubType
			} else {
				crate::utilities::notify!("One missing");
				SubTypeResult::IsNotSubType(NonEqualityReason::Mismatch)
			}
		}
		Logical::Implies { on, antecedent } => {
			crate::utilities::notify!("{:?}", antecedent);
			check_logical_property(
				(lhs_property_value, lhs_property_value_type_arguments, optional),
				(
					*on,
					GenericChainLink::append(
						TypeId::UNIMPLEMENTED_ERROR_TYPE,
						subtypepe_arguments.as_ref(),
						&antecedent,
					),
				),
				state,
				information,
				types,
			)
		}
		Logical::BasedOnKey(kind) => match kind {
			BasedOnKey::Left { value, key_arguments } => {
				let property_generics = Some(GenericChainLink::MappedPropertyLink {
					parent_link: subtypepe_arguments.as_ref(),
					value: &key_arguments,
				});
				check_logical_property(
					(lhs_property_value, lhs_property_value_type_arguments, optional),
					(*value, property_generics),
					state,
					information,
					types,
				)
			}
			BasedOnKey::Right(PropertyOn { on, key }) => {
				if let Type::RootPolyType(PolyNature::MappedGeneric { name: _, extends }) =
					types.get_type_by_id(key)
				{
					type_is_subtype_of_property_mapped_key(
						MappedKey { value: (*extends).into(), key },
						(lhs_property_value, lhs_property_value_type_arguments, optional),
						(on, subtypepe_arguments),
						state,
						information,
						types,
					)
				} else {
					let filter = get_constraint(key, types).unwrap_or(key);

					let properties = get_properties_on_single_type2(
						(on, subtypepe_arguments),
						types,
						information,
						filter,
					);
					for (_key, rhs_property, _args) in properties {
						let result = check_logical_property(
							(lhs_property_value, lhs_property_value_type_arguments, optional),
							(Logical::Pure(rhs_property), subtypepe_arguments),
							state,
							information,
							types,
						);
						if result.is_mismatch() {
							return result;
						}
					}
					SubTypeResult::IsSubType
				}
			}
		},
	}
}

pub struct MappedKey {
	/// covariant contribution allows for slices and `PropertyKey::String`
	pub value: CovariantContribution,
	/// This points towards the `Type::RootPolyType(PolyNature::MappedGeneric)`
	pub key: TypeId,
}

pub fn type_is_subtype_of_property_mapped_key(
	mapped_key: MappedKey,
	(base, property_generics, optional): (TypeId, GenericChain, bool),
	(ty, subtypepe_arguments): (TypeId, GenericChain),
	state: &mut State,
	information: &impl InformationChain,
	types: &TypeStore,
) -> SubTypeResult {
	// TODO use covariant contribution as property key. Also what about slices on types?
	match mapped_key.value {
		CovariantContribution::String(ref s) => {
			{
				crate::utilities::notify!(
					"Reading {:?}, with {:?} {:?}",
					types.get_type_by_id(ty),
					s,
					(property_generics.as_ref(), subtypepe_arguments.as_ref())
				);
			}
			let right_property = get_property_unbound(
				(ty, subtypepe_arguments),
				(
					Publicity::Public,
					&PropertyKey::String(std::borrow::Cow::Owned(s.to_owned())),
					None,
				),
				false,
				information,
				types,
			);

			match right_property {
				Ok(LogicalOrValid::Logical(right_property)) => {
					let map = crate::Map::from_iter([(mapped_key.key, (mapped_key.value, 0))]);
					let property_generics = Some(GenericChainLink::MappedPropertyLink {
						parent_link: property_generics.as_ref(),
						value: &map,
					});
					let result = check_logical_property(
						(base, property_generics, optional),
						(right_property, subtypepe_arguments),
						state,
						information,
						types,
					);

					crate::utilities::notify!("Got {:?}", result);

					result
				}
				// TODO
				_res => {
					crate::utilities::notify!("Missing");
					if optional {
						SubTypeResult::IsSubType
					} else {
						SubTypeResult::IsNotSubType(NonEqualityReason::Mismatch)
					}
				}
			}
		}
		CovariantContribution::TypeId(key_ty) => {
			match types.get_type_by_id(key_ty) {
				Type::Narrowed { narrowed_to: to, .. }
				| Type::AliasTo { to, name: _, parameters: _ } => type_is_subtype_of_property_mapped_key(
					MappedKey { value: (*to).into(), key: mapped_key.key },
					(base, property_generics, optional),
					(ty, subtypepe_arguments),
					state,
					information,
					types,
				),
				Type::And(left, right) => {
					let left = type_is_subtype_of_property_mapped_key(
						MappedKey { value: (*left).into(), key: mapped_key.key },
						(base, property_generics, optional),
						(ty, subtypepe_arguments),
						state,
						information,
						types,
					);
					if left.is_mismatch() {
						type_is_subtype_of_property_mapped_key(
							MappedKey { value: (*right).into(), key: mapped_key.key },
							(base, property_generics, optional),
							(ty, subtypepe_arguments),
							state,
							information,
							types,
						)
					} else {
						left
					}
				}
				Type::Or(left, right) => {
					let left = type_is_subtype_of_property_mapped_key(
						MappedKey { value: (*left).into(), key: mapped_key.key },
						(base, property_generics, optional),
						(ty, subtypepe_arguments),
						state,
						information,
						types,
					);
					if left.is_mismatch() {
						left
					} else {
						type_is_subtype_of_property_mapped_key(
							MappedKey { value: (*right).into(), key: mapped_key.key },
							(base, property_generics, optional),
							(ty, subtypepe_arguments),
							state,
							information,
							types,
						)
					}
				}
				Type::RootPolyType(_) => {
					// TODO get_covariant contribution
					if let Some(value) =
						property_generics.and_then(|args| args.get_single_argument(key_ty))
					{
						type_is_subtype_of_property_mapped_key(
							MappedKey { value: value.into(), key: mapped_key.key },
							(base, property_generics, optional),
							(ty, subtypepe_arguments),
							state,
							information,
							types,
						)
					} else {
						todo!("no value {:?}", (ty, property_generics))
					}
				}
				Type::Constructor(Constructor::Property { .. }) => {
					todo!()
				}
				Type::Constructor(Constructor::KeyOf(key_of_ty)) => {
					let properties = get_properties_on_single_type2(
						(*key_of_ty, property_generics),
						types,
						information,
						TypeId::ANY_TYPE,
					);
					for (key, _, _) in properties {
						let value = match key {
							PropertyKey::Type(ty) => CovariantContribution::TypeId(ty),
							PropertyKey::String(str) => {
								CovariantContribution::String(str.into_owned())
							}
						};
						crate::utilities::notify!("Here {:?}", value);
						let result = type_is_subtype_of_property_mapped_key(
							MappedKey { value, key: mapped_key.key },
							(base, property_generics, optional),
							(ty, subtypepe_arguments),
							state,
							information,
							types,
						);

						if result.is_mismatch() {
							return SubTypeResult::IsNotSubType(NonEqualityReason::Mismatch);
						}
					}
					SubTypeResult::IsSubType
				}
				Type::Constructor(_) => todo!(),
				Type::PartiallyAppliedGenerics(_) => todo!(),
				Type::Interface { .. } => todo!(),
				Type::Class { .. } => todo!(),
				Type::Constant(_) => {
					let right_property = get_property_unbound(
						(ty, subtypepe_arguments),
						(Publicity::Public, &PropertyKey::Type(key_ty), subtypepe_arguments),
						true,
						information,
						types,
					);

					match right_property {
						Ok(LogicalOrValid::Logical(right_property)) => {
							let map =
								crate::Map::from_iter([(mapped_key.key, (mapped_key.value, 0))]);
							let property_generics = Some(GenericChainLink::MappedPropertyLink {
								parent_link: property_generics.as_ref(),
								value: &map,
							});
							check_logical_property(
								(base, property_generics, optional),
								(right_property, subtypepe_arguments),
								state,
								information,
								types,
							)
						}
						// TODO
						_res => {
							if optional {
								SubTypeResult::IsSubType
							} else {
								SubTypeResult::IsNotSubType(NonEqualityReason::Mismatch)
							}
						}
					}
				}
				Type::FunctionReference(_) => todo!(),
				Type::Object(_) => todo!(),
				Type::SpecialObject(_) => todo!(),
			}
		}
		value => todo!("{:?}", value),
	}
}

/// TODO integrate `set_restriction`, but it can't create a type ? maybe object restriction should be logically.
/// maybe sub function
pub fn type_is_subtype_of_property(
	(property, property_generics): (&Logical<PropertyValue>, GenericChain),
	ty: TypeId,
	state: &mut State,
	information: &impl InformationChain,
	types: &TypeStore,
) -> SubTypeResult {
	match property {
		Logical::Pure(prop) => type_is_subtype_with_generics(
			(prop.as_set_type(types), property_generics),
			(ty, GenericChain::None),
			state,
			information,
			types,
		),
		Logical::Or { condition: _, left, right } => {
			let left_result = if let LogicalOrValid::Logical(left) = &**left {
				type_is_subtype_of_property(
					(left, property_generics),
					ty,
					state,
					information,
					types,
				)
			} else {
				SubTypeResult::IsNotSubType(NonEqualityReason::Mismatch)
			};
			if let SubTypeResult::IsSubType = left_result {
				left_result
			} else if let LogicalOrValid::Logical(right) = &**right {
				type_is_subtype_of_property(
					(right, property_generics),
					ty,
					state,
					information,
					types,
				)
			} else {
				SubTypeResult::IsNotSubType(NonEqualityReason::Mismatch)
			}
		}
		Logical::Implies { on, antecedent } => {
			let property_generics = GenericChainLink::append(
				TypeId::UNIMPLEMENTED_ERROR_TYPE,
				property_generics.as_ref(),
				antecedent,
			);
			type_is_subtype_of_property((on, property_generics), ty, state, information, types)
		}
		Logical::BasedOnKey(on) => {
			// if let BasedOnKey::Right { on, key } = on {
			// 	if let Type::RootPolyType(PolyNature::MappedGeneric { name: _, extends }) =
			// 		types.get_type_by_id(*filter)
			// 	{
			// 		type_is_subtype_of_(
			// 			Some(MappedKey { value: *extends, key: *filter }),
			// 			(property, property_generics),
			// 			ty,
			// 			state,
			// 			information,
			// 			types,
			// 		)
			// 	} else {
			// 		crate::utilities::notify!("TODO, returning IsSubType {:?}", on);
			// 		SubTypeResult::IsSubType
			// 	}
			// } else {
			crate::utilities::notify!("TODO, returning IsSubType {:?}", on);
			SubTypeResult::IsSubType
			// }
		}
	}
}

impl NonEqualityReason {
	pub(crate) fn _into_error_message(self, _information: &GeneralContext) -> Vec<String> {
		match self {
			NonEqualityReason::GenericParameterMismatch
			| NonEqualityReason::MissingParameter
			| NonEqualityReason::Mismatch => Vec::new(),
			NonEqualityReason::PropertiesInvalid { errors } => {
				errors.into_iter().map(|error| format!("{error:?}")).collect()
			}
			NonEqualityReason::TooStrict => todo!(),
			NonEqualityReason::Excess => todo!(),
		}
	}
}

pub type SliceArguments =
	TriMap<TypeId, super::generics::contributions::CovariantContribution, ContributionDepth>;

// #[derive(Debug, Default)]
// pub struct SliceArguments {
// 	pub(crate) covariant: TriMap<TypeId, super::generics::contributions::CovariantContribution, ContributionDepth>,
// 	/// WIP for mapped inference
// 	pub(crate) contravariant: TriMap<TypeId, super::generics::contributions::CovariantContribution, ContributionDepth>
// }

/// `allow_casts=true` is for property keys
pub(crate) fn slice_matches_type(
	(base, base_type_arguments): (TypeId, Option<super::GenericChainLink>),
	slice: &str,
	mut contributions: Option<&mut SliceArguments>,
	information: &impl InformationChain,
	types: &TypeStore,
	allow_casts: bool,
) -> bool {
	let base_ty = types.get_type_by_id(base);

	// {
	// 	crate::utilities::notify!(
	// 		"Slice checking {} ({:?}) :>= '{}'",
	// 		print_type(base, types, information, true),
	// 		base_type_arguments,
	// 		slice
	// 	);
	// }

	// TODO cast string
	if allow_casts {
		if base == TypeId::ANY_TYPE {
			return true;
		} else if base == TypeId::BOOLEAN_TYPE {
			return slice == "true" || slice == "false";
		} else if base == TypeId::NUMBER_TYPE {
			return slice.parse::<usize>().is_ok();
		} else if base == TypeId::STRING_TYPE {
			// crate::utilities::notify!("Here!");
			// TODO is this okay?
			return slice.parse::<usize>().is_err();
		}
	}
	match base_ty {
		Type::Constant(Constant::String(base_string)) => {
			if let Some(transform) = base_type_arguments.and_then(|a| a.get_string_transform()) {
				apply_string_intrinsic(transform, base_string).as_str() == slice
			} else if base_type_arguments.is_some_and(|a| a.is_case_insensitive()) {
				base_string.to_lowercase() == slice.to_lowercase()
			} else {
				base_string == slice
			}
		}
		Type::RootPolyType(rpt) => {
			// TODO temp fix to set keyof arguments
			{
				let constraint = rpt.get_constraint();
				if let Type::Constructor(Constructor::KeyOf { .. }) =
					types.get_type_by_id(constraint)
				{
					let mut new_contributions = SliceArguments::default();
					let _ = slice_matches_type(
						(constraint, base_type_arguments),
						slice,
						Some(&mut new_contributions),
						information,
						types,
						allow_casts,
					);
					if let Some(ref mut contributions) = contributions {
						contributions.extend(new_contributions);
					}
				}
			}

			if let Some(argument) = base_type_arguments.and_then(|v| v.get_single_argument(base)) {
				slice_matches_type(
					(argument, base_type_arguments),
					slice,
					contributions,
					information,
					types,
					allow_casts,
				)
			} else if let Some(contributions) = contributions {
<<<<<<< HEAD
				if !rpt.is_substitutable() {
					eprintln!("{:?}", rpt);
				}
=======
>>>>>>> 16f7779b
				// assert!(rpt.is_substitutable(), "{:?}", rpt);
				let constraint = rpt.get_constraint();
				let res = slice_matches_type(
					(constraint, base_type_arguments),
					slice,
					Some(contributions),
					information,
					types,
					allow_casts,
				);
				if res {
					contributions
						.insert(base, (CovariantContribution::String(slice.to_owned()), 0));
				}
				res
			} else {
				false
			}
		}
		Type::Narrowed { narrowed_to: to, .. } | Type::AliasTo { to, .. } => slice_matches_type(
			(*to, base_type_arguments),
			slice,
			contributions,
			information,
			types,
			allow_casts,
		),
		Type::Or(l, r) => {
			// TODO temp for
			let mut new_contributions = SliceArguments::default();
			let matches = slice_matches_type(
				(*l, base_type_arguments),
				slice,
				Some(&mut new_contributions),
				information,
				types,
				allow_casts,
			);
			if matches {
				if let Some(ref mut contributions) = contributions {
					contributions.extend(new_contributions);
				}
				true
			} else {
				// TODO clear contributions
				slice_matches_type(
					(*r, base_type_arguments),
					slice,
					contributions,
					information,
					types,
					allow_casts,
				)
			}
		}
		Type::And(l, r) => {
			let mut new_contributions = SliceArguments::default();
			let matches = slice_matches_type(
				(*l, base_type_arguments),
				slice,
				Some(&mut new_contributions),
				information,
				types,
				allow_casts,
			);
			if matches {
				if let Some(ref mut contributions) = contributions {
					contributions.extend(new_contributions);
				}
				slice_matches_type(
					(*r, base_type_arguments),
					slice,
					contributions,
					information,
					types,
					allow_casts,
				)
			} else {
				false
			}
		}
		Type::PartiallyAppliedGenerics(PartiallyAppliedGenerics {
			on:
				transform @ (TypeId::STRING_CAPITALIZE
				| TypeId::STRING_UNCAPITALIZE
				| TypeId::STRING_LOWERCASE
				| TypeId::STRING_UPPERCASE),
			arguments,
		}) => {
			let matches_constraint = match *transform {
				TypeId::STRING_CAPITALIZE => slice.chars().next().map_or(true, char::is_uppercase),
				TypeId::STRING_UNCAPITALIZE => {
					slice.chars().next().map_or(true, char::is_lowercase)
				}
				TypeId::STRING_LOWERCASE => slice.chars().all(char::is_lowercase),
				TypeId::STRING_UPPERCASE => slice.chars().all(char::is_uppercase),
				_ => unreachable!(),
			};

			if matches_constraint {
				let generic_chain_link = Some(GenericChainLink::SpecialGenericChainLink {
					parent_link: base_type_arguments.as_ref(),
					special: SpecialGenericChainLink::CaseTransform { transform: *transform },
				});
				let inner = arguments.get_structure_restriction(TypeId::STRING_GENERIC).unwrap();

				let mut new_contributions = SliceArguments::default();
				// TODO any contributions in here SHOULD be wrapped in case insensitive
				let matches = slice_matches_type(
					(inner, generic_chain_link),
					slice,
					Some(&mut new_contributions),
					information,
					types,
					allow_casts,
				);
				if let (true, Some(current)) = (matches, contributions) {
					crate::utilities::notify!("{:?}", new_contributions);
					for (id, (c, d)) in new_contributions {
						current
							.insert(id, (CovariantContribution::CaseInsensitive(Box::new(c)), d));
					}
					crate::utilities::notify!("{:?}", current);
				}
				matches
			} else {
				false
			}
		}
		Type::PartiallyAppliedGenerics(PartiallyAppliedGenerics {
			on: TypeId::CASE_INSENSITIVE,
			arguments,
		}) => {
			let base_type_arguments = Some(GenericChainLink::SpecialGenericChainLink {
				parent_link: base_type_arguments.as_ref(),
				special: SpecialGenericChainLink::CaseInsensitive,
			});
			let inner = arguments.get_structure_restriction(TypeId::STRING_GENERIC).unwrap();
			slice_matches_type(
				(inner, base_type_arguments),
				slice,
				contributions,
				information,
				types,
				allow_casts,
			)
		}
		Type::PartiallyAppliedGenerics(PartiallyAppliedGenerics {
			on: TypeId::NOT_RESTRICTION,
			arguments,
		}) => {
			// Here don't have to use disjoint
			let argument = arguments.get_structure_restriction(TypeId::T_TYPE).unwrap();
			// TODO what to do about contributions :/
			let matches = slice_matches_type(
				(argument, base_type_arguments),
				slice,
				contributions,
				information,
				types,
				allow_casts,
			);
			// crate::utilities::notify!("negated slice arguments={:?}", _k);
			!matches
		}
		Type::PartiallyAppliedGenerics(PartiallyAppliedGenerics { on, arguments: _ })
			if allow_casts && intrinsics::is_ezno_number_intrinsic(*on) =>
		{
			// Special behavior here to treat numerical property keys (which are strings) as numbers
			if let Ok(value) = slice.parse::<f64>() {
				number_matches_type(
					(base, base_type_arguments),
					value,
					contributions,
					information,
					types,
				)
			} else {
				false
			}
		}
		Type::Constructor(super::Constructor::KeyOf(on)) => {
			let argument =
				(Publicity::Public, &PropertyKey::String(std::borrow::Cow::Borrowed(slice)), None);

			let arg = base_type_arguments
				.as_ref()
				.and_then(|link| link.get_single_argument(*on))
				.unwrap_or(*on);

			let property = get_property_unbound(
				(arg, base_type_arguments),
				argument,
				true,
				information,
				types,
			);

			// crate::utilities::notify!("Here {:?}", property);

			if let Ok(LogicalOrValid::Logical(property)) = property {
				// For mapped types
				if let Some(contributions) = contributions {
					// WIP!!
					let is_writable =
						if let Logical::Pure(PropertyValue::Configured { on: _, ref descriptor }) =
							property
						{
							descriptor.writable
						} else {
							// TODO might be missing something here via LogicalOr etc
							crate::utilities::notify!("Might be missing {:?}", property);
							TypeId::TRUE
						};

					// WIP!!
					let is_defined = if let Logical::Pure(PropertyValue::ConditionallyExists {
						ref condition,
						..
					}) = property
					{
						*condition
					} else {
						// TODO might be missing something here via LogicalOr etc
						crate::utilities::notify!("Might be missing {:?}", property);
						TypeId::TRUE
					};

					contributions.insert(
						TypeId::WRITABLE_KEY_ARGUMENT,
						(CovariantContribution::TypeId(is_writable), 0),
					);
					contributions.insert(
						TypeId::NON_OPTIONAL_KEY_ARGUMENT,
						(CovariantContribution::TypeId(is_defined), 0),
					);
					crate::utilities::notify!(
						"For MT set: (is_writable, is_defined)={:?}",
						(is_writable, is_defined)
					);
				}

				true
			} else {
				false
			}
		}
		Type::Constant(Constant::Number(base)) => {
			crate::utilities::notify!("Here");
			if let Ok(slice_as_float) = slice.parse::<f64>() {
				*base == slice_as_float
			} else {
				false
			}
		}
		Type::Constructor(super::Constructor::BinaryOperator {
			lhs,
			rhs,
			operator: MathematicalOrBitwiseOperation::Add,
			result: _,
		}) => {
			let lhs = base_type_arguments
				.as_ref()
				.and_then(|link| link.get_single_argument(*lhs))
				.unwrap_or(*lhs);

			let rhs = base_type_arguments
				.as_ref()
				.and_then(|link| link.get_single_argument(*rhs))
				.unwrap_or(*rhs);

			if let Type::Constant(Constant::String(prefix)) = types.get_type_by_id(lhs) {
				if let Some(after) = slice.strip_prefix(prefix) {
					slice_matches_type(
						(rhs, base_type_arguments),
						after,
						contributions,
						information,
						types,
						allow_casts,
					)
				} else {
					false
				}
			} else if let Type::Constant(Constant::String(suffix)) = types.get_type_by_id(rhs) {
				if let Some(before) = slice.strip_suffix(suffix) {
					slice_matches_type(
						(lhs, base_type_arguments),
						before,
						contributions,
						information,
						types,
						allow_casts,
					)
				} else {
					false
				}
			} else {
				let lhs = types.get_type_by_id(lhs);
				let rhs = types.get_type_by_id(rhs);
				crate::utilities::notify!(
					"More complex type here, returning false. lhs={:?}, rhs={:?}, {:?}",
					lhs,
					rhs,
					base_type_arguments
				);
				false
			}
		}
		_ => {
			if base == TypeId::STRING_TYPE || base == TypeId::ANY_TYPE {
				true
			} else {
				crate::utilities::notify!("Cannot match key {:?}", base_ty);
				false
			}
		}
	}
}

// TODO keyof
#[allow(clippy::only_used_in_recursion)]
pub(crate) fn number_matches_type(
	(base, base_type_arguments): (TypeId, Option<super::GenericChainLink>),
	number: f64,
	mut contributions: Option<&mut SliceArguments>,
	information: &impl InformationChain,
	types: &TypeStore,
) -> bool {
	match types.get_type_by_id(base) {
		Type::Constant(cst) => {
			if let Constant::Number(base_number) = cst {
				*base_number == number
			} else {
				false
			}
		}
		Type::PartiallyAppliedGenerics(PartiallyAppliedGenerics {
			on: TypeId::MULTIPLE_OF,
			arguments,
		}) => {
			let argument = arguments.get_structure_restriction(TypeId::NUMBER_GENERIC).unwrap();
			if let Type::Constant(Constant::Number(argument)) = types.get_type_by_id(argument) {
				let number: ordered_float::NotNan<f64> = number.try_into().unwrap();
				(number % argument) == 0.
			} else {
				crate::utilities::notify!("Here?");
				false
			}
		}
		Type::PartiallyAppliedGenerics(PartiallyAppliedGenerics {
			on: TypeId::LESS_THAN,
			arguments: _,
		}) => {
			todo!()
			// let lhs_range = intrinsics::get_range(base, types).unwrap();
			// intrinsics::FloatRange::new_single(number.try_into().unwrap()).contained_in(lhs_range)
		}
		Type::PartiallyAppliedGenerics(PartiallyAppliedGenerics {
			on: TypeId::GREATER_THAN,
			arguments: _,
		}) => {
			todo!()
			// let lhs_range = intrinsics::get_range(base, types).unwrap();
			// intrinsics::FloatRange::new_single(number.try_into().unwrap()).contained_in(lhs_range)
		}
		Type::PartiallyAppliedGenerics(PartiallyAppliedGenerics {
			on: TypeId::NOT_RESTRICTION,
			arguments,
		}) => {
			let argument = arguments.get_structure_restriction(TypeId::T_TYPE).unwrap();

			!number_matches_type(
				(argument, base_type_arguments),
				number,
				contributions,
				information,
				types,
			)
		}
		Type::Or(l, r) => {
			// TODO temp for
			let mut new_contributions = SliceArguments::default();
			let matches = number_matches_type(
				(*l, base_type_arguments),
				number,
				Some(&mut new_contributions),
				information,
				types,
			);
			if matches {
				if let Some(ref mut contributions) = contributions {
					contributions.extend(new_contributions);
				}
				true
			} else {
				// TODO clear contributions
				number_matches_type(
					(*r, base_type_arguments),
					number,
					contributions,
					information,
					types,
				)
			}
		}
		Type::And(l, r) => {
			let mut new_contributions = SliceArguments::default();
			let matches = number_matches_type(
				(*l, base_type_arguments),
				number,
				Some(&mut new_contributions),
				information,
				types,
			);
			if matches {
				if let Some(ref mut contributions) = contributions {
					contributions.extend(new_contributions);
				}
				number_matches_type(
					(*r, base_type_arguments),
					number,
					contributions,
					information,
					types,
				)
			} else {
				false
			}
		}
		ty => {
			crate::utilities::notify!("TODO number matches ty={:?}", ty);
			true
		}
	}
}<|MERGE_RESOLUTION|>--- conflicted
+++ resolved
@@ -2648,12 +2648,6 @@
 					allow_casts,
 				)
 			} else if let Some(contributions) = contributions {
-<<<<<<< HEAD
-				if !rpt.is_substitutable() {
-					eprintln!("{:?}", rpt);
-				}
-=======
->>>>>>> 16f7779b
 				// assert!(rpt.is_substitutable(), "{:?}", rpt);
 				let constraint = rpt.get_constraint();
 				let res = slice_matches_type(
