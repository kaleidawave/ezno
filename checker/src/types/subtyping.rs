--- conflicted
+++ resolved
@@ -1501,17 +1501,12 @@
 						types,
 					)
 				}
-<<<<<<< HEAD
-				Type::AliasTo { .. } | Type::Interface { .. } => {
-					crate::utilities::notify!("lhs={:?} rhs={:?}", supertype, subtype);
-=======
 				Type::FunctionReference(_)
 				| Type::SpecialObject(_)
 				| Type::Class { .. }
 				| Type::AliasTo { .. }
 				| Type::Interface { .. } => {
 					crate::utilities::notify!("lhs={:?} rhs={:?}", left_ty, right_ty);
->>>>>>> c952b6d3
 					// TODO
 					SubTypeResult::IsNotSubType(NonEqualityReason::Mismatch)
 				}
@@ -1553,15 +1548,6 @@
 					// 	)
 					// }
 				}
-<<<<<<< HEAD
-				Type::FunctionReference(_) => todo!(),
-				Type::SpecialObject(_) => todo!(),
-				Type::Class { .. } => {
-					crate::utilities::notify!("lhs={:?} and rhs={:?}", supertype, subtype);
-					todo!()
-				}
-=======
->>>>>>> c952b6d3
 			}
 		}
 		Type::SpecialObject(SpecialObject::Null) => {
