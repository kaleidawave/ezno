/// Contains definitions of structures around functions
use std::collections::HashMap;

use source_map::{BaseSpan, Nullable, SpanWithSource};

use crate::{
	call_type_handle_errors,
	context::environment::FunctionScope,
	events::{Event, RootReference},
	features::functions::{ClassPropertiesToRegister, ClosedOverVariables, FunctionBehavior},
	types::calling::CallingInput,
	CheckingData, Environment, FunctionId, GenericTypeParameters, Scope, TypeId,
};

/// This is a mesh of annotation and actually defined functions
#[derive(Clone, Debug, binary_serialize_derive::BinarySerializable)]
pub struct FunctionType {
	/// Syntax defined pointer
	pub id: FunctionId,
	/// TODO unsure about this field and how it tails with Pi Types
	pub type_parameters: Option<GenericTypeParameters>,
	pub parameters: SynthesisedParameters,
	/// This is just aesthetic TODO also throw
	pub return_type: TypeId,
	/// If async, generator and what to do with `this`
	pub behavior: FunctionBehavior,
	/// See [`FunctionEffect`]
	pub effect: FunctionEffect,
}

#[derive(Clone, Debug, binary_serialize_derive::BinarySerializable)]
pub enum FunctionEffect {
	SideEffects {
		/// Note that a function can still be considered to be 'pure' and have a non-empty vector of events
		events: Vec<Event>,

		/// Things that this function pulls in. Converse of closed over which is where results below use
		/// variables in this scope.
		free_variables: HashMap<RootReference, TypeId>,

		/// References it needs to retain for returning / other effects where things go out.
		///
		/// The type is the initial value of the closure variable when this is called
		closed_over_variables: ClosedOverVariables,
	},
	Constant {
		/// used to pick which function to calling in constant_functions
		///
		/// in the future this may need to have a prefix
		identifier: String,
		may_throw: Option<TypeId>,
	},
	InputOutput {
		/// not used in the checker, but may be useful to other tools
		identifier: String,
		may_throw: Option<TypeId>,
	},
	Unknown,
}

#[derive(Debug)]
pub enum InternalFunctionEffect {
	Constant { identifier: String, may_throw: Option<TypeId> },
	InputOutput { identifier: String, may_throw: Option<TypeId> },
}

impl From<InternalFunctionEffect> for FunctionEffect {
	fn from(value: InternalFunctionEffect) -> Self {
		match value {
			InternalFunctionEffect::Constant { identifier, may_throw } => {
				FunctionEffect::Constant { identifier, may_throw }
			}
			InternalFunctionEffect::InputOutput { identifier, may_throw } => {
				FunctionEffect::InputOutput { identifier, may_throw }
			}
		}
	}
}

impl FunctionType {
	pub(crate) fn new_auto_constructor<T: crate::ReadFromFS, A: crate::ASTImplementation>(
		function_id: FunctionId,
		class_prototype: TypeId,
		extends: Option<TypeId>,
		properties: ClassPropertiesToRegister<A>,
		environment: &mut Environment,
		checking_data: &mut CheckingData<T, A>,
		position: SpanWithSource,
	) -> Self {
		let scope = Scope::Function(FunctionScope::Constructor {
			extends: false,
			type_of_super: None,
			// Set later
			this_object_type: TypeId::ERROR_TYPE,
		});

		let (on, env_data, _) = environment.new_lexical_environment_fold_into_parent(
			scope,
			checking_data,
			|environment, checking_data| {
<<<<<<< HEAD
				let on = checking_data.types.create_this_object();
=======
				let on = create_this_before_function_synthesis(
					&mut checking_data.types,
					&mut environment.info,
					class_prototype,
					position,
				);
>>>>>>> 3760f361
				if let Scope::Function(FunctionScope::Constructor {
					ref mut this_object_type,
					..
				}) = environment.context_type.scope
				{
					*this_object_type = on;
				}

				if let Some(extends) = extends {
					crate::utilities::notify!("Here extends");
					let called_with_new = super::calling::CalledWithNew::Super { this_type: on };

					let input = CallingInput {
						call_site: BaseSpan::NULL,
						called_with_new,
						call_site_type_arguments: None,
					};
					let _ = call_type_handle_errors(
						extends,
						&[],
						input,
						environment,
						checking_data,
						TypeId::ANY_TYPE,
					);
				}

<<<<<<< HEAD
				crate::types::classes::register_properties_into_environment(
=======
				register_properties_into_environment(
>>>>>>> 3760f361
					environment,
					on,
					checking_data,
					properties,
<<<<<<< HEAD
=======
					position,
>>>>>>> 3760f361
				);

				on
			},
		);

		let behavior =
			FunctionBehavior::Constructor { prototype: class_prototype, this_object_type: on };

		let (info, _free_variables) = env_data.unwrap();
		Self {
			id: function_id,
			type_parameters: None,
			parameters: SynthesisedParameters::default(),
			return_type: on,
			behavior,
			effect: FunctionEffect::SideEffects {
				events: info.events,
				free_variables: Default::default(),
				closed_over_variables: Default::default(),
			},
		}
	}
}

<<<<<<< HEAD
=======
/// For inside the function
pub(crate) fn create_this_before_function_synthesis(
	types: &mut TypeStore,
	info: &mut LocalInformation,
	prototype: TypeId,
	position: SpanWithSource,
) -> TypeId {
	let ty = types.register_type(Type::Object(crate::types::ObjectNature::RealDeal));

	// crate::utilities::notify!("Registered 'this' in constructor as {:?}", ty);

	let value = Event::CreateObject {
		referenced_in_scope_as: ty,
		prototype: crate::events::PrototypeArgument::Yeah(prototype),
		position,
		// TODO right?
		is_function_this: true,
	};
	info.events.push(value);

	ty
}

>>>>>>> 3760f361
/// TODO temp
#[derive(Clone, Copy, Debug, binary_serialize_derive::BinarySerializable)]
pub enum GetSet {
	Get,
	Set,
}

/// Optionality is indicated by what vector it is in [`SynthesisedParameters`]
#[derive(Clone, Debug, binary_serialize_derive::BinarySerializable)]
pub struct SynthesisedParameter {
	pub name: String,
	/// This is also for parameters with default (which is handled behind the scenes)
	pub is_optional: bool,
	/// This is the generic parameter type, not the restriction
	pub ty: TypeId,
	pub position: SpanWithSource,
}

/// **Note that the [Type] here is not array like**
#[derive(Clone, Debug, binary_serialize_derive::BinarySerializable)]
pub struct SynthesisedRestParameter {
	pub name: String,
	/// This is the item type, aka the `T` of `Array<T>`
	pub item_type: TypeId,
	/// This is the generic type (to substitute into)
	pub ty: TypeId,
	pub position: SpanWithSource,
}

/// A type of a collection of function parameters
///
/// This applies for source functions
#[derive(Clone, Debug, Default, binary_serialize_derive::BinarySerializable)]
pub struct SynthesisedParameters {
	// Even though these vectors are the same type, the latter allows for elided arguments
	pub parameters: Vec<SynthesisedParameter>,
	pub rest_parameter: Option<SynthesisedRestParameter>,
}

impl SynthesisedParameters {
	// TODO should be aware of undefined in optionals possibly
	pub(crate) fn get_parameter_type_at_index(
		&self,
		idx: usize,
	) -> Option<(TypeId, SpanWithSource)> {
		if let Some(param) = self.parameters.get(idx) {
			Some((param.ty, param.position))
		} else {
			self.rest_parameter.as_ref().map(|rest| (rest.item_type, rest.position))
		}
	}
}

#[derive(Clone, Debug, binary_serialize_derive::BinarySerializable)]
pub struct SynthesisedArgument {
	pub(crate) spread: bool,
	pub(crate) value: TypeId,
	pub(crate) position: SpanWithSource,
}

impl SynthesisedArgument {
	pub fn non_spread_type(&self) -> Result<TypeId, ()> {
		if self.spread {
			Err(())
		} else {
			Ok(self.value)
		}
	}
}<|MERGE_RESOLUTION|>--- conflicted
+++ resolved
@@ -98,16 +98,7 @@
 			scope,
 			checking_data,
 			|environment, checking_data| {
-<<<<<<< HEAD
 				let on = checking_data.types.create_this_object();
-=======
-				let on = create_this_before_function_synthesis(
-					&mut checking_data.types,
-					&mut environment.info,
-					class_prototype,
-					position,
-				);
->>>>>>> 3760f361
 				if let Scope::Function(FunctionScope::Constructor {
 					ref mut this_object_type,
 					..
@@ -135,19 +126,12 @@
 					);
 				}
 
-<<<<<<< HEAD
 				crate::types::classes::register_properties_into_environment(
-=======
-				register_properties_into_environment(
->>>>>>> 3760f361
 					environment,
 					on,
 					checking_data,
 					properties,
-<<<<<<< HEAD
-=======
 					position,
->>>>>>> 3760f361
 				);
 
 				on
@@ -173,32 +157,6 @@
 	}
 }
 
-<<<<<<< HEAD
-=======
-/// For inside the function
-pub(crate) fn create_this_before_function_synthesis(
-	types: &mut TypeStore,
-	info: &mut LocalInformation,
-	prototype: TypeId,
-	position: SpanWithSource,
-) -> TypeId {
-	let ty = types.register_type(Type::Object(crate::types::ObjectNature::RealDeal));
-
-	// crate::utilities::notify!("Registered 'this' in constructor as {:?}", ty);
-
-	let value = Event::CreateObject {
-		referenced_in_scope_as: ty,
-		prototype: crate::events::PrototypeArgument::Yeah(prototype),
-		position,
-		// TODO right?
-		is_function_this: true,
-	};
-	info.events.push(value);
-
-	ty
-}
-
->>>>>>> 3760f361
 /// TODO temp
 #[derive(Clone, Copy, Debug, binary_serialize_derive::BinarySerializable)]
 pub enum GetSet {
