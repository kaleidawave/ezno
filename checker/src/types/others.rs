// Types to runtime behavior

use source_map::SpanWithSource;

use crate::{
	features::objects::{ObjectBuilder, SpecialObjects},
	types::properties::{get_properties_on_single_type, Publicity},
	Constant, Environment, Type, TypeId,
};

use super::{properties::PropertyKey, TypeStore};

#[allow(unused)]
pub(crate) fn create_object_for_type(
	ty: TypeId,
	environment: &mut Environment,
	// &mut to create new objects
	types: &mut TypeStore,
	call_site: SpanWithSource,
) -> TypeId {
	let mut obj = ObjectBuilder::new(None, types, call_site, &mut environment.info);
	match types.get_type_by_id(ty) {
		Type::AliasTo { to: _, name: _, parameters: _ } => todo!(),
		ty @ (Type::And(left, right) | Type::Or(left, right)) => {
			let kind = if matches!(ty, Type::And(..)) { "and" } else { "or" };
			let (left, right) = (*left, *right);

			// TODO: Do we need positions for the following appends?
			obj.append(
				environment,
				Publicity::Public,
				PropertyKey::String("kind".into()),
				crate::PropertyValue::Value(types.new_constant_type(Constant::String(kind.into()))),
				call_site,
			);
			let left = create_object_for_type(left, environment, types, call_site);
			let right = create_object_for_type(right, environment, types, call_site);
			obj.append(
				environment,
				Publicity::Public,
				PropertyKey::String("left".into()),
				crate::PropertyValue::Value(left),
				call_site,
			);
			obj.append(
				environment,
				Publicity::Public,
				PropertyKey::String("right".into()),
				crate::PropertyValue::Value(right),
				call_site,
			);
		}
		Type::RootPolyType(_) => todo!(),
		Type::Constructor(_) => todo!(),
		Type::Interface { name, parameters: _, nominal: _ } => {
			let name = name.clone();

			// TODO: Do we need positions for the following appends?
			obj.append(
				environment,
				Publicity::Public,
				PropertyKey::String("name".into()),
				crate::PropertyValue::Value(types.new_constant_type(Constant::String(name))),
				call_site,
			);

			if !matches!(ty, TypeId::BOOLEAN_TYPE | TypeId::STRING_TYPE | TypeId::NUMBER_TYPE) {
				// TODO array
				let mut inner_object =
					ObjectBuilder::new(None, types, call_site, &mut environment.info);

				// let properties = env.create_array();
<<<<<<< HEAD
				for (_, key, property) in get_properties_on_single_type(ty, types, environment) {
					todo!()
					// let value = create_object_for_type(property, environment, types);
					// inner_object.append(
					// 	environment,
					// 	Publicity::Public,
					// 	key,
					// 	crate::PropertyValue::Value(value),
					// 	None,
					// );
=======
				for (_, key, property) in get_properties_on_type(ty, types, environment) {
					let value = create_object_for_type(property, environment, types, call_site);
					inner_object.append(
						environment,
						Publicity::Public,
						key,
						crate::PropertyValue::Value(value),
						call_site,
					);
>>>>>>> 3760f361
				}

				obj.append(
					environment,
					Publicity::Public,
					PropertyKey::String("properties".into()),
					crate::PropertyValue::Value(inner_object.build_object()),
					call_site,
				);
			}
		}
		Type::Constant(_) => {
			obj.append(
				environment,
				Publicity::Public,
				PropertyKey::String("constant".into()),
				crate::PropertyValue::Value(ty),
				call_site,
			);
		}
		Type::SpecialObject(SpecialObjects::Function(..)) => todo!(),
		Type::FunctionReference(..) => todo!(),
		Type::Object(_) => {
			let value = crate::PropertyValue::Value(
				types.new_constant_type(Constant::String("anonymous object".into())),
			);
			obj.append(
				environment,
				Publicity::Public,
				PropertyKey::String("kind".into()),
				value,
				call_site,
			);

			// TODO array
			let mut inner_object =
				ObjectBuilder::new(None, types, call_site, &mut environment.info);

			// let properties = env.create_array();
<<<<<<< HEAD
			for (_, key, property) in get_properties_on_single_type(ty, types, environment) {
				todo!()
				// let value = create_object_for_type(property, environment, types);
				// inner_object.append(
				// 	environment,
				// 	Publicity::Public,
				// 	key,
				// 	crate::PropertyValue::Value(value),
				// 	None,
				// );
=======
			for (_, key, property) in get_properties_on_type(ty, types, environment) {
				let value = create_object_for_type(property, environment, types, call_site);
				inner_object.append(
					environment,
					Publicity::Public,
					key,
					crate::PropertyValue::Value(value),
					call_site,
				);
>>>>>>> 3760f361
			}

			obj.append(
				environment,
				Publicity::Public,
				PropertyKey::String("properties".into()),
				crate::PropertyValue::Value(inner_object.build_object()),
				call_site,
			);
		}
		Type::SpecialObject(_) => todo!(),
		Type::Class { name, parameters } => todo!(),
		Type::PartiallyAppliedGenerics(..) => todo!(),
	}
	obj.build_object()
}<|MERGE_RESOLUTION|>--- conflicted
+++ resolved
@@ -70,7 +70,6 @@
 					ObjectBuilder::new(None, types, call_site, &mut environment.info);
 
 				// let properties = env.create_array();
-<<<<<<< HEAD
 				for (_, key, property) in get_properties_on_single_type(ty, types, environment) {
 					todo!()
 					// let value = create_object_for_type(property, environment, types);
@@ -81,17 +80,6 @@
 					// 	crate::PropertyValue::Value(value),
 					// 	None,
 					// );
-=======
-				for (_, key, property) in get_properties_on_type(ty, types, environment) {
-					let value = create_object_for_type(property, environment, types, call_site);
-					inner_object.append(
-						environment,
-						Publicity::Public,
-						key,
-						crate::PropertyValue::Value(value),
-						call_site,
-					);
->>>>>>> 3760f361
 				}
 
 				obj.append(
@@ -131,7 +119,6 @@
 				ObjectBuilder::new(None, types, call_site, &mut environment.info);
 
 			// let properties = env.create_array();
-<<<<<<< HEAD
 			for (_, key, property) in get_properties_on_single_type(ty, types, environment) {
 				todo!()
 				// let value = create_object_for_type(property, environment, types);
@@ -142,17 +129,6 @@
 				// 	crate::PropertyValue::Value(value),
 				// 	None,
 				// );
-=======
-			for (_, key, property) in get_properties_on_type(ty, types, environment) {
-				let value = create_object_for_type(property, environment, types, call_site);
-				inner_object.append(
-					environment,
-					Publicity::Public,
-					key,
-					crate::PropertyValue::Value(value),
-					call_site,
-				);
->>>>>>> 3760f361
 			}
 
 			obj.append(
