use super::{PropertyKey, PropertyValue};
use crate::{
	context::{InformationChain, Properties},
	types::{GenericChain, SliceArguments},
	Type, TypeId, TypeStore,
};
use std::collections::{BTreeMap, HashMap};

/// Get properties on a type (for printing and other non-one property uses)
///
/// - TODO prototypes?
/// - TODO return whether it is fixed (conditional + conditional enumerable + non string keys)
/// - TODO doesn't evaluate properties
/// - TODO don't have to reverse at end
/// - `filter_enumerable` for printing vs `for in` loops
pub fn get_properties_on_single_type(
	base: TypeId,
	types: &TypeStore,
	info: &impl InformationChain,
	filter_enumerable: bool,
	filter_type: TypeId,
) -> Properties {
	match types.get_type_by_id(base) {
		Type::Interface { .. } | Type::Class { .. } | Type::Object(_) => {
			// Reversed needed for deleted
			let flattened_properties = info
				.get_chain_of_info()
				.filter_map(|info| info.current_properties.get(&base).map(|v| v.iter()))
				.flatten();

			let mut existing_properties = HashMap::<PropertyKey, usize>::new();

			// This retains ordering here

			let mut properties = Vec::new();
			let mut numerical_properties = BTreeMap::new();

			for (publicity, key, value) in flattened_properties {
				if let PropertyValue::Configured { on: _, ref descriptor } = value {
					// TODO what about if not `TypeId::TRUE | TypeId::FALSE`
					crate::utilities::notify!("descriptor.enumerable={:?}", descriptor.enumerable);
					if filter_enumerable && !matches!(descriptor.enumerable, TypeId::TRUE) {
						continue;
					}
				}

				let existing = existing_properties.insert(key.clone(), properties.len());
				if let PropertyValue::Deleted = value {
					if let Some(existing) = existing {
						properties.remove(existing);
					}
					// TODO only covers constant keys :(
					continue;
				}

				if !matches!(filter_type, TypeId::ANY_TYPE) {
					let on_type_arguments = None; // TODO
					let (key_matches, key_arguments) = super::key_matches(
						(&PropertyKey::Type(filter_type), on_type_arguments),
						(key, None),
						info,
						types,
					);

					crate::utilities::notify!("key_arguments={:?}", key_arguments);

					if !key_matches {
						if let Some(existing) = existing {
							properties.remove(existing);
						}
						continue;
					}
				}

				if let Some(idx) = existing {
					let value = (*publicity, key.to_owned(), value.clone());

					if let Some(n) = key.as_number(types) {
						numerical_properties.insert(n, value);
					} else {
						// TODO temp fix
						if idx >= properties.len() {
							crate::utilities::notify!("Here! {:?}", properties);
							continue;
						}
						properties[idx] = value;
					}
				} else {
					// crate::utilities::notify!("Here just with {:?}", key);

					let value = (*publicity, key.to_owned(), value.clone());

					if let Some(n) = key.as_number(types) {
						numerical_properties.insert(n, value);
					} else {
						properties.push(value);
					}
				}
			}

			if numerical_properties.is_empty() {
				properties
			} else {
				numerical_properties.into_values().chain(properties).collect()
			}
		}
		Type::AliasTo { to, .. } => {
			get_properties_on_single_type(*to, types, info, filter_enumerable, filter_type)
		}
		Type::Constant(c) => get_properties_on_single_type(
			c.get_backing_type_id(),
			types,
			info,
			filter_enumerable,
			filter_type,
		),
		Type::SpecialObject(crate::types::SpecialObject::Function(..))
		| Type::FunctionReference(_) => get_properties_on_single_type(
			TypeId::FUNCTION_TYPE,
			types,
			info,
			filter_enumerable,
			filter_type,
		),
		t @ (Type::SpecialObject(_)
		| Type::Constructor(_)
		| Type::RootPolyType(_)
		| Type::PartiallyAppliedGenerics(_)
<<<<<<< HEAD
		| Type::Constant(_)
		| Type::Narrowed { .. }
		| Type::AliasTo { .. }
		| Type::FunctionReference(_)
		| Type::And(_, _)) => panic!("Cannot get all properties on {t:?}"),
=======
		| Type::Or(..)
		| Type::And(_, _)) => {
			crate::utilities::notify!("Cannot get all properties on {:?}", t);
			Default::default()
		}
>>>>>>> 08560144
	}
}

/// WIP TODO remove filter
/// Slightly different to regular `get_properties_on_single_type`
/// - appends key argument
/// - no numerical sorting
/// - no enumerable
pub fn get_properties_on_single_type2(
	(base, base_arguments): (TypeId, GenericChain),
	types: &TypeStore,
	info: &impl InformationChain,
	filter_type: TypeId,
) -> Vec<(PropertyKey<'static>, PropertyValue, SliceArguments)> {
	match types.get_type_by_id(base) {
		Type::Interface { .. } | Type::Class { .. } | Type::Object(_) => {
			// Reversed needed for deleted
			let flattened_properties = info
				.get_chain_of_info()
				.filter_map(|info| info.current_properties.get(&base).map(|v| v.iter()))
				.flatten();

			let mut existing_properties = HashMap::<PropertyKey, usize>::new();

			// This retains ordering here

			let mut properties = Vec::new();

			for (_publicity, key, value) in flattened_properties {
				let existing = existing_properties.insert(key.clone(), properties.len());
				if let PropertyValue::Deleted = value {
					if let Some(existing) = existing {
						properties.remove(existing);
					}
					// TODO only covers constant keys :(
					continue;
				}

				// if !matches!(filter_type, TypeId::ANY_TYPE) {
				let on_type_arguments = None; // TODO
				let (key_matches, key_arguments) = super::key_matches(
					(&PropertyKey::Type(filter_type), on_type_arguments),
					(key, None),
					info,
					types,
				);

				// crate::utilities::notify!("key_arguments={:?}", key_arguments);

				if !key_matches {
					continue;
				}
				// }

				if let Some(idx) = existing {
					let value = (key.to_owned(), value.clone(), key_arguments);
					properties[idx] = value;
				} else {
					let value = (key.to_owned(), value.clone(), key_arguments);
					properties.push(value);
				}
			}

			properties
			// if numerical_properties.is_empty() {
			// } else {
			// 	todo!()
			// 	// numerical_properties.into_values().chain(properties).collect()
			// }
		}
		Type::Constructor(_) | Type::RootPolyType(_) => {
			if let Some(argument) =
				base_arguments.as_ref().and_then(|args| args.get_single_argument(base))
			{
				get_properties_on_single_type2((argument, base_arguments), types, info, filter_type)
			} else {
				let backing = crate::types::get_constraint(base, types).unwrap();
				get_properties_on_single_type2((backing, base_arguments), types, info, filter_type)
			}
		}
		Type::PartiallyAppliedGenerics(crate::types::PartiallyAppliedGenerics {
			on,
			arguments,
		}) => {
			// Temp fix
			if *on == TypeId::ARRAY_TYPE {
				let value = arguments.get_structure_restriction(TypeId::T_TYPE).unwrap();
				vec![(
					PropertyKey::Type(TypeId::NUMBER_TYPE),
					PropertyValue::Value(value),
					Default::default(),
				)]
			} else {
				// let result = super::access::get_property_unbound(
				// 	(base, base_arguments),
				// 	(Publicity::Public, &PropertyKey::Type(filter_type), None),
				// 	false,
				// 	info,
				// 	types,
				// );
				crate::utilities::notify!("Cannot get all properties on {:?}", base);
				Default::default()
			}
		}
<<<<<<< HEAD
		t @ (Type::SpecialObject(_)
		| Type::Or(..)
		| Type::Constant(_)
		| Type::Narrowed { .. }
		| Type::AliasTo { .. }
		| Type::FunctionReference(_)
		| Type::And(_, _)) => panic!("Cannot get all properties on {t:?}"),
=======
		Type::AliasTo { to, .. } => {
			get_properties_on_single_type2((*to, base_arguments), types, info, filter_type)
		}
		Type::Constant(c) => get_properties_on_single_type2(
			(c.get_backing_type_id(), base_arguments),
			types,
			info,
			filter_type,
		),
		Type::SpecialObject(crate::types::SpecialObject::Function(..))
		| Type::FunctionReference(_) => get_properties_on_single_type2(
			(TypeId::FUNCTION_TYPE, base_arguments),
			types,
			info,
			filter_type,
		),
		t @ (Type::SpecialObject(_) | Type::Or(..) | Type::And(_, _)) => {
			crate::utilities::notify!("Cannot get all properties on {:?}", t);
			Default::default()
		}
>>>>>>> 08560144
	}
}

pub fn get_property_key_names_on_a_single_type(
	base: TypeId,
	types: &TypeStore,
	environment: &mut crate::Environment,
) -> Vec<String> {
	let is_special = matches!(
		types.get_type_by_id(base),
		Type::SpecialObject(_)
			| Type::Constructor(_)
			| Type::RootPolyType(_)
			| Type::Or(..)
			| Type::PartiallyAppliedGenerics(_)
			| Type::Constant(_)
			| Type::AliasTo { .. }
			| Type::FunctionReference(_)
			| Type::And(_, _)
	);
	if is_special {
		return vec![];
	}

	get_properties_on_single_type(base, types, environment, false, TypeId::ANY_TYPE)
		.into_iter()
		.map(|property| super::get_property_as_string(&property.1, types, environment))
		.collect()
}<|MERGE_RESOLUTION|>--- conflicted
+++ resolved
@@ -104,7 +104,7 @@
 				numerical_properties.into_values().chain(properties).collect()
 			}
 		}
-		Type::AliasTo { to, .. } => {
+		Type::Narrowed { narrowed_to: to, .. } | Type::AliasTo { to, .. } => {
 			get_properties_on_single_type(*to, types, info, filter_enumerable, filter_type)
 		}
 		Type::Constant(c) => get_properties_on_single_type(
@@ -126,19 +126,11 @@
 		| Type::Constructor(_)
 		| Type::RootPolyType(_)
 		| Type::PartiallyAppliedGenerics(_)
-<<<<<<< HEAD
-		| Type::Constant(_)
-		| Type::Narrowed { .. }
-		| Type::AliasTo { .. }
-		| Type::FunctionReference(_)
-		| Type::And(_, _)) => panic!("Cannot get all properties on {t:?}"),
-=======
 		| Type::Or(..)
 		| Type::And(_, _)) => {
 			crate::utilities::notify!("Cannot get all properties on {:?}", t);
 			Default::default()
 		}
->>>>>>> 08560144
 	}
 }
 
@@ -243,16 +235,7 @@
 				Default::default()
 			}
 		}
-<<<<<<< HEAD
-		t @ (Type::SpecialObject(_)
-		| Type::Or(..)
-		| Type::Constant(_)
-		| Type::Narrowed { .. }
-		| Type::AliasTo { .. }
-		| Type::FunctionReference(_)
-		| Type::And(_, _)) => panic!("Cannot get all properties on {t:?}"),
-=======
-		Type::AliasTo { to, .. } => {
+		Type::Narrowed { narrowed_to: to, .. } | Type::AliasTo { to, .. } => {
 			get_properties_on_single_type2((*to, base_arguments), types, info, filter_type)
 		}
 		Type::Constant(c) => get_properties_on_single_type2(
@@ -272,7 +255,6 @@
 			crate::utilities::notify!("Cannot get all properties on {:?}", t);
 			Default::default()
 		}
->>>>>>> 08560144
 	}
 }
 
