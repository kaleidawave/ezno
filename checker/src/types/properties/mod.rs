--- conflicted
+++ resolved
@@ -83,9 +83,6 @@
 	}
 }
 
-<<<<<<< HEAD
-impl PropertyKey<'_> {
-=======
 #[allow(clippy::float_cmp)]
 fn float_as_u8(number: f64) -> Option<u8> {
 	if !number.is_nan() && number == number.trunc() && (0. ..256.).contains(&number) {
@@ -118,7 +115,6 @@
 		}
 	}
 
->>>>>>> 96d5058b
 	#[must_use]
 	pub fn into_owned(&self) -> PropertyKey<'static> {
 		match self {
@@ -242,24 +238,6 @@
 	}
 }
 
-<<<<<<< HEAD
-// WIP quick hack for static property keys under < 10
-static NUMBERS: &str = "0123456789";
-
-impl PropertyKey<'_> {
-	/// For small array indexes
-	#[must_use]
-	pub fn from_usize(a: usize) -> Self {
-		if a < 10 {
-			Self::String(Cow::Borrowed(&NUMBERS[a..=a]))
-		} else {
-			Self::String(Cow::Owned(a.to_string()))
-		}
-	}
-}
-
-=======
->>>>>>> 96d5058b
 /// TODO getter, setter need a closure id (or implement using `Callable::Type`)
 #[derive(Clone, Debug, binary_serialize_derive::BinarySerializable)]
 pub enum PropertyValue {
