use std::borrow::Cow;

use crate::{
	context::{
		information::InformationChain, CallCheckingBehavior, Logical, PossibleLogical,
		SetPropertyError,
	},
	diagnostics::TypeStringRepresentation,
	events::Event,
	features::{
		functions::{FunctionBehavior, ThisValue},
		objects::{Proxy, SpecialObjects},
	},
	subtyping::{State, SubTypeResult},
	types::{
		calling::FunctionCallingError, generics::generic_type_arguments::GenericArguments,
		get_constraint, substitute, FunctionType, GenericChain, GenericChainLink, ObjectNature,
		PartiallyAppliedGenerics, PolyNature, SynthesisedArgument,
	},
	Constant, Environment, LocalInformation, TypeId,
};

use source_map::SpanWithSource;

use super::{calling::CalledWithNew, Constructor, Type, TypeStore};

#[derive(PartialEq)]
pub enum PropertyKind {
	Direct,
	Getter,
	Setter,
	/// TODO unsure
	Generic,
}

/// TODO explain usage
/// https://developer.mozilla.org/en-US/docs/Web/JavaScript/Reference/Classes/Private_properties
#[derive(Debug, Clone, Copy, PartialEq, Eq, binary_serialize_derive::BinarySerializable)]
pub enum Publicity {
	Private,
	Public,
}

/// TODO symbol
/// Implements basic definition equality, not type equality
#[derive(Debug, Clone, PartialEq, Eq, Hash)]
pub enum PropertyKey<'a> {
	String(Cow<'a, str>),
	Type(TypeId),
	// SomeThingLike(TypeId),
}

// Cannot derive BinarySerializable because lifetime
impl crate::BinarySerializable for PropertyKey<'static> {
	fn serialize(self, buf: &mut Vec<u8>) {
		match self {
			PropertyKey::String(s) => {
				buf.push(0);
				crate::BinarySerializable::serialize(s.into_owned(), buf);
			}
			PropertyKey::Type(t) => {
				buf.push(1);
				crate::BinarySerializable::serialize(t, buf);
			}
		}
	}

	fn deserialize<I: Iterator<Item = u8>>(iter: &mut I, source: source_map::SourceId) -> Self {
		match iter.next().unwrap() {
			0 => Self::String(Cow::Owned(crate::BinarySerializable::deserialize(iter, source))),
			1 => Self::Type(crate::BinarySerializable::deserialize(iter, source)),
			_ => panic!("bad code"),
		}
	}
}

impl<'a> PropertyKey<'a> {
	#[must_use]
	pub fn into_owned(&self) -> PropertyKey<'static> {
		match self {
			PropertyKey::String(s) => PropertyKey::String(Cow::Owned(s.to_string())),
			PropertyKey::Type(s) => PropertyKey::Type(*s),
		}
	}

	pub(crate) fn from_type(ty: TypeId, types: &TypeStore) -> PropertyKey<'static> {
		if let Type::Constant(c) = types.get_type_by_id(ty) {
			match c {
				Constant::Number(n) => {
					// if n.fractional ??
					PropertyKey::from_usize(n.into_inner() as usize)
				}
				Constant::String(s) => PropertyKey::String(Cow::Owned(s.to_owned())),
				Constant::Boolean(_) => todo!(),
				Constant::Symbol { key: _ } => todo!(),
				Constant::Undefined => todo!(),
				Constant::Null => todo!(),
				Constant::NaN => todo!(),
			}
		} else {
			PropertyKey::Type(ty)
		}
	}

	pub(crate) fn as_number(&self, types: &TypeStore) -> Option<usize> {
		match self {
			PropertyKey::String(s) => s.parse::<usize>().ok(),
			PropertyKey::Type(t) => {
				if let Type::Constant(Constant::Number(n)) = types.get_type_by_id(*t) {
					// TODO is there a better way
					#[allow(clippy::float_cmp)]
					if n.trunc() == **n {
						Some(**n as usize)
					} else {
						None
					}
				} else {
					None
				}
			}
		}
	}

	pub(crate) fn new_empty_property_key() -> Self {
		PropertyKey::String(Cow::Borrowed(""))
	}

	/// For quick things
	pub fn is_equal_to(&self, key: &str) -> bool {
		match self {
			PropertyKey::String(s) => s == key,
			PropertyKey::Type(_t) => false,
		}
	}

	/// TODO when is this used
	pub fn into_type(&self, types: &mut TypeStore) -> TypeId {
		match self {
			PropertyKey::String(s) => {
				types.new_constant_type(Constant::String(s.clone().into_owned()))
			}
			PropertyKey::Type(t) => *t,
		}
	}

	pub(crate) fn mapped_generic_id(&self, types: &TypeStore) -> Option<(TypeId, TypeId)> {
		match self {
			PropertyKey::String(_) => None,
			PropertyKey::Type(ty) => {
				let get_type_by_id = types.get_type_by_id(*ty);
				if let Type::RootPolyType(super::PolyNature::MappedGeneric {
					eager_fixed, ..
				}) = get_type_by_id
				{
					Some((*ty, *eager_fixed))
				} else {
					None
				}
			}
		}
	}
}

static NUMBERS: &str = "0123456789";

impl<'a> PropertyKey<'a> {
	/// For small array indexes
	#[must_use]
	pub fn from_usize(a: usize) -> Self {
		if a < 10 {
			Self::String(Cow::Borrowed(&NUMBERS[a..=a]))
		} else {
			Self::String(Cow::Owned(a.to_string()))
		}
	}
}

/// TODO type predicate based
///
/// TODO getter, setting need a closure id
#[derive(Clone, Debug, binary_serialize_derive::BinarySerializable)]
pub enum PropertyValue {
	Value(TypeId),
	Getter(Box<FunctionType>),
	Setter(Box<FunctionType>),
	/// TODO doesn't exist Deleted | Optional
	Deleted,
	ConditionallyExists {
		on: TypeId,
		truthy: Box<Self>,
	},
}

impl PropertyValue {
	/// TODO wip
	#[must_use]
	pub fn as_get_type(&self) -> TypeId {
		match self {
			PropertyValue::Value(value) => *value,
			PropertyValue::Getter(getter) => getter.return_type,
			// TODO unsure about these two
			PropertyValue::Setter(_) => TypeId::UNDEFINED_TYPE,
			PropertyValue::Deleted => TypeId::NEVER_TYPE,
			PropertyValue::ConditionallyExists { truthy, .. } => {
				// TODO temp
				truthy.as_get_type()
			}
		}
	}

	#[must_use]
	pub fn as_set_type(&self) -> TypeId {
		match self {
			PropertyValue::Value(value) => *value,
			PropertyValue::Setter(setter) => setter.return_type,
			// TODO unsure about these two
			PropertyValue::Getter(_) => TypeId::UNDEFINED_TYPE,
			PropertyValue::Deleted => TypeId::NEVER_TYPE,
			PropertyValue::ConditionallyExists { truthy, .. } => {
				// TODO temp
				truthy.as_get_type()
			}
		}
	}
}

/// Also evaluates getter and binds `this`
///
/// *be aware this creates a new type every time, bc of this binding. could cache this bound
/// types at some point*
/// TODO: `optional_chain`
#[allow(clippy::too_many_arguments)]
pub(crate) fn get_property<E: CallCheckingBehavior>(
	on: TypeId,
	publicity: Publicity,
	under: &PropertyKey,
	with: Option<TypeId>,
	top_environment: &mut Environment,
	behavior: &mut E,
	types: &mut TypeStore,
	position: SpanWithSource,
	bind_this: bool,
) -> Option<(PropertyKind, TypeId)> {
	if on == TypeId::ERROR_TYPE
		|| matches!(under, PropertyKey::Type(under) if *under == TypeId::ERROR_TYPE)
	{
		return Some((PropertyKind::Direct, TypeId::ERROR_TYPE));
	}

	if get_constraint(on, types).is_some() {
		// // TODO temp fix for assigning to a poly type. What about unions etc
		// if let Some(value) = top_environment.info_chain().find_map(|f| {
		// 	f.current_properties.get(&on).and_then(|props| {
		// 		props.iter().find_map(|(_publicity, key, value)| (key == &under).then_some(value))
		// 	})
		// }) {
		// 	return Some((PropertyKind::Direct, value.as_get_type()));
		// }

		evaluate_get_on_poly(
			// constraint,
			on,
			publicity,
			under.clone(),
			with,
			top_environment,
			behavior,
			types,
			position,
			bind_this,
		)
	} else if top_environment.possibly_mutated_objects.contains(&on) {
		let Some(constraint) = top_environment.get_object_constraint(on) else {
			todo!("mutated property inference")
		};

		// TODO ...
		evaluate_get_on_poly(
			constraint,
			publicity,
			under.clone(),
			with,
			top_environment,
			behavior,
			types,
			position,
			bind_this,
		)
	} else {
		// if environment.get_poly_base(under, types).is_some() {
		// 	todo!()
		// }
		// TODO
		get_from_an_object(on, publicity, under, top_environment, behavior, types, bind_this)
	}
}

fn get_from_an_object<E: CallCheckingBehavior>(
	on: TypeId,
	publicity: Publicity,
	under: &PropertyKey,
	environment: &mut Environment,
	behavior: &mut E,
	types: &mut TypeStore,
	bind_this: bool,
) -> Option<(PropertyKind, TypeId)> {
	/// Generates closure arguments, values of this and more. Runs getters
	fn resolve_property_on_logical<E: CallCheckingBehavior>(
		logical: Logical<PropertyValue>,
		on: TypeId,
		generics: GenericChain,
		environment: &mut Environment,
		types: &mut TypeStore,
		behavior: &mut E,
		bind_this: bool,
	) -> Option<(PropertyKind, TypeId)> {
		match logical {
			Logical::Pure(property) => {
				match property {
					PropertyValue::Value(value) => {
						let ty = types.get_type_by_id(value);
						match ty {
							Type::SpecialObject(SpecialObjects::Function(func, _state)) => {
								let this_value = if bind_this {
									ThisValue::Passed(on)
								} else {
									ThisValue::UseParent
								};
								let func = types.register_type(Type::SpecialObject(
									SpecialObjects::Function(*func, this_value),
								));

								Some((PropertyKind::Direct, func))
							}
							Type::FunctionReference(_) => {
								let ty = if let Some(arguments) =
									generics.and_then(|chain| chain.get_value()).cloned()
								{
									// assert!(chain.parent.is_none());
									types.register_type(Type::PartiallyAppliedGenerics(
										PartiallyAppliedGenerics { on: value, arguments },
									))
								} else {
									value
								};

								Some((PropertyKind::Direct, ty))
							}
							// TODO if uses generics
							Type::SpecialObject(..)
							| Type::Object(..)
							| Type::RootPolyType { .. }
							| Type::Constant(..) => Some((PropertyKind::Direct, value)),
							Type::Class { .. }
							| Type::Interface { .. }
							| Type::And(_, _)
							| Type::Or(_, _) => {
								crate::utilities::notify!(
								    "property was {:?} {:?}, which should be NOT be able to be returned from a function",
								    property, ty
							    );

								let value = types.register_type(Type::RootPolyType(
									crate::types::PolyNature::Open(value),
								));
								Some((PropertyKind::Direct, value))
							}
							// For closures
							Type::PartiallyAppliedGenerics(PartiallyAppliedGenerics {
								on: sg_on,
								arguments,
							}) => {
								// TODO not great... need less overhead
								if let Type::SpecialObject(SpecialObjects::Function(f, _p)) =
									types.get_type_by_id(*sg_on)
								{
									let arguments = arguments.clone();
									let f = types.register_type(Type::SpecialObject(
										SpecialObjects::Function(*f, ThisValue::Passed(on)),
									));
									let ty = types.register_type(Type::PartiallyAppliedGenerics(
										PartiallyAppliedGenerics { on: f, arguments },
									));
									Some((PropertyKind::Direct, ty))
								} else {
									Some((PropertyKind::Direct, value))
								}
							}
							Type::Constructor(constructor) => {
								unreachable!("Interesting property on {:?}", constructor);
							}
							Type::AliasTo { to: _, name: _, parameters: _ } => {
								todo!()
							}
						}
					}
					PropertyValue::Getter(getter) => {
						let call = getter.call(
							CalledWithNew::None,
							ThisValue::Passed(on),
							source_map::Nullable::NULL,
							&[],
							None,
							// TODO structure generics
							None,
							environment,
							behavior,
							types,
							true,
						);
						match call {
							Ok(res) => Some((PropertyKind::Getter, res.returned_type)),
							Err(_) => {
								todo!()
							}
						}
					}
					PropertyValue::Setter(_) => todo!(),
					PropertyValue::Deleted => None,
					PropertyValue::ConditionallyExists { on, truthy } => {
						if let PropertyValue::Value(value) = *truthy {
							let value =
								types.new_conditional_type(on, value, TypeId::UNDEFINED_TYPE);
							return Some((PropertyKind::Direct, value));
						} else {
							todo!()
						}
					}
				}
			}
			Logical::Or { left, right, condition: based_on } => left
				.map(|l| {
					resolve_property_on_logical(
						l,
						based_on,
						None,
						environment,
						types,
						behavior,
						bind_this,
					)
				})
				.or_else(|_| {
					right.map(|r| {
						resolve_property_on_logical(
							r,
							based_on,
							None,
							environment,
							types,
							behavior,
							bind_this,
						)
					})
				})
				.ok()
				.flatten(),
			Logical::Implies { on: log_on, antecedent } => {
				let generics =
					GenericChainLink::append(TypeId::HMM_ERROR, generics.as_ref(), &antecedent);
				resolve_property_on_logical(
					*log_on,
					on,
					generics,
					environment,
					types,
					behavior,
					bind_this,
				)
			}
		}
	}

	// TODO explain what happens around non constant strings
	// TODO this breaks for conditionals maybe #120 fixes it?
	if let Type::Constant(Constant::String(s)) = types.get_type_by_id(on) {
		if let Some(n) = under.as_number(types) {
			return s.chars().nth(n).map(|s| {
				(PropertyKind::Direct, types.new_constant_type(Constant::String(s.to_string())))
			});
		}
	}

	let result = get_property_unbound((on, None), (publicity, under, None), environment, types);

	match result {
		Ok(logical) => {
			resolve_property_on_logical(logical, on, None, environment, types, behavior, bind_this)
		}
		Err(err) => match err {
			crate::context::MissingOrToCalculate::Missing => None,
			crate::context::MissingOrToCalculate::Error => {
				// Don't return none because that will raise error!
				Some((PropertyKind::Direct, TypeId::ERROR_TYPE))
			}
			// Can get through set prototype..?
			crate::context::MissingOrToCalculate::Infer { .. } => {
				crate::utilities::notify!("TODO set infer");
				Some((PropertyKind::Direct, TypeId::ERROR_TYPE))
			}
			crate::context::MissingOrToCalculate::Proxy(Proxy { .. }) => {
				todo!(); // #33
				 // TODO pass down
			}
		},
	}
}

#[allow(clippy::too_many_arguments)]
#[allow(clippy::needless_pass_by_value)]
fn evaluate_get_on_poly<E: CallCheckingBehavior>(
	on: TypeId,
	publicity: Publicity,
	under: PropertyKey,
	_with: Option<TypeId>,
	top_environment: &mut Environment,
	behavior: &mut E,
	types: &mut TypeStore,
	position: SpanWithSource,
	bind_this: bool,
) -> Option<(PropertyKind, TypeId)> {
	fn resolve_logical_with_poly(
		fact: Logical<PropertyValue>,
		on: TypeId,
		under: PropertyKey,
		// TODO generic chain
		arguments: Option<&GenericArguments>,
		environment: &mut Environment,
		types: &mut TypeStore,
		bind_this: bool,
	) -> Option<TypeId> {
		match fact {
			Logical::Pure(og) => {
				Some(match og {
					PropertyValue::Value(value) => match types.get_type_by_id(value) {
						t @ (Type::And(_, _)
						| Type::Or(_, _)
						| Type::RootPolyType(_)
						| Type::Constructor(_)) => {
							let result = if let Some(arguments) = arguments {
								let arguments = arguments.into_substitutable();
								substitute(value, &arguments, environment, types)
							} else {
								crate::utilities::notify!("Here, getting property on {:?}", t);
								value
							};

							types.register_type(Type::Constructor(Constructor::Property {
								on,
								under: under.into_owned(),
								result,
								bind_this,
							}))
						}
						// Don't need to set this here. It is picked up from `on` during lookup
						Type::SpecialObject(SpecialObjects::Function(..))
						| Type::FunctionReference(..)
						| Type::AliasTo { .. }
						| Type::Object(ObjectNature::AnonymousTypeAnnotation)
						| Type::Interface { .. }
						| Type::Class { .. } => types.register_type(Type::Constructor(Constructor::Property {
							on,
							under: under.into_owned(),
							result: value,
							bind_this,
						})),
						Type::Constant(_)
						| Type::PartiallyAppliedGenerics(_)
						| Type::Object(ObjectNature::RealDeal)
						| Type::SpecialObject(..) => value,
					},
					PropertyValue::Getter(getter) => {
						// if is_open_poly {
						// 	crate::utilities::notify!("TODO evaluate getter...");
						// } else {
						// 	crate::utilities::notify!("TODO don't evaluate getter");
						// }
						// TODO : getter.return_type
						types.register_type(Type::Constructor(Constructor::Property {
							on,
							under: under.into_owned(),
							result: getter.return_type,
							bind_this: false,
						}))
					}
					PropertyValue::Setter(_) => todo!(),
					// Very important
					PropertyValue::Deleted => return None,
					PropertyValue::ConditionallyExists { on, truthy } => {
						// TODO can only get if optional ?
						if let PropertyValue::Value(value) = *truthy {
							types.new_conditional_type(on, value, TypeId::UNDEFINED_TYPE)
						} else {
							todo!()
						}
					}
				})
			}
			Logical::Or { condition: based_on, left, right } => {
				// let left = resolve_logical_with_poly(
				// 	*left,
				// 	on,
				// 	under.clone(),
				// 	arguments,
				// 	environment,
				// 	types,
				// );
				// let right =
				// 	resolve_logical_with_poly(*right, on, under, arguments, environment, types);

				// crate::utilities::notify!("lr = {:?}", (left, right));

				// TODO lots of information (and inference) lost here
				if let (Ok(lhs), Ok(rhs)) = (*left, *right) {
					let lhs = resolve_logical_with_poly(
						lhs,
						on,
						under.clone(),
						arguments,
						environment,
						types,
						bind_this,
					)?;
					let rhs = resolve_logical_with_poly(
						rhs,
						on,
						under,
						arguments,
						environment,
						types,
						bind_this,
					)?;
					Some(types.new_conditional_type(based_on, lhs, rhs))
				} else {
					crate::utilities::notify!("TODO emit some diagnostic about missing");
					None
				}
			}
			Logical::Implies { on: implies_on, antecedent } => {
				if arguments.is_some() {
					todo!("generics chain")
				}

				resolve_logical_with_poly(
					*implies_on,
					on,
					under.clone(),
					Some(&antecedent),
					environment,
					types,
					bind_this,
				)
			}
		}
	}

	let fact =
		get_property_unbound((on, None), (publicity, &under, None), top_environment, types).ok()?;

	crate::utilities::notify!("unbound is is {:?}", fact);

	let value = resolve_logical_with_poly(
		fact,
		on,
		under.clone(),
		None,
		top_environment,
		types,
		bind_this,
	)?;

	behavior.get_latest_info(top_environment).events.push(Event::Getter {
		on,
		under: under.into_owned(),
		reflects_dependency: Some(value),
		publicity,
		position,
		bind_this,
	});

	Some((PropertyKind::Direct, value))
}

/// Aka a assignment to a property, **INCLUDING initialization of a new one**
///
/// Evaluates setters
#[allow(clippy::too_many_arguments)] // https://github.com/kaleidawave/ezno/pull/88
pub(crate) fn set_property<E: CallCheckingBehavior>(
	on: TypeId,
	publicity: Publicity,
	under: &PropertyKey,
	new: PropertyValue,
	environment: &mut Environment,
	behavior: &mut E,
	types: &mut TypeStore,
	setter_position: SpanWithSource,
) -> Result<Option<TypeId>, SetPropertyError> {
	// TODO
	// if environment.is_not_writeable(on, under) {
	// 	return Err(SetPropertyError::NotWriteable);
	// }

	// if E::CHECK_PARAMETERS {
	if let Some(constraint) = environment.get_object_constraint(on) {
		let property_constraint =
			get_property_unbound((constraint, None), (publicity, under, None), environment, types);

		// crate::utilities::notify!("Property constraint .is_some() {:?}", property_constraint.is_some());

		// crate::utilities::notify!(
		// 	"Re-assignment constraint {}, prop={} {:?}",
		// 	print_type(constraint, types, environment, true),
		// 	print_type(under, types, environment, true),
		// 	property_constraint
		// );

		if let Ok(property_constraint) = property_constraint {
			// TODO ...?
			let mut state = State {
				already_checked: Default::default(),
				mode: Default::default(),
				contributions: Default::default(),
				others: Default::default(),
				object_constraints: Default::default(),
			};

			// TODO property value is readonly
			// TODO state is writeable etc?
			// TODO document difference with context.writeable
			match &property_constraint {
				Logical::Pure(PropertyValue::Value(p)) => {
					if let Type::PartiallyAppliedGenerics(PartiallyAppliedGenerics {
						on: TypeId::READONLY_RESTRICTION,
						..
					}) = types.get_type_by_id(*p)
					{
						return Err(SetPropertyError::NotWriteable);
					}
				}
				Logical::Pure(_) => {}
				Logical::Or { .. } => todo!(),
				Logical::Implies { .. } => todo!(),
			}

			match new {
				PropertyValue::Value(value) => {
					let result = crate::subtyping::type_is_subtype_of_property(
						(&property_constraint, None),
						value,
						&mut state,
						environment,
						types,
					);
					if let SubTypeResult::IsNotSubType(reason) = result {
						return Err(SetPropertyError::DoesNotMeetConstraint {
							property_constraint: TypeStringRepresentation::from_property_constraint(
								property_constraint,
								None,
								environment,
								types,
								false,
							),
							reason,
						});
					}
				}
				PropertyValue::Getter(_) => todo!(),
				PropertyValue::Setter(_) => todo!(),
				PropertyValue::Deleted => todo!(),
				PropertyValue::ConditionallyExists { .. } => todo!(),
			}

		// environment
		// 	.add_object_constraints(basic_subtyping.object_constraints.into_iter(), types);

		// environment.context_type.requests.append(todo!().parameter_constraint_request);
		} else {
			// TODO does not exist warning
			// return Err(SetPropertyError::DoesNotMeetConstraint(
			// 	new.as_get_type(),
			// 	todo!("no property"),
			// ));
		}
	}

	// crate::utilities::notify!(
	// 	"setting {:?} {:?} {:?}",
	// 	crate::types::printing::print_type(types, on, environment, true),
	// 	crate::types::printing::print_type(types, under, environment, true),
	// 	crate::types::printing::print_type(types, new.as_get_type(), environment, true),
	// );

	let current_property =
		get_property_unbound((on, None), (publicity, under, None), environment, types);

	// crate::utilities::notify!("(2) Made it here assigning to {:?}", types.get_type_by_id(on));

	// Cascade if it is a union (unsure tho)
	if let Type::Constructor(Constructor::ConditionalResult {
		truthy_result,
		otherwise_result,
		condition: _,
		result_union: _,
	}) = types.get_type_by_id(on)
	{
		let truthy = *truthy_result;
		let otherwise_result = *otherwise_result;
		set_property(
			truthy,
			publicity,
			under,
			new.clone(),
			environment,
			behavior,
			types,
			setter_position,
		)?;
		return set_property(
			otherwise_result,
			publicity,
			under,
			new,
			environment,
			behavior,
			types,
			setter_position,
		);
	}

	if let Ok(fact) = current_property {
		match fact {
			Logical::Pure(og) => {
				let result = run_setter_on_object(
					og,
					behavior,
					environment,
					on,
					publicity,
					under,
					new,
					types,
					setter_position,
				);
				if let Err(result) = result {
					// TODO temp
					for error in result {
						match error {
							FunctionCallingError::InvalidArgumentType {
								parameter_type,
								argument_type: _,
								argument_position: _,
								parameter_position: _,
								restriction: _,
							} => {
								return Err(SetPropertyError::DoesNotMeetConstraint {
									property_constraint: parameter_type,
									reason: crate::subtyping::NonEqualityReason::Mismatch,
								})
							}
							FunctionCallingError::NeedsToBeCalledWithNewKeyword(_)
							| FunctionCallingError::NoLogicForIdentifier(..)
							| FunctionCallingError::NotCallable { .. }
							| FunctionCallingError::ExcessArguments { .. }
							| FunctionCallingError::MissingArgument { .. } => unreachable!(),
							FunctionCallingError::ReferenceRestrictionDoesNotMatch { .. } => {
								todo!()
							}
							FunctionCallingError::CyclicRecursion(_, _) => todo!(),
							FunctionCallingError::TDZ { .. } => todo!(),
							FunctionCallingError::SetPropertyConstraint { .. } => todo!(),
							FunctionCallingError::UnconditionalThrow { .. } => {
								todo!()
							}
							FunctionCallingError::MismatchedThis { .. } => {
								todo!()
							}
							FunctionCallingError::CannotCatch { .. } => todo!(),
						}
					}
				}
			}
			Logical::Or { .. } => todo!(),
			Logical::Implies { on: _implies_on, antecedent: _ } => {
				crate::utilities::notify!("Check that `implies_on` could be a setter here");
				let info = behavior.get_latest_info(environment);
				info.current_properties.entry(on).or_default().push((
					publicity,
					under.into_owned(),
					new.clone(),
				));
				info.events.push(Event::Setter {
					on,
					new,
					under: under.into_owned(),
					publicity,
					initialization: false,
					position: setter_position,
				});
			}
		}
	} else {
		// TODO abstract
		// TODO only if dependent?
		let register_setter_event = true;
		behavior.get_latest_info(environment).register_property(
			on,
			publicity,
			under.into_owned(),
			new,
			register_setter_event,
			setter_position,
		);
	}
	Ok(None)
}

/// `Vec<FunctionCallingError>` from calling setter
#[allow(clippy::too_many_arguments)]
fn run_setter_on_object<E: CallCheckingBehavior>(
	og: PropertyValue,
	behavior: &mut E,
	environment: &mut Environment,
	on: TypeId,
	publicity: Publicity,
	under: &PropertyKey<'_>,
	new: PropertyValue,
	types: &mut TypeStore,
	setter_position: SpanWithSource,
) -> Result<(), Vec<FunctionCallingError>> {
	match og {
		PropertyValue::Deleted | PropertyValue::Value(..) => {
			let info = behavior.get_latest_info(environment);
			info.current_properties.entry(on).or_default().push((
				publicity,
				under.into_owned(),
				new.clone(),
			));
			info.events.push(Event::Setter {
				on,
				new,
				under: under.into_owned(),
				publicity,
				initialization: false,
				position: setter_position,
			});

			Ok(())
		}
		PropertyValue::Getter(_) => todo!(),
		PropertyValue::Setter(setter) => {
			let arg = SynthesisedArgument {
				position: setter_position,
				spread: false,
				value: match new {
					PropertyValue::Value(type_id) => type_id,
					_ => todo!(),
				},
			};
<<<<<<< HEAD
			let result = setter.call(
				CalledWithNew::None,
				ThisValue::Passed(on),
				some_setter_position,
				&[arg],
				None,
				// TODO structure generics
				None,
				environment,
				behavior,
				types,
				false,
			);

			match result {
				// Ignore the result
				Ok(_ok) => Ok(()),
				Err(res) => Err(res.errors),
			}
		}
		PropertyValue::ConditionallyExists { .. } => todo!(),
	}
}

pub(crate) fn get_property_unbound(
	(on, on_type_arguments): (TypeId, GenericChain),
	(publicity, under, under_type_arguments): (Publicity, &PropertyKey, GenericChain),
	info_chain: &impl InformationChain,
	types: &TypeStore,
) -> PossibleLogical<PropertyValue> {
	/// Has to return `Logical` for mapped types
	fn resolver(
		(on, on_type_arguments): (TypeId, GenericChain),
		(publicity, under, under_type_arguments): (Publicity, &PropertyKey, GenericChain),
		info: &LocalInformation,
		types: &TypeStore,
	) -> Option<Logical<PropertyValue>> {
		// TODO if on == constant string and property == length. Need to be able to create types here

		info.current_properties.get(&on).and_then(|properties_on_on| {
			{
				let (on_properties, on_type_arguments) = (properties_on_on, on_type_arguments);
				let (required_publicity, want_key, want_type_arguments) =
					(publicity, under, under_type_arguments);

				// TODO conditional for conditional?
				let mut acc = ();
				// 'rev' is important
				for (publicity, key, value) in on_properties.iter().rev() {
					if *publicity != required_publicity {
						continue;
					}

					let key_matches = key_matches(
						(key, on_type_arguments),
						(want_key, want_type_arguments),
						types,
					);
					if key_matches {
						// TODO if conditional then continue to find then logical or
						let pure = Logical::Pure(value.clone());
						return Some(if let Some((_parameter, _)) = key.mapped_generic_id(types) {
							// Logical::Implies {
							// 	on: Box::new(pure),
							// 	antecedent: GenericArguments::ExplicitRestrictions(todo!(
							// 		"want TypeArgument::PropertyKey 😀"
							// 	)),
							// }
							crate::utilities::notify!(
								"TODO to set property key as a type argument?"
							);
							pure
						} else {
							pure
						});
					}
				}

				None
			}
		})
	}

	if on == TypeId::ERROR_TYPE {
		return Err(crate::context::MissingOrToCalculate::Error);
	}
	if on == TypeId::ANY_TYPE {
		// TODO any
		return Err(crate::context::MissingOrToCalculate::Infer { on });
	}

	match types.get_type_by_id(on) {
		Type::SpecialObject(SpecialObjects::Function(function_id, _)) => info_chain
			.get_chain_of_info()
			.find_map(|info| {
				resolver(
					(on, on_type_arguments),
					(publicity, under, under_type_arguments),
					info,
					types,
				)
				.or_else(|| {
					if let (true, FunctionBehavior::Function { prototype, .. }) = (
						under.is_equal_to("prototype"),
						&types.get_function_from_id(*function_id).behavior,
					) {
						Some(Logical::Pure(PropertyValue::Value(*prototype)))
					} else {
						None
					}
				})
				.or_else(|| {
					resolver(
						(TypeId::FUNCTION_TYPE, on_type_arguments),
						(publicity, under, under_type_arguments),
						info,
						types,
					)
				})
			})
			.ok_or(crate::context::MissingOrToCalculate::Missing),
		Type::FunctionReference(_) => info_chain
			.get_chain_of_info()
			.find_map(|info| {
				resolver(
					(TypeId::FUNCTION_TYPE, on_type_arguments),
					(publicity, under, under_type_arguments),
					info,
					types,
				)
			})
			.ok_or(crate::context::MissingOrToCalculate::Missing),
		Type::AliasTo { to, .. } => {
			get_property_unbound(
				(*to, on_type_arguments),
				(publicity, under, under_type_arguments),
				info_chain,
				types,
			)
			// TODO why would an alias have a property
			// let property_on_types = info_chain
			// 	.get_chain_of_info()
			// 	.find_map(|info| resolver(info, types, on, on_type_arguments,))
		}
		Type::And(left, right) => get_property_unbound(
			(*left, on_type_arguments),
			(publicity, under, under_type_arguments),
			info_chain,
			types,
		)
		.or_else(|_| {
			get_property_unbound(
				(*right, on_type_arguments),
				(publicity, under, under_type_arguments),
				info_chain,
				types,
			)
		}),
		Type::Or(left, right) => {
			let left = get_property_unbound(
				(*left, on_type_arguments),
				(publicity, under, under_type_arguments),
				info_chain,
				types,
			);
			let right = get_property_unbound(
				(*right, on_type_arguments),
				(publicity, under, under_type_arguments),
				info_chain,
				types,
			);

			// TODO throwaway if both Missing::None

			Ok(Logical::Or {
				condition: TypeId::BOOLEAN_TYPE,
				left: Box::new(left),
				right: Box::new(right),
			})
		}
		Type::RootPolyType(_nature) => {
			// Can assign to properties on parameters etc
			let aliases = get_constraint(on, types).expect("poly type with no constraint");

			info_chain
				.get_chain_of_info()
				.find_map(|info| {
					resolver(
						(on, on_type_arguments),
						(publicity, under, under_type_arguments),
						info,
						types,
					)
				})
				.ok_or(crate::context::MissingOrToCalculate::Missing)
				.or_else(|_| {
					get_property_unbound(
						(aliases, on_type_arguments),
						(publicity, under, under_type_arguments),
						info_chain,
						types,
					)
				})
		}
		Type::PartiallyAppliedGenerics(crate::types::PartiallyAppliedGenerics {
			on: base,
			arguments,
		}) => {
			let on_sg_type = if let GenericArguments::Closure(_) = arguments {
				info_chain
					.get_chain_of_info()
					.find_map(|info| {
						resolver(
							(on, on_type_arguments),
							(publicity, under, under_type_arguments),
							info,
							types,
						)
					})
					.ok_or(crate::context::MissingOrToCalculate::Missing)
			} else {
				Err(crate::context::MissingOrToCalculate::Missing)
			};

			on_sg_type.or_else(|_| {
				let on_type_arguments = crate::types::GenericChainLink::append(
					on,
					on_type_arguments.as_ref(),
					&arguments,
				);

				crate::utilities::notify!("{:?}", on_type_arguments);

				get_property_unbound(
					(*base, on_type_arguments),
					(publicity, under, under_type_arguments),
					info_chain,
					types,
				)
				.map(|fact| Logical::Implies {
					on: Box::new(fact),
					antecedent: arguments.clone().into(),
				})
			})
		}
		Type::Constructor(crate::types::Constructor::ConditionalResult {
			condition,
			truthy_result,
			otherwise_result,
			result_union: _,
		}) => {
			let left = get_property_unbound(
				(*truthy_result, on_type_arguments),
				(publicity, under, under_type_arguments),
				info_chain,
				types,
			);
			let right = get_property_unbound(
				(*otherwise_result, on_type_arguments),
				(publicity, under, under_type_arguments),
				info_chain,
				types,
			);

			// TODO throwaway if both Missing::None

			Ok(Logical::Or { condition: *condition, left: Box::new(left), right: Box::new(right) })
		}
		Type::Constructor(_constructor) => {
			let on_constructor_type = info_chain
				.get_chain_of_info()
				.find_map(|info| {
					resolver(
						(on, on_type_arguments),
						(publicity, under, under_type_arguments),
						info,
						types,
					)
				})
				.ok_or(crate::context::MissingOrToCalculate::Missing);

			let aliases = get_constraint(on, types).expect("no constraint for constructor");

			on_constructor_type.or_else(|_| {
				get_property_unbound(
					(aliases, on_type_arguments),
					(publicity, under, under_type_arguments),
					info_chain,
					types,
				)
			})
		}
		Type::Object(..) => {
			let object_constraint_structure_generics =
				crate::types::get_structure_arguments_based_on_object_constraint(
					on, info_chain, types,
				);

			let prototype =
				info_chain.get_chain_of_info().find_map(|facts| facts.prototypes.get(&on)).copied();

			let generics = if let Some(generics) = object_constraint_structure_generics {
				// TODO clone
				Some(generics.clone())
			} else if prototype
				.is_some_and(|prototype| types.lookup_generic_map.contains_key(&prototype))
			{
				Some(GenericArguments::LookUp { on })
			} else {
				None
			};

			info_chain
				.get_chain_of_info()
				.find_map(|info| {
					let on_self = resolver(
						(on, on_type_arguments),
						(publicity, under, under_type_arguments),
						info,
						types,
					);

					let result = if let (Some(prototype), None) = (prototype, &on_self) {
						resolver(
							(prototype, on_type_arguments),
							(publicity, under, under_type_arguments),
							info,
							types,
						)
					} else {
						on_self
					};

					result.map(|result| {
						if let Some(ref generics) = generics {
							// TODO clone
							Logical::Implies { on: Box::new(result), antecedent: generics.clone() }
						} else {
							result
						}
					})
				})
				.ok_or(crate::context::MissingOrToCalculate::Missing)
		}
		Type::Interface { .. } => info_chain
			.get_chain_of_info()
			.find_map(|env| {
				resolver(
					(on, on_type_arguments),
					(publicity, under, under_type_arguments),
					env,
					types,
				)
			})
			.ok_or(crate::context::MissingOrToCalculate::Missing)
			.or_else(|_| {
				// TODO class and class constructor extends etc
				if let Some(extends) = types.interface_extends.get(&on) {
					get_property_unbound(
						(*extends, on_type_arguments),
						(publicity, under, under_type_arguments),
						info_chain,
						types,
					)
				} else {
					Err(crate::context::MissingOrToCalculate::Missing)
				}
			}),
		Type::SpecialObject(SpecialObjects::ClassConstructor { .. }) | Type::Class { .. } => {
			info_chain
				.get_chain_of_info()
				.find_map(|env| {
					resolver(
						(on, on_type_arguments),
						(publicity, under, under_type_arguments),
						env,
						types,
					)
				})
				.ok_or(crate::context::MissingOrToCalculate::Missing)
				.or_else(|_| {
					if let Some(prototype) =
						info_chain.get_chain_of_info().find_map(|info| info.prototypes.get(&on))
					{
						get_property_unbound(
							(*prototype, on_type_arguments),
							(publicity, under, under_type_arguments),
							info_chain,
							types,
						)
					} else {
						Err(crate::context::MissingOrToCalculate::Missing)
					}
				})
		}
		Type::Constant(cst) => info_chain
			.get_chain_of_info()
			.find_map(|env| {
				resolver(
					(on, on_type_arguments),
					(publicity, under, under_type_arguments),
					env,
					types,
				)
			})
			.ok_or(crate::context::MissingOrToCalculate::Missing)
			.or_else(|_| {
				let backing_type = cst.get_backing_type_id();
				get_property_unbound(
					(backing_type, on_type_arguments),
					(publicity, under, under_type_arguments),
					info_chain,
=======
			// Ignore the result
			setter
				.call(
					CalledWithNew::None,
					ThisValue::Passed(on),
					setter_position,
					&[arg],
					None,
					// TODO structure generics
					None,
					environment,
					behavior,
>>>>>>> 3760f361
					types,
				)
			}),
		Type::SpecialObject(SpecialObjects::Promise { .. }) => {
			todo!()
		}
		Type::SpecialObject(SpecialObjects::Import(..)) => {
			todo!()
		}
		Type::SpecialObject(SpecialObjects::Proxy(proxy)) => {
			Err(crate::context::MissingOrToCalculate::Proxy(*proxy))
		}
		Type::SpecialObject(SpecialObjects::Generator { .. }) => {
			todo!()
		}
		Type::SpecialObject(SpecialObjects::RegularExpression(..)) => {
			todo!()
		}
	}
}

/// Does lhs equal want
/// Aka is `want_key in { [lhs_key]: ... }`
#[allow(clippy::if_same_then_else)]
fn key_matches(
	(key, key_type_arguments): (&PropertyKey<'_>, GenericChain),
	(want, want_type_arguments): (&PropertyKey<'_>, GenericChain),
	types: &TypeStore,
) -> bool {
	crate::utilities::notify!(
		"Have {:?} want {:?}",
		(key, key_type_arguments),
		(want, want_type_arguments)
	);

	match (key, want) {
		(PropertyKey::String(left), PropertyKey::String(right)) => left == right,
		(PropertyKey::String(s), PropertyKey::Type(want)) => {
			if let Some(substituted_key) =
				want_type_arguments.and_then(|args| args.get_single_argument(*want))
			{
				crate::utilities::notify!("Here");
				return key_matches(
					(key, key_type_arguments),
					(&PropertyKey::Type(substituted_key), want_type_arguments),
					types,
				);
			}
			let want_ty = types.get_type_by_id(*want);
			crate::utilities::notify!("key_ty={:?}", want_ty);
			if let Type::Or(lhs, rhs) = want_ty {
				key_matches(
					(key, key_type_arguments),
					(&PropertyKey::Type(*lhs), key_type_arguments),
					types,
				) || key_matches(
					(key, key_type_arguments),
					(&PropertyKey::Type(*rhs), key_type_arguments),
					types,
				)
			} else if let Type::RootPolyType(PolyNature::MappedGeneric {
				eager_fixed: to, ..
			}) = want_ty
			{
				key_matches(
					(key, key_type_arguments),
					(&PropertyKey::Type(*to), want_type_arguments),
					types,
				)
			} else if let Type::Constant(c) = want_ty {
				crate::utilities::notify!("{:?}", c);
				// TODO
				*s == c.as_js_string()
			} else {
				false
			}
		}
		(PropertyKey::Type(key), PropertyKey::String(s)) => {
			if let Some(substituted_key) =
				key_type_arguments.and_then(|args| args.get_single_argument(*key))
			{
				return key_matches(
					(&PropertyKey::Type(substituted_key), key_type_arguments),
					(want, want_type_arguments),
					types,
				);
			}

			let key = *key;
			let key_type = types.get_type_by_id(key);

			if let Type::RootPolyType(PolyNature::MappedGeneric { eager_fixed: to, .. }) = key_type
			{
				return key_matches(
					(&PropertyKey::Type(*to), key_type_arguments),
					(want, want_type_arguments),
					types,
				);
			}

			// TODO WIP
			if key == TypeId::ANY_TYPE {
				true
			} else if let Type::Constant(Constant::String(ks)) = key_type {
				ks == s
			} else if key == TypeId::BOOLEAN_TYPE && (s == "true" || s == "false") {
				true
			} else if key == TypeId::NUMBER_TYPE && s.parse::<usize>().is_ok() {
				true
			} else if key == TypeId::STRING_TYPE && s.parse::<usize>().is_err() {
				true
			} else {
				false
			}
		}
		(PropertyKey::Type(left), PropertyKey::Type(right)) => {
			// TODO subtyping
			left == right
		}
	}
}

pub type Properties = Vec<(Publicity, PropertyKey<'static>, PropertyValue)>;

/// Get properties on a type (for printing and other non-one property uses)
///
/// - TODO prototypes
/// - TODO could this be an iterator
/// - TODO return whether it is fixed
/// - TODO doesn't evaluate properties
pub fn get_properties_on_single_type(
	base: TypeId,
	types: &TypeStore,
	info: &impl InformationChain,
) -> Properties {
	match types.get_type_by_id(base) {
		Type::Interface { .. } | Type::Class { .. } | Type::Object(_) => {
			let reversed_flattened_properties = info
				.get_chain_of_info()
				.filter_map(|info| info.current_properties.get(&base).map(|v| v.iter().rev()))
				.flatten();

			let mut deleted_or_existing_properties =
				std::collections::HashSet::<PropertyKey>::new();

			// This retains ordering here

			let mut properties = Vec::new();
			for (publicity, key, prop) in reversed_flattened_properties {
				if let PropertyValue::Deleted = prop {
					// TODO doesn't cover constants :(
					deleted_or_existing_properties.insert(key.clone());
				} else if deleted_or_existing_properties.insert(key.clone()) {
					properties.push((*publicity, key.to_owned(), prop.clone()));
				}
			}

			properties.reverse();
			properties
		}
		t @ (Type::SpecialObject(_)
		| Type::Constructor(_)
		| Type::RootPolyType(_)
		| Type::Or(..)
		| Type::PartiallyAppliedGenerics(_)
		| Type::Constant(_)
		| Type::AliasTo { .. }
		| Type::FunctionReference(_)
		| Type::And(_, _)) => panic!("Cannot get all properties on {:?}", t),
	}
}<|MERGE_RESOLUTION|>--- conflicted
+++ resolved
@@ -956,11 +956,10 @@
 					_ => todo!(),
 				},
 			};
-<<<<<<< HEAD
 			let result = setter.call(
 				CalledWithNew::None,
 				ThisValue::Passed(on),
-				some_setter_position,
+				setter_position,
 				&[arg],
 				None,
 				// TODO structure generics
@@ -1369,20 +1368,6 @@
 					(backing_type, on_type_arguments),
 					(publicity, under, under_type_arguments),
 					info_chain,
-=======
-			// Ignore the result
-			setter
-				.call(
-					CalledWithNew::None,
-					ThisValue::Passed(on),
-					setter_position,
-					&[arg],
-					None,
-					// TODO structure generics
-					None,
-					environment,
-					behavior,
->>>>>>> 3760f361
 					types,
 				)
 			}),
