--- conflicted
+++ resolved
@@ -257,47 +257,6 @@
 		importing_path: &str,
 		environment: &mut Environment,
 	) -> Result<Result<Exported, InvalidModule>, CouldNotOpenFile> {
-		fn get_module<'a, T: crate::ReadFromFS, M: ASTImplementation>(
-			full_importer: &PathBuf,
-			environment: &mut Environment,
-			checking_data: &'a mut CheckingData<T, M>,
-		) -> Option<Result<&'a SynthesisedModule<M::OwnedModule>, M::ParseError>> {
-			let existing = checking_data.modules.files.get_source_at_path(full_importer);
-			if let Some(existing) = existing {
-				Some(Ok(checking_data
-					.modules
-					.synthesised_modules
-					.get(&existing)
-					.expect("existing file, but not synthesised")))
-			} else {
-				let content = (checking_data.modules.file_reader)(full_importer.as_ref());
-				if let Some(content) = content {
-					let source = checking_data
-						.modules
-						.files
-						.new_source_id(full_importer.clone(), content.clone());
-
-					match M::module_from_string(
-						source,
-						content,
-						&checking_data.modules.parsing_options,
-					) {
-						Ok(module) => {
-							let new_module_context = environment.get_root().new_module_context(
-								source,
-								module,
-								checking_data,
-							);
-							Some(Ok(new_module_context))
-						}
-						Err(err) => Some(Err(err)),
-					}
-				} else {
-					None
-				}
-			}
-		}
-
 		if importing_path.starts_with('.') {
 			let from_path = self.modules.files.get_file_path(from);
 			let from = PathBuf::from(importing_path);
@@ -306,7 +265,6 @@
 					.unwrap()
 					.to_path_buf();
 
-<<<<<<< HEAD
 			fn get_module<'a, T: crate::ReadFromFS, A: crate::ASTImplementation>(
 				full_importer: PathBuf,
 				environment: &mut Environment,
@@ -351,16 +309,14 @@
 				}
 			}
 
-=======
->>>>>>> b5d16a7b
 			let result = if full_importer.extension().is_some() {
-				get_module(&full_importer, environment, self)
+				get_module(full_importer.clone(), environment, self)
 			} else {
 				let mut result = None;
 				for ext in ["ts", "tsx", "js"] {
 					full_importer.set_extension(ext);
 					// TODO change parse options based on extension
-					result = get_module(&full_importer, environment, self);
+					result = get_module(full_importer.clone(), environment, self);
 					if result.is_some() {
 						break;
 					}
