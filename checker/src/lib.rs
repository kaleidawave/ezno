--- conflicted
+++ resolved
@@ -64,15 +64,8 @@
 	}
 }
 
-<<<<<<< HEAD
-=======
-pub use source_map::{self, SourceId, Span};
-
-use crate::subtyping::State;
-
 use levenshtein::levenshtein;
 
->>>>>>> 9ec1ce03
 pub trait ASTImplementation: Sized {
 	type ParseOptions;
 	/// Custom allocator etc
@@ -757,13 +750,7 @@
 		buf.extend_from_slice(content.as_bytes());
 	}
 
-<<<<<<< HEAD
 	buf
-=======
-impl<K, V> std::iter::Extend<(K, V)> for Map<K, V> {
-	fn extend<T: IntoIterator<Item = (K, V)>>(&mut self, iter: T) {
-		self.0.extend(iter);
-	}
 }
 
 pub fn get_closest<'a, 'b>(
@@ -777,5 +764,4 @@
 		0 => None,
 		1.. => Some(candidates),
 	}
->>>>>>> 9ec1ce03
 }