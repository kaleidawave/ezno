//! More code at [`crate::context`] and [`Environment`]

use source_map::{Span, SpanWithSource};

use crate::context::{environment::ContextLocation, AssignmentError, VariableRegisterArguments};
use crate::diagnostics::{PropertyKeyRepresentation, TypeCheckError, TypeStringRepresentation};
use crate::subtyping::{type_is_subtype_object, SubTypeResult};
use crate::{
	types::{
<<<<<<< HEAD
		logical::{Logical, LogicalOrValid},
		properties::{get_property_unbound, PropertyKey, Publicity},
=======
		printing::print_type,
		properties::{
			get_property_key_names_on_a_single_type, get_property_unbound, PropertyKey, Publicity,
		},
>>>>>>> 9ec1ce03
		TypeId,
	},
	CheckingData, VariableId,
};
use crate::{Environment, Instance};
use std::fmt::Debug;

/// A variable, that can be referenced. Can be a including class (prototypes) and functions
///
/// TODO constant variables with a fixed value
#[derive(Clone, Debug, binary_serialize_derive::BinarySerializable)]
pub enum VariableOrImport {
	Variable {
		/// Whether can be reassigned and what to
		mutability: VariableMutability,
		/// Location where variable is defined **ALSO UNIQUELY IDENTIFIES THE VARIABLE** as can
		/// be turned into a [`VariableId`]
		declared_at: SpanWithSource,
		context: ContextLocation,
		allow_reregistration: bool,
	},
	MutableImport {
		of: VariableId,
		constant: bool,
		import_specified_at: SpanWithSource,
	},
	ConstantImport {
		to: Option<VariableId>,
		import_specified_at: SpanWithSource,
	},
}

impl VariableOrImport {
	pub(crate) fn get_id(&self) -> VariableId {
		match self {
			VariableOrImport::Variable { mutability: _, declared_at, .. } => {
				VariableId(declared_at.source, declared_at.start)
			}
			VariableOrImport::MutableImport { import_specified_at, .. }
			| VariableOrImport::ConstantImport { import_specified_at, .. } => {
				VariableId(import_specified_at.source, import_specified_at.start)
			}
		}
	}

	/// Whether can be reassigned
	pub(crate) fn get_mutability(&self) -> VariableMutability {
		match self {
			VariableOrImport::Variable { mutability, .. } => *mutability,
			// TODO I think ?
			VariableOrImport::MutableImport { of: _, constant: _, import_specified_at: _ }
			| VariableOrImport::ConstantImport { to: _, import_specified_at: _ } => {
				VariableMutability::Constant
			}
		}
	}

	pub(crate) fn get_origin_variable_id(&self) -> VariableId {
		match self {
			VariableOrImport::Variable { declared_at: pos, .. }
			| VariableOrImport::ConstantImport { import_specified_at: pos, .. } => {
				VariableId(pos.source, pos.start)
			}
			VariableOrImport::MutableImport { of, .. } => *of,
		}
	}
}

/// Shallow mutability
#[derive(Copy, Clone, Debug, binary_serialize_derive::BinarySerializable)]
pub enum VariableMutability {
	Constant,
	Mutable { reassignment_constraint: Option<TypeId> },
}

#[derive(Clone, Debug)]
pub struct VariableWithValue(pub VariableOrImport, pub TypeId);

/// Returns whether valid
pub fn check_variable_initialization<T: crate::ReadFromFS, A: crate::ASTImplementation>(
	(variable_declared_type, variable_declared_pos): (TypeId, SpanWithSource),
	(expression_type, expression_declared_pos): (TypeId, SpanWithSource),
	environment: &mut crate::context::Environment,
	checking_data: &mut CheckingData<T, A>,
) -> bool {
	let type_is_subtype = type_is_subtype_object(
		variable_declared_type,
		expression_type,
		environment,
		&mut checking_data.types,
	);

	if let SubTypeResult::IsNotSubType(_matches) = type_is_subtype {
		let error = crate::diagnostics::TypeCheckError::AssignmentError(
			AssignmentError::DoesNotMeetConstraint {
				variable_type: crate::diagnostics::TypeStringRepresentation::from_type_id(
					variable_declared_type,
					environment,
					&checking_data.types,
					checking_data.options.debug_types,
				),
				variable_site: variable_declared_pos,
				value_type: crate::diagnostics::TypeStringRepresentation::from_type_id(
					expression_type,
					environment,
					&checking_data.types,
					checking_data.options.debug_types,
				),
				value_site: expression_declared_pos,
			},
		);

		checking_data.diagnostics_container.add_error(error);
		false
	} else {
		true
	}
}

pub fn get_new_register_argument_under<T: crate::ReadFromFS, A: crate::ASTImplementation>(
	on: &VariableRegisterArguments,
	under: &PropertyKey,
	environment: &mut Environment,
	checking_data: &mut CheckingData<T, A>,
	at: Span,
) -> VariableRegisterArguments {
	let position = at.with_source(environment.get_source());

	let space = on.space.map(|space| {
		let property_constraint = get_property_unbound(
			(space, None),
			(Publicity::Public, under, None),
			environment,
			&checking_data.types,
		);
		if let Ok(value) = property_constraint {
			if let LogicalOrValid::Logical(value) = value {
				match value {
					Logical::Pure(crate::PropertyValue::Value(value)) => value,
					Logical::Pure(_) => todo!(),
					Logical::Or { .. } => todo!(),
					Logical::Implies { .. } => todo!(),
					Logical::BasedOnKey { .. } => todo!(),
				}
			} else {
				TypeId::ERROR_TYPE
			}
		} else {
			checking_data.diagnostics_container.add_error(TypeCheckError::PropertyDoesNotExist {
				property: PropertyKeyRepresentation::new(under, environment, &checking_data.types),
				on: TypeStringRepresentation::from_type_id(
					space,
					environment,
					&checking_data.types,
					false,
				),
				site: position,
				possibles: get_property_key_names_on_a_single_type(
					space,
					&mut checking_data.types,
					environment,
				)
				.iter()
				.map(AsRef::as_ref)
				.collect::<Vec<&str>>(),
			});
			TypeId::ERROR_TYPE
		}
	});

	let initial_value = on.initial_value.map(|initial_value| {
		environment
			.get_property_handle_errors(
				initial_value,
				Publicity::Public,
				under,
				checking_data,
				position,
				crate::types::properties::AccessMode::Regular,
			)
			.map_or(TypeId::ERROR_TYPE, Instance::get_value)
	});

	VariableRegisterArguments {
		constant: on.constant,
		space,
		initial_value,
		allow_reregistration: on.allow_reregistration,
	}
}<|MERGE_RESOLUTION|>--- conflicted
+++ resolved
@@ -7,15 +7,12 @@
 use crate::subtyping::{type_is_subtype_object, SubTypeResult};
 use crate::{
 	types::{
-<<<<<<< HEAD
 		logical::{Logical, LogicalOrValid},
 		properties::{get_property_unbound, PropertyKey, Publicity},
-=======
 		printing::print_type,
 		properties::{
 			get_property_key_names_on_a_single_type, get_property_unbound, PropertyKey, Publicity,
 		},
->>>>>>> 9ec1ce03
 		TypeId,
 	},
 	CheckingData, VariableId,
