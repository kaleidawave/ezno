use regress::{backends, Flags, Regex};
use source_map::{SourceId, SpanWithSource};

use super::objects::ObjectBuilder;
use crate::{
	types::{
		properties::{PropertyKey, PropertyValue, Publicity},
		TypeStore,
	},
	BinarySerializable, Constant, Environment, Type, TypeId,
};

#[derive(Debug, Clone)]
pub struct RegExp {
	source: String,
	re: Regex,
	groups: u32,
	group_names: Vec<Box<str>>,
	flags_unsupported: bool,
	used: bool,
}

impl RegExp {
	pub fn new(pattern: &str, flag_options: Option<&str>) -> Result<Self, String> {
		let source = if let Some(flag_options) = flag_options {
			format!("/{pattern}/{flag_options}")
		} else {
			format!("/{pattern}/")
		};

		let mut flags = Flags::default();
		let mut flags_unsupported = false;

		if let Some(flag_options) = flag_options {
			for flag in flag_options.chars() {
				#[allow(clippy::match_same_arms)]
				match flag {
					'd' => flags_unsupported = true, // indices for substring matches are not supported
					'g' => flags_unsupported = true, // stateful regex is not supported
					'i' => flags.icase = true,
					'm' => flags.multiline = true,
					's' => flags.dot_all = true,
					'u' => flags.unicode = true,
					'v' => flags.unicode_sets = true,
					'y' => flags_unsupported = true, // sticky search is not supported
					_ => panic!("Unknown flag: {flag:?}"),
				}
			}
		}

		let compiled_regex = {
			let mut ire = backends::try_parse(pattern.chars().map(u32::from), flags)
				.map_err(|err| err.text)?;
			if !flags.no_opt {
				backends::optimize(&mut ire);
			}

			backends::emit(&ire)
		};

		// crate::utilities::notify!("{:?}", compiled_regex);

		// let insns = compiled_regex.insns;
		// let brackets = compiled_regex.brackets;
		// let start_pred = compiled_regex.start_pred;
		// let loops = compiled_regex.loops;
		let groups = compiled_regex.groups + 1;
		let group_names = compiled_regex.group_names.to_vec();
		// let flags = compiled_regex.flags;

		let re = Regex::from(compiled_regex);

		Ok(Self { source, re, groups, group_names, flags_unsupported, used: false })
	}

	#[must_use]
	pub fn source(&self) -> &str {
		&self.source
	}

	#[must_use]
	pub fn used(&self) -> bool {
		self.used
	}

	pub(crate) fn exec(
		&self,
		pattern_type_id: TypeId,
		types: &mut TypeStore,
		environment: &mut Environment,
		call_site: SpanWithSource,
	) -> TypeId {
		let pattern_type = types.get_type_by_id(pattern_type_id);

		match (self.flags_unsupported, pattern_type) {
			(false, Type::Constant(Constant::String(pattern))) => {
				// Needed to not mutually borrow mutable types
				let pattern = pattern.clone();
				self.exec_constant(&pattern, pattern_type_id, types, environment, call_site)
			}
			_ => self.exec_variable(types, environment, call_site),
		}
	}

	pub(crate) fn exec_constant(
		&self,
		pattern: &str,
		pattern_type_id: TypeId,
		types: &mut TypeStore,
		environment: &mut Environment,
		call_site: SpanWithSource,
	) -> TypeId {
		let mut object =
			ObjectBuilder::new(Some(TypeId::ARRAY_TYPE), types, call_site, &mut environment.info);

		object.append(
			Publicity::Public,
			PropertyKey::String("input".into()),
			PropertyValue::Value(pattern_type_id),
			call_site,
			&mut environment.info,
		);

		let pattern_utf16: Box<[u16]> = pattern.encode_utf16().collect();
		let matches = self.re.find_from_utf16(&pattern_utf16, 0);

		match matches.into_iter().next() {
			Some(match_) => {
				{
<<<<<<< HEAD
					let index = types.new_constant_type(Constant::Number(match_.start() as f64));
=======
					let index = types.new_constant_type(Constant::Number(
						(match_.start() as f64).try_into().unwrap(),
					));

>>>>>>> eeec0f87
					object.append(
						Publicity::Public,
						PropertyKey::String("index".into()),
						PropertyValue::Value(index),
						call_site,
						&mut environment.info,
					);
				}

				for (idx, group) in match_.groups().enumerate() {
					let key = PropertyKey::from_usize(idx);
					let value = match group {
						Some(range) => types.new_constant_type(Constant::String(
							String::from_utf16(&pattern_utf16[range]).unwrap(),
						)),
						None => todo!(),
					};

					object.append(
						Publicity::Public,
						key,
						PropertyValue::Value(value),
						call_site,
						&mut environment.info,
					);
				}

				{
					let named_groups = {
						let mut named_groups_object = ObjectBuilder::new(
							Some(TypeId::NULL_TYPE),
							types,
							call_site,
							&mut environment.info,
						);

						for (name, group) in match_.named_groups() {
							let key = PropertyKey::String(name.to_string().into());
							let value = match group {
								Some(range) => types.new_constant_type(Constant::String(
									String::from_utf16(&pattern_utf16[range]).unwrap(),
								)),
								None => todo!(),
							};

							named_groups_object.append(
								Publicity::Public,
								key,
								PropertyValue::Value(value),
								call_site,
								&mut environment.info,
							);
						}

						named_groups_object.build_object()
					};

					object.append(
						Publicity::Public,
						PropertyKey::String("groups".into()),
						PropertyValue::Value(named_groups),
						call_site,
						&mut environment.info,
					);
				}

				{
					let length = types.new_constant_type(Constant::Number(f64::from(self.groups)));

					object.append(
						Publicity::Public,
						PropertyKey::String("length".into()),
						PropertyValue::Value(length),
						call_site,
						&mut environment.info,
					);
				}

				object.build_object()
			}
			None => TypeId::NULL_TYPE,
		}
	}

	pub(crate) fn exec_variable(
		&self,
		types: &mut TypeStore,
		environment: &mut Environment,
		call_site: SpanWithSource,
	) -> TypeId {
		let mut object =
			ObjectBuilder::new(Some(TypeId::ARRAY_TYPE), types, call_site, &mut environment.info);

		object.append(
			Publicity::Public,
			PropertyKey::String("input".into()),
			PropertyValue::Value(TypeId::STRING_TYPE),
			call_site,
			&mut environment.info,
		);

		{
			object.append(
				Publicity::Public,
				PropertyKey::String("index".into()),
				PropertyValue::Value(TypeId::NUMBER_TYPE),
				call_site,
				&mut environment.info,
			);
		}

		for idx in 0..self.groups {
			let key = PropertyKey::from_usize(idx as usize);

			object.append(
				Publicity::Public,
				key,
				PropertyValue::Value(TypeId::STRING_TYPE),
				call_site,
				&mut environment.info,
			);
		}

		{
			let named_groups = {
				let mut named_groups_object = ObjectBuilder::new(
					Some(TypeId::NULL_TYPE),
					types,
					call_site,
					&mut environment.info,
				);

				for name in &self.group_names {
					let key = PropertyKey::String(name.to_string().into());

					named_groups_object.append(
						Publicity::Public,
						key,
						PropertyValue::Value(TypeId::STRING_TYPE),
						call_site,
						&mut environment.info,
					);
				}

				named_groups_object.build_object()
			};

			object.append(
				Publicity::Public,
				PropertyKey::String("groups".into()),
				PropertyValue::Value(named_groups),
				call_site,
				&mut environment.info,
			);
		}

		{
			let length = types.new_constant_type(Constant::Number(f64::from(self.groups)));

			object.append(
				Publicity::Public,
				PropertyKey::String("length".into()),
				PropertyValue::Value(length),
				call_site,
				&mut environment.info,
			);
		}

		types.new_or_type(object.build_object(), TypeId::NULL_TYPE)
	}
}

impl std::fmt::Display for RegExp {
	fn fmt(&self, f: &mut std::fmt::Formatter<'_>) -> std::fmt::Result {
		write!(f, "{}", self.source)
	}
}

// TODO: Optimize
impl BinarySerializable for RegExp {
	fn serialize(self, buf: &mut Vec<u8>) {
		self.source.serialize(buf);
	}

	fn deserialize<I: Iterator<Item = u8>>(iter: &mut I, source_id: SourceId) -> Self {
		let source = String::deserialize(iter, source_id);

		let (pattern, flags) = source[1..].rsplit_once('/').unwrap();
		let flags = if flags.is_empty() { None } else { Some(flags) };

		Self::new(pattern, flags).unwrap()
	}
}<|MERGE_RESOLUTION|>--- conflicted
+++ resolved
@@ -127,14 +127,7 @@
 		match matches.into_iter().next() {
 			Some(match_) => {
 				{
-<<<<<<< HEAD
 					let index = types.new_constant_type(Constant::Number(match_.start() as f64));
-=======
-					let index = types.new_constant_type(Constant::Number(
-						(match_.start() as f64).try_into().unwrap(),
-					));
-
->>>>>>> eeec0f87
 					object.append(
 						Publicity::Public,
 						PropertyKey::String("index".into()),
