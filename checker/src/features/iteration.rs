--- conflicted
+++ resolved
@@ -66,27 +66,14 @@
 					);
 
 					// TODO not always needed
-<<<<<<< HEAD
-					// let break_event = Event::Conditionally {
-					// 	condition,
-					// 	truthy_events: Default::default(),
-					// 	otherwise_events: Box::new([FinalEvent::Break {
-					// 		position: None,
-					// 		carry: 0,
-					// 	}
-					// 	.into()]),
-					// 	position: None,
-					// };
-					// environment.info.events.push(break_event);
-=======
 					let break_event = Event::Conditionally {
 						condition,
-						true_events: Default::default(),
-						else_events: Box::new([FinalEvent::Break { position, carry: 0 }.into()]),
+						truthy_events: 0,
+						otherwise_events: 1,
 						position,
 					};
 					environment.info.events.push(break_event);
->>>>>>> 3760f361
+					environment.info.events.push(FinalEvent::Break { position, carry: 0 }.into());
 
 					loop_body(environment, checking_data);
 
@@ -163,27 +150,14 @@
 					);
 
 					// TODO not always needed
-<<<<<<< HEAD
-					// let break_event = Event::Conditionally {
-					// 	condition,
-					// 	truthy_events: Default::default(),
-					// 	otherwise_events: Box::new([FinalEvent::Break {
-					// 		position: None,
-					// 		carry: 0,
-					// 	}
-					// 	.into()]),
-					// 	position: None,
-					// };
-					// environment.info.events.push(break_event);
-=======
 					let break_event = Event::Conditionally {
 						condition,
-						true_events: Default::default(),
-						else_events: Box::new([FinalEvent::Break { position, carry: 0 }.into()]),
+						truthy_events: 0,
+						otherwise_events: 1,
 						position,
 					};
 					environment.info.events.push(break_event);
->>>>>>> 3760f361
+					environment.info.events.push(FinalEvent::Break { position, carry: 0 }.into());
 
 					condition
 				},
@@ -271,33 +245,18 @@
 										TypeId::TRUE
 									};
 
-<<<<<<< HEAD
-									// // TODO not always needed
-									// let break_event = Event::Conditionally {
-									// 	condition,
-									// 	truthy_events: Default::default(),
-									// 	otherwise_events: Box::new([FinalEvent::Break {
-									// 		position: None,
-									// 		carry: 0,
-									// 	}
-									// 	.into()]),
-									// 	position: None,
-									// };
-									// environment.info.events.push(break_event);
-=======
 									// TODO not always needed
 									let break_event = Event::Conditionally {
 										condition,
-										true_events: Default::default(),
-										else_events: Box::new([FinalEvent::Break {
-											position,
-											carry: 0,
-										}
-										.into()]),
+										truthy_events: 0,
+										otherwise_events: 1,
 										position,
 									};
 									environment.info.events.push(break_event);
->>>>>>> 3760f361
+									environment
+										.info
+										.events
+										.push(FinalEvent::Break { position, carry: 0 }.into());
 
 									loop_body(environment, checking_data);
 
@@ -457,14 +416,9 @@
 	invocation_context: &mut InvocationContext,
 	errors: &mut ErrorsAndInfo,
 	types: &mut TypeStore,
-<<<<<<< HEAD
+	position: SpanWithSource,
 ) {
-	/// TODO via config and also take into account `events.len()`
-=======
-	position: SpanWithSource,
-) -> ApplicationResult {
 	/// TODO via config and per line
->>>>>>> 3760f361
 	const MAX_ITERATIONS: usize = 100;
 
 	let mut s = String::new();
@@ -510,7 +464,6 @@
 					}
 				}
 
-<<<<<<< HEAD
 				run_iteration_loop(
 					invocation_context,
 					iterations,
@@ -520,47 +473,8 @@
 					types,
 					errors,
 					|_, _| {},
+					position,
 				);
-=======
-				for _ in 0..iterations {
-					let result = evaluate_single_loop_iteration(
-						&events,
-						type_arguments,
-						top_environment,
-						invocation_context,
-						errors,
-						types,
-						position,
-					);
-
-					if let ApplicationResult::Interrupt(result) = result {
-						match result {
-							FinalEvent::Continue { carry: 0, position: _ } => {}
-							FinalEvent::Break { carry: 0, position: _ } => {
-								break;
-							}
-							FinalEvent::Continue { carry, position } => {
-								return ApplicationResult::Interrupt(FinalEvent::Continue {
-									carry: carry - 1,
-									position,
-								})
-							}
-							FinalEvent::Break { carry, position } => {
-								crate::utilities::notify!("Here {}", carry);
-								return ApplicationResult::Interrupt(FinalEvent::Break {
-									carry: carry - 1,
-									position,
-								});
-							}
-							e @ (FinalEvent::Return { .. } | FinalEvent::Throw { .. }) => {
-								return ApplicationResult::Interrupt(e)
-							}
-						}
-					}
-				}
-
-				ApplicationResult::Completed
->>>>>>> 3760f361
 			} else {
 				evaluate_unknown_iteration_for_loop(
 					&events,
@@ -575,7 +489,6 @@
 		}
 		IterationKind::Properties { on, variable } => {
 			if let Type::Object(ObjectNature::RealDeal) = types.get_type_by_id(on) {
-<<<<<<< HEAD
 				let properties = get_properties_on_single_type(on, types, top_environment);
 				let mut n = 0;
 				run_iteration_loop(
@@ -589,37 +502,12 @@
 					|type_arguments, types| {
 						let (_publicity, property, _value) = &properties[n];
 						let property_key_as_type = property.into_type(types);
-=======
-				for (_publicity, property, _value) in
-					get_properties_on_type(on, types, top_environment)
-				{
-					crate::utilities::notify!("Property: {:?}", property);
-
-					let property_key_as_type = match property {
-						crate::types::properties::PropertyKey::String(str) => {
-							types.new_constant_type(Constant::String(str.to_string()))
-						}
-						crate::types::properties::PropertyKey::Type(ty) => ty,
-					};
-
-					type_arguments.set_id_from_event_application(variable, property_key_as_type);
-
-					// TODO enumerable
-					let result = evaluate_single_loop_iteration(
-						&events,
-						type_arguments,
-						top_environment,
-						invocation_context,
-						errors,
-						types,
-						position,
-					);
->>>>>>> 3760f361
 
 						type_arguments.set_during_application(variable, property_key_as_type);
 
 						n += 1;
 					},
+					position,
 				);
 			} else {
 				evaluate_unknown_iteration_for_loop(
@@ -647,6 +535,7 @@
 	errors: &mut ErrorsAndInfo,
 	// For `for in` (TODO for of)
 	mut each_iteration: impl for<'a> FnMut(&'a mut SubstitutionArguments, &mut TypeStore),
+	position: SpanWithSource,
 ) {
 	invocation_context.new_loop_iteration(|invocation_context| {
 		for _ in 0..iterations {
@@ -659,6 +548,7 @@
 				invocation_context,
 				types,
 				errors,
+				position,
 			);
 
 			if let Some(result) = result {
@@ -774,52 +664,7 @@
 		initial,
 		iterate_over: events.len() as u32,
 	});
-<<<<<<< HEAD
 	get_latest_info.events.extend(events.iter().cloned());
-=======
-
-	None.into()
-}
-
-fn evaluate_single_loop_iteration(
-	events: &[Event],
-	arguments: &mut FunctionTypeArguments,
-	top_environment: &mut Environment,
-	invocation_context: &mut InvocationContext,
-	errors: &mut ErrorsAndInfo,
-	types: &mut TypeStore,
-	position: SpanWithSource,
-) -> ApplicationResult {
-	let final_event = invocation_context.new_loop_iteration(|invocation_context| {
-		for event in events {
-			let result = apply_event(
-				event.clone(),
-				// TODO
-				&mut iter::empty(),
-				crate::features::functions::ThisValue::UseParent,
-				arguments,
-				top_environment,
-				invocation_context,
-				types,
-				errors,
-				position,
-			);
-
-			if result.is_it_so_over() {
-				return result;
-			}
-		}
-
-		None.into()
-	});
-
-	if !errors.errors.is_empty() {
-		// unreachable!("errors when calling loop")
-		crate::utilities::notify!("errors when calling loop");
-	}
-
-	final_event
->>>>>>> 3760f361
 }
 
 /// Denotes values at the end of a loop
