<<<<<<< HEAD
//! For the regular concatenation + special function calling syntax

use source_map::Span;
=======
use source_map::SpanWithSource;
>>>>>>> 3760f361

use crate::{
	context::invocation::CheckThings,
	features::objects::ObjectBuilder,
	types::{calling::CallingInput, cast_as_string, SynthesisedArgument, TypeStore},
	CheckingData, Constant, Environment, Type, TypeId,
};

#[derive(Copy, Clone)]
pub enum TemplateLiteralPart<'a, T> {
	Static(&'a str),
	Dynamic(&'a T),
}

#[allow(clippy::needless_pass_by_value)]
pub fn synthesise_template_literal_expression<'a, T, A>(
	tag: Option<TypeId>,
	mut parts_iter: impl Iterator<Item = TemplateLiteralPart<'a, A::Expression<'a>>> + 'a,
	position: SpanWithSource,
	environment: &mut Environment,
	checking_data: &mut CheckingData<T, A>,
) -> TypeId
where
	T: crate::ReadFromFS,
	A: crate::ASTImplementation,
	A::Expression<'a>: 'a,
{
	#[allow(clippy::needless_pass_by_value)]
	fn part_to_type<'a, T: crate::ReadFromFS, A: crate::ASTImplementation>(
		first: TemplateLiteralPart<'a, A::Expression<'a>>,
		environment: &mut Environment,
		checking_data: &mut CheckingData<T, A>,
	) -> crate::TypeId {
		match first {
			TemplateLiteralPart::Static(static_part) => {
				checking_data.types.new_constant_type(Constant::String((*static_part).to_owned()))
			}
			TemplateLiteralPart::Dynamic(expression) => {
				// TODO tidy
				let value = A::synthesise_expression(
					expression,
					TypeId::ANY_TYPE,
					environment,
					checking_data,
				);
				if let Type::Constant(cst) = checking_data.types.get_type_by_id(value) {
					let value = cast_as_string(cst, checking_data.options.strict_casts).unwrap();
					checking_data.types.new_constant_type(Constant::String(value))
				} else {
					crate::utilities::notify!("Need to cast to string...");
					value
				}
			}
		}
	}

	if let Some(tag) = tag {
		// TODO use tuple type
		let mut static_parts = ObjectBuilder::new(
			Some(TypeId::ARRAY_TYPE),
			&mut checking_data.types,
			position,
			&mut environment.info,
		);

		// TODO position
		let mut arguments = Vec::<SynthesisedArgument>::new();
		let mut static_part_count = 0u16;
		for part in parts_iter {
			match part {
				p @ TemplateLiteralPart::Static(_) => {
					let value = part_to_type(p, environment, checking_data);
					static_parts.append(
						environment,
						crate::types::properties::Publicity::Public,
						crate::types::properties::PropertyKey::from_usize(static_part_count.into()),
						crate::PropertyValue::Value(value),
						// TODO should static parts should have position?
						position,
					);
					static_part_count += 1;
				}
				p @ TemplateLiteralPart::Dynamic(_) => {
					arguments.push(SynthesisedArgument {
						value: part_to_type(p, environment, checking_data),
						// TODO position
						position: source_map::Nullable::NULL,
						spread: false,
					});
				}
			}
		}

		{
			// TODO spread
			let length = checking_data.types.new_constant_type(Constant::Number(
				f64::from(static_part_count).try_into().unwrap(),
			));

			// TODO: Should there be a position here?
			static_parts.append(
				environment,
				crate::types::properties::Publicity::Public,
				crate::types::properties::PropertyKey::String("length".into()),
				crate::types::properties::PropertyValue::Value(length),
				position,
			);
		}

		arguments.insert(
			0,
			SynthesisedArgument {
				value: static_parts.build_object(),
				// TODO position
				position: source_map::Nullable::NULL,
				spread: false,
			},
		);

		let mut check_things = CheckThings { debug_types: checking_data.options.debug_types };

		let input = CallingInput {
			called_with_new: crate::types::calling::CalledWithNew::None,
			call_site: position,
			call_site_type_arguments: None,
		};
		match crate::types::calling::call_type(
			tag,
			arguments,
			&input,
			environment,
			&mut check_things,
			&mut checking_data.types,
		) {
			Ok(res) => res.returned_type,
			Err(_) => {
				todo!("Template literal tag Calling error")
			}
		}
	} else {
		// Bit weird but makes Rust happy
		if let Some(first) = parts_iter.next() {
			let mut acc = part_to_type(first, environment, checking_data);
			for rest in parts_iter {
				let other = part_to_type(rest, environment, checking_data);
				let result = super::operations::evaluate_mathematical_operation(
					acc,
					crate::features::operations::MathematicalAndBitwise::Add,
					other,
					&mut checking_data.types,
					checking_data.options.strict_casts,
				);
				match result {
					Ok(result) => acc = result,
					Err(()) => {
						crate::utilities::notify!("Invalid template literal concatenation");
					}
				}
			}
			acc
		} else {
			checking_data.types.new_constant_type(Constant::String(String::new()))
		}
	}
}

/// **Expects static part first**
///
/// TODO API is different to the `synthesise_template_literal_expression` above
pub fn synthesize_template_literal_type(parts: Vec<TypeId>, types: &mut TypeStore) -> TypeId {
	let mut parts_iter = parts.into_iter();
	if let Some(first) = parts_iter.next() {
		let mut acc = first;
		for other in parts_iter {
			// TODO unfold_alias function
			let other = if let Type::AliasTo { to, .. } = types.get_type_by_id(other) {
				*to
			} else {
				other
			};
			let result = super::operations::evaluate_mathematical_operation(
				acc,
				crate::features::operations::MathematicalAndBitwise::Add,
				other,
				types,
				true,
			);
			match result {
				Ok(result) => acc = result,
				Err(()) => {
					// crate::utilities::notify!(
					// 	"acc is {:?}, other is {:?}",
					// 	types.get_type_by_id(acc),
					// 	types.get_type_by_id(other)
					// );
					crate::utilities::notify!("Invalid type template literal concatenation");
				}
			}
		}
		acc
	} else {
		types.new_constant_type(Constant::String(String::new()))
	}
}<|MERGE_RESOLUTION|>--- conflicted
+++ resolved
@@ -1,10 +1,4 @@
-<<<<<<< HEAD
-//! For the regular concatenation + special function calling syntax
-
-use source_map::Span;
-=======
 use source_map::SpanWithSource;
->>>>>>> 3760f361
 
 use crate::{
 	context::invocation::CheckThings,
