--- conflicted
+++ resolved
@@ -227,19 +227,14 @@
 #[cfg(feature = "extras")]
 #[test]
 fn function_custom_headers() {
-	let input = r"
+	let input = "
 function a() {}
 generator function a() {}
 generator server function a() {}
 generator server function a() {}
 async server function a() {}
-<<<<<<< HEAD
 worker function a() {}
-    "#
-=======
-module function a() {}
     "
->>>>>>> b5d16a7b
 	.trim();
 
 	let module =
