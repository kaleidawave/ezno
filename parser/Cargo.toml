--- conflicted
+++ resolved
@@ -40,21 +40,10 @@
 
 [dependencies]
 visitable-derive = { path = "./visitable-derive", version = "0.0.9", package = "ezno-parser-visitable-derive" }
-<<<<<<< HEAD
-
 derive-finite-automaton = "0.3"
-derive-debug-extras = { version = "0.3", features = [
-  "auto-debug-single-tuple-inline",
-] }
+derive-debug-extras = { version = "0.3", features = [ "auto-debug-single-tuple-inline", ] }
 derive-enum-from-into = "0.2"
 unicode-ident = "1.0.18"
-
-=======
-derive-finite-automaton = "0.2"
-derive-debug-extras = { version = "0.3", features = ["auto-debug-single-tuple-inline"] }
-derive-partial-eq-extras = "0.2"
-derive-enum-from-into = "0.2"
->>>>>>> c152aed0
 temporary-annex = "0.1.0"
 iterator-endiate = "0.2"
 enum-variants-strings = "0.3"
@@ -66,10 +55,6 @@
 source-map = { version = "0.15", features = ["serde-serialize", "self-rust-tokenize"] }
 
 [target.'cfg(target_family = "wasm")'.dependencies]
-tsify = "0.4.5"
-wasm-bindgen = "0.2"
-
-[target.'cfg(target_family = "wasm")'.dependencies]
 tsify = "0.5"
 wasm-bindgen = "0.2"
 
