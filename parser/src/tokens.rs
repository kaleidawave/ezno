//! Contains the declaration for [`TSXToken`] which are pieces of syntax. Also
//! - How tokens are made from consecutive characters
//! - Keywords

use derive_finite_automaton::FiniteAutomataConstructor;
use derive_partial_eq_extras::PartialEqExtras;
use enum_variant_type::EnumVariantType;
use enum_variants_strings::EnumVariantsStrings;
use source_map::Span;
use tokenizer_lib::{sized_tokens::TokenStart, Token};

use crate::{ParseError, Quoted};

/// All JS Tokens with extensions including TypeScript, JSX and more
#[derive(Debug, FiniteAutomataConstructor, PartialEqExtras)]
#[automaton_mappings(
    "{" => TSXToken::OpenBrace,
    "}" => TSXToken::CloseBrace,
    "[" => TSXToken::OpenBracket,
    "]" => TSXToken::CloseBracket,
    "(" => TSXToken::OpenParentheses,
    ")" => TSXToken::CloseParentheses,
    ":" => TSXToken::Colon,
    "@" => TSXToken::At,
    "," => TSXToken::Comma,
    ";" => TSXToken::SemiColon,
    "#" => TSXToken::HashTag,
    "+" => TSXToken::Add,
    "+=" => TSXToken::AddAssign,
    "++" => TSXToken::Increment,
    "-" => TSXToken::Subtract,
    "-=" => TSXToken::SubtractAssign,
    "--" => TSXToken::Decrement,
    "*" => TSXToken::Multiply,
    "*=" => TSXToken::MultiplyAssign,
    "**" => TSXToken::Exponent,
    "**=" => TSXToken::ExponentAssign,
    "/" => TSXToken::Divide,
    "//" => TSXToken::Comment(String::new()),
    "/=" => TSXToken::DivideAssign,
    "/*" => TSXToken::MultiLineComment(String::new()),
    "%" => TSXToken::Modulo,
    "%=" => TSXToken::ModuloAssign,
    "=" => TSXToken::Assign,
    "==" => TSXToken::Equal,
    "===" => TSXToken::StrictEqual,
    "=>" => TSXToken::Arrow,
    "!" => TSXToken::LogicalNot,
    "!=" => TSXToken::NotEqual,
    "!==" => TSXToken::StrictNotEqual,
    "&" => TSXToken::BitwiseAnd,
    "&=" => TSXToken::BitwiseAndAssign,
    "&&" => TSXToken::LogicalAnd,
    "&&=" => TSXToken::LogicalAndAssign,
    "|" => TSXToken::BitwiseOr,
    "|=" => TSXToken::BitwiseOrAssign,
    "||" => TSXToken::LogicalOr,
    "||=" => TSXToken::LogicalOrAssign,
    "~" => TSXToken::BitwiseNot,
    "^" => TSXToken::BitwiseXOr,
    "^=" => TSXToken::BitwiseXorAssign,
    "?" => TSXToken::QuestionMark,
    "?:" => TSXToken::OptionalMember,
    "?." => TSXToken::OptionalChain,
    "?.(" => TSXToken::OptionalCall,
    "?.[" => TSXToken::OptionalIndex,
    "-?:" => TSXToken::NonOptionalMember,
    "??" => TSXToken::NullishCoalescing,
    "??=" => TSXToken::NullishCoalescingAssign,
    "!=" => TSXToken::NotEqual,
    "!==" => TSXToken::StrictNotEqual,
    "<" => TSXToken::OpenChevron,
    ">" => TSXToken::CloseChevron,
    "<=" => TSXToken::LessThanEqual,
    ">=" => TSXToken::GreaterThanEqual,
    "<<" => TSXToken::BitwiseShiftLeft,
    "<<=" => TSXToken::BitwiseShiftLeftAssign,
    ">>" => TSXToken::BitwiseShiftRight,
    ">>=" => TSXToken::BitwiseShiftRightAssign,
    ">>>" => TSXToken::BitwiseShiftRightUnsigned,
    ">>>=" => TSXToken::BitwiseShiftRightUnsignedAssign,
    "." => TSXToken::Dot,
    "..." => TSXToken::Spread,
)]
#[cfg_attr(feature = "extras", automaton_mappings(
    ">!" => TSXToken::InvertAssign,
    "/%" => TSXToken::DividesOperator,
    "<@>" => TSXToken::ComposeOperator,
    "|>" => TSXToken::PipeOperator,
))]
#[rustfmt::skip]
pub enum TSXToken {
    Identifier(String),
    Keyword(TSXKeyword),
    NumberLiteral(String), 
    StringLiteral(String, Quoted),
    MultiLineComment(String), Comment(String),
    RegexLiteral(String), RegexFlagLiteral(String),
    TemplateLiteralStart, TemplateLiteralChunk(String), TemplateLiteralEnd,
    TemplateLiteralExpressionStart, TemplateLiteralExpressionEnd,
    Comma, SemiColon, Colon, Dot, 
    /// @
    At,
    Spread, Assign, 
    /// `=>`
    Arrow,
    /// `(` 
    OpenParentheses, 
    /// `)` 
    CloseParentheses, 
    /// `{` 
    OpenBrace, 
    /// `}` 
    CloseBrace, 
    /// `[` 
    OpenBracket, 
    /// `]` 
    CloseBracket, 
    /// `<` 
    OpenChevron, 
    /// `>` 
    CloseChevron,
    Add, Subtract, Multiply, Divide,
    QuestionMark, Exponent, Modulo,
    AddAssign, SubtractAssign, MultiplyAssign, DivideAssign, ExponentAssign, ModuloAssign,
    Increment, Decrement,
    BitwiseShiftLeft, BitwiseShiftRight, BitwiseShiftRightUnsigned,
    BitwiseShiftLeftAssign, BitwiseShiftRightAssign, BitwiseShiftRightUnsignedAssign,
    BitwiseOr, BitwiseXOr, BitwiseAnd, BitwiseNot,
    BitwiseOrAssign, BitwiseAndAssign, BitwiseXorAssign,
    LogicalOr, LogicalAnd, LogicalNot,
    LogicalOrAssign, LogicalAndAssign,
    Equal, NotEqual, StrictEqual, StrictNotEqual,
    GreaterThanEqual, LessThanEqual,
    OptionalChain, OptionalCall, OptionalIndex, NullishCoalescing, NullishCoalescingAssign,
    /// `?:` 
    OptionalMember, 
    /// '!:` 
    NonOptionalMember, 
    /// For scripts thing
    HashTag,
    // JSX Tokens. Some like JSXComment are non standard
    JSXOpeningTagStart, JSXTagName(String), JSXOpeningTagEnd, 
    JSXClosingTagStart, 
    /// This also covers the end of a token, thus no TSXToken::JSXClosingTagEnd
    JSXClosingTagName(String), 
    /// />
    JSXSelfClosingTag, 
    JSXAttributeKey(String), JSXAttributeAssign, JSXAttributeValue(String),
    JSXContent(String), JSXContentLineBreak,
    /// The start and end of expressions either as a node or a attribute
    JSXExpressionStart, JSXExpressionEnd,
    // <> and </>
    JSXFragmentStart, JSXFragmentEnd,
    /// <!-- -->
    JSXComment(String),

    // Non standard
    #[cfg(feature = "extras")]
    DividesOperator,
    #[cfg(feature = "extras")]
    InvertAssign,
    #[cfg(feature = "extras")]
    ComposeOperator,
    #[cfg(feature = "extras")]
    PipeOperator,

    /// Special cursor marker
    Cursor(crate::EmptyCursorId),

    EOS
}

impl tokenizer_lib::TokenTrait for TSXToken {
	fn is_skippable(&self) -> bool {
		matches!(self, TSXToken::Cursor(_))
	}
}

impl tokenizer_lib::sized_tokens::SizedToken for TSXToken {
	fn length(&self) -> u32 {
		match self {
			TSXToken::Keyword(kw) => kw.to_str().len() as u32,

			TSXToken::JSXClosingTagName(lit)
			| TSXToken::TemplateLiteralChunk(lit)
			| TSXToken::JSXAttributeKey(lit)
			| TSXToken::JSXAttributeValue(lit)
			| TSXToken::JSXContent(lit)
			| TSXToken::JSXComment(lit)
			| TSXToken::JSXTagName(lit)
			| TSXToken::Identifier(lit)
			| TSXToken::NumberLiteral(lit)
			| TSXToken::RegexFlagLiteral(lit) => lit.len() as u32,

			TSXToken::MultiLineComment(comment) => comment.len() as u32 + 4,
			TSXToken::StringLiteral(comment, _) | TSXToken::Comment(comment) => {
				comment.len() as u32 + 2
			}
			TSXToken::RegexLiteral(regex) => regex.len() as u32 + 2,

			TSXToken::Comma
			| TSXToken::SemiColon
			| TSXToken::Colon
			| TSXToken::At
			| TSXToken::Assign
			| TSXToken::OpenParentheses
			| TSXToken::CloseParentheses
			| TSXToken::OpenBrace
			| TSXToken::CloseBrace
			| TSXToken::OpenBracket
			| TSXToken::CloseBracket
			| TSXToken::OpenChevron
			| TSXToken::CloseChevron
			| TSXToken::Add
			| TSXToken::Subtract
			| TSXToken::Multiply
			| TSXToken::Divide
			| TSXToken::Modulo
			| TSXToken::QuestionMark
			| TSXToken::BitwiseOr
			| TSXToken::BitwiseXOr
			| TSXToken::BitwiseAnd
			| TSXToken::BitwiseNot
			| TSXToken::HashTag
			| TSXToken::Dot
			| TSXToken::TemplateLiteralStart
			| TSXToken::TemplateLiteralEnd
			| TSXToken::TemplateLiteralExpressionEnd
			| TSXToken::JSXOpeningTagStart
			| TSXToken::JSXOpeningTagEnd
			| TSXToken::JSXExpressionStart
			| TSXToken::JSXExpressionEnd
			| TSXToken::JSXAttributeAssign => 1,

			TSXToken::AddAssign
			| TSXToken::SubtractAssign
			| TSXToken::MultiplyAssign
			| TSXToken::DivideAssign
			| TSXToken::ModuloAssign
			| TSXToken::Exponent
			| TSXToken::ExponentAssign
			| TSXToken::Increment
			| TSXToken::Decrement
			| TSXToken::Equal
			| TSXToken::GreaterThanEqual
			| TSXToken::LessThanEqual
			| TSXToken::OptionalChain
			| TSXToken::NullishCoalescing
			| TSXToken::OptionalMember
			| TSXToken::NonOptionalMember
			| TSXToken::BitwiseOrAssign
			| TSXToken::BitwiseAndAssign
			| TSXToken::BitwiseXorAssign
			| TSXToken::LogicalOr
			| TSXToken::LogicalAnd
			| TSXToken::LogicalNot
			| TSXToken::Arrow
			| TSXToken::BitwiseShiftLeft
			| TSXToken::BitwiseShiftRight
			| TSXToken::TemplateLiteralExpressionStart
			| TSXToken::JSXFragmentStart => 2,

			TSXToken::Spread
			| TSXToken::StrictEqual
			| TSXToken::OptionalCall
			| TSXToken::OptionalIndex
			| TSXToken::NullishCoalescingAssign
			| TSXToken::LogicalOrAssign
			| TSXToken::LogicalAndAssign
			| TSXToken::NotEqual
			| TSXToken::BitwiseShiftLeftAssign
			| TSXToken::BitwiseShiftRightAssign
			| TSXToken::StrictNotEqual
			| TSXToken::BitwiseShiftRightUnsigned
			| TSXToken::JSXFragmentEnd => 3,

			TSXToken::BitwiseShiftRightUnsignedAssign => 4,

			// TODO
			TSXToken::JSXClosingTagStart
			| TSXToken::JSXSelfClosingTag
			| TSXToken::JSXContentLineBreak
			| TSXToken::EOS
			| TSXToken::Cursor(_) => 0,

			#[cfg(feature = "extras")]
			TSXToken::InvertAssign | TSXToken::DividesOperator | TSXToken::PipeOperator => 2,
			#[cfg(feature = "extras")]
			TSXToken::ComposeOperator => 3,
		}
	}
}

impl Eq for TSXToken {}

pub trait TSXKeywordNode: Into<TSXKeyword> + Copy + Default {}

#[derive(Debug, PartialEq, Eq, EnumVariantsStrings, EnumVariantType)]
#[enum_variants_strings_transform(transform = "lower_case")]
#[evt(module = "tsx_keywords", implement_marker_traits(TSXKeywordNode), derive(Clone, Copy, PartialEq, Eq, Debug, Default))]
#[rustfmt::skip]
pub enum TSXKeyword {
    Const, Var, Let,
    If, Else, For, While, Do, Switch,
    Class, Function, Constructor,
    New, This, Super,
    Case, Yield, Return, Continue, Break,
    Import, Export, Default, From,
    In, Of,
    TypeOf, InstanceOf, Void, Delete, 
    Debugger,
    Try, Catch, Finally, Throw,
    Async, Await,
    Static,
    Get, Set,
    Extends, 
    Null, 
    True, False,
    // TS special keywords
    Abstract, Implements,
    // TS structure keyword
    Enum, Interface, Type,
    // TS publicity attributes
    Private, Public, Protected,
    // TS Keywords
    As, Declare, Readonly, Infer, Is, Satisfies, Namespace, KeyOf,
	// TODO not sure
	#[cfg(feature = "extras")] Module,
    // Extra function modifiers
    #[cfg(feature = "extras")] Server, #[cfg(feature = "extras")] Worker, 
    // Type declaration changes
    #[cfg(feature = "extras")] Nominal, #[cfg(feature = "extras")] Performs,

    #[cfg(feature = "extras")]
    /// https://github.com/tc39/proposal-generator-arrow-functions#introduce-new-generator-keyword-for-both-function-and-arrow-function
    Generator,

    #[cfg(feature = "extras")]
    Deferred
}

impl TSXKeyword {
	#[cfg(feature = "extras")]
	pub(crate) fn is_special_function_header(&self) -> bool {
		matches!(self, TSXKeyword::Worker | TSXKeyword::Server | TSXKeyword::Generator)
	}

	#[cfg(not(feature = "extras"))]
	pub(crate) fn is_special_function_header(&self) -> bool {
		false
	}

	pub(crate) fn is_in_function_header(&self) -> bool {
		matches!(self, TSXKeyword::Function | TSXKeyword::Async)
	}
}

impl std::fmt::Display for TSXKeyword {
	fn fmt(&self, f: &mut std::fmt::Formatter<'_>) -> std::fmt::Result {
		std::fmt::Debug::fmt(&self, f)
	}
}

impl std::fmt::Display for TSXToken {
	fn fmt(&self, f: &mut std::fmt::Formatter<'_>) -> std::fmt::Result {
		match self {
			TSXToken::Keyword(kw) => std::fmt::Debug::fmt(kw, f),
			TSXToken::NumberLiteral(num) => std::fmt::Display::fmt(num, f),
			TSXToken::Identifier(value) => std::fmt::Display::fmt(value, f),
			_ => std::fmt::Debug::fmt(&self, f),
		}
	}
}

impl TSXToken {
	#[must_use]
	pub fn is_comment(&self) -> bool {
		matches!(self, TSXToken::Comment(_) | TSXToken::MultiLineComment(_))
	}

	pub fn try_into_comment(
		token: Token<TSXToken, TokenStart>,
	) -> Result<(String, Span), Token<TSXToken, TokenStart>> {
		if let Token(TSXToken::MultiLineComment(c), d) = token {
			let len = c.len();
			Ok((c, d.with_length(len + 4)))
		} else if let Token(TSXToken::Comment(c), d) = token {
			let len = c.len();
			Ok((c, d.with_length(len + 2)))
		} else {
			Err(token)
		}
	}

	/// Used for lexing regular expression and JSX literals differently
<<<<<<< HEAD
	///
	/// TODO more
=======
	#[must_use]
>>>>>>> b5d16a7b
	pub fn is_expression_prefix(&self) -> bool {
		matches!(
			self,
			TSXToken::Keyword(TSXKeyword::Return)
				| TSXToken::Keyword(TSXKeyword::Yield)
				| TSXToken::Keyword(TSXKeyword::Throw)
				| TSXToken::Assign
				| TSXToken::Arrow
				| TSXToken::OpenParentheses
				| TSXToken::OpenBrace
				| TSXToken::JSXExpressionStart
				| TSXToken::QuestionMark
				| TSXToken::Colon
				| TSXToken::LogicalNot
				| TSXToken::LogicalAnd
				| TSXToken::LogicalOr
		)
	}

	/// Returns a keyword token else an identifier literal
	#[must_use]
	pub fn from_slice(slice: &str) -> Self {
		match TSXKeyword::from_str(slice) {
			Ok(keyword_token) => TSXToken::Keyword(keyword_token),
			Err(_) => TSXToken::Identifier(slice.to_owned()),
		}
	}

	pub(crate) fn is_symbol(&self) -> bool {
		!matches!(self, TSXToken::Keyword(_) | TSXToken::Identifier(..))
	}
}

/// Some tokens can be used as names for variables, methods (eg 'get' in <Map>.get()). This function
/// takes a [Token] and returns its name as a [String] and the location as a [Span]. Will throw [`ParseError`] if
/// cannot convert token to string
pub(crate) fn token_as_identifier(
	token: Token<TSXToken, TokenStart>,
	at_location: &str,
) -> Result<(String, Span), ParseError> {
	let position = token.get_span();
	let name = match token.0 {
		TSXToken::Identifier(value) => value,
		TSXToken::Keyword(keyword) => EnumVariantsStrings::to_str(&keyword).to_owned(),
		token_type => {
			return Err(ParseError::new(
				crate::ParseErrors::ExpectedIdent { found: token_type, at_location },
				position,
			));
		}
	};
	Ok((name, position))
}<|MERGE_RESOLUTION|>--- conflicted
+++ resolved
@@ -394,12 +394,7 @@
 	}
 
 	/// Used for lexing regular expression and JSX literals differently
-<<<<<<< HEAD
-	///
-	/// TODO more
-=======
 	#[must_use]
->>>>>>> b5d16a7b
 	pub fn is_expression_prefix(&self) -> bool {
 		matches!(
 			self,
