use std::ops::Neg;

use crate::{
	ast::VariableOrPropertyAccess, bracketed_items_from_reader, bracketed_items_to_string,
	derive_ASTNode, extensions::decorators::Decorated, number::NumberRepresentation, ASTNode,
	Decorator, ListItem, Marker, ParseError, ParseErrors, ParseResult, Quoted, Span, VariableField,
	WithComment,
};
use derive_partial_eq_extras::PartialEqExtras;
use iterator_endiate::EndiateIteratorExt;

use super::{interface::InterfaceMember, type_declarations::TypeParameter};

/// A reference to a type
#[apply(derive_ASTNode)]
#[derive(Debug, Clone, PartialEqExtras, get_field_by_type::GetFieldByType)]
#[get_field_by_type_target(Span)]
#[partial_eq_ignore_types(Span)]
pub enum TypeAnnotation {
	/// Common types that don't have to allocate a string for
	CommonName(CommonTypes, Span),
	/// A name e.g. `IPost`
	Name(TypeName, Span),
	/// A name with generics e.g. `Array<number>`
	NameWithGenericArguments(TypeName, Vec<TypeAnnotation>, Span),
	/// Union e.g. `number | string`
	Union(Vec<TypeAnnotation>, Span),
	/// Intersection e.g. `c & d`
	Intersection(Vec<TypeAnnotation>, Span),
	/// String literal e.g. `"foo"`
	StringLiteral(String, Quoted, Span),
	/// Number literal e.g. `45`
	NumberLiteral(NumberRepresentation, Span),
	/// Boolean literal e.g. `true`
	BooleanLiteral(bool, Span),
	/// Array literal e.g. `string[]`. This is syntactic sugar for `Array` with type arguments. **This is not the same
	/// as a [TypeAnnotation::TupleLiteral]**
	ArrayLiteral(Box<TypeAnnotation>, Span),
	/// Function literal e.g. `(x: string) => string`
	FunctionLiteral {
		type_parameters: Option<Vec<TypeParameter>>,
		parameters: TypeAnnotationFunctionParameters,
		return_type: Box<TypeAnnotation>,
		position: Span,
	},
	/// Construction literal e.g. `new (x: string) => string`
	ConstructorLiteral {
		type_parameters: Option<Vec<TypeParameter>>,
		parameters: TypeAnnotationFunctionParameters,
		return_type: Box<TypeAnnotation>,
		position: Span,
	},
	/// Object literal e.g. `{ y: string }`
	ObjectLiteral(Vec<WithComment<Decorated<InterfaceMember>>>, Span),
	/// Tuple literal e.g. `[number, x: string]`
	TupleLiteral(Vec<TupleLiteralElement>, Span),
	/// ?
	TemplateLiteral {
		parts: Vec<(String, AnnotationWithBinder)>,
		final_part: String,
		position: Span,
	},
	/// Declares type as not assignable (still has interior mutability) e.g. `readonly number`
	Readonly(Box<TypeAnnotation>, Span),
	/// I have no idea what this is for?
	Abstract(Box<TypeAnnotation>, Span),
	/// Declares type as being union type of all property types e.g. `T[K]`
	Index(Box<TypeAnnotation>, Box<TypeAnnotation>, Span),
	/// KeyOf
	KeyOf(Box<TypeAnnotation>, Span),
	TypeOf(Box<VariableOrPropertyAccess>, Span),
	Infer {
		name: String,
		extends: Option<Box<TypeAnnotation>>,
		position: Span,
	},
	/// This is technically a special return type in TypeScript but we can make a superset behavior here
	Asserts(Box<TypeAnnotation>, Span),
	Extends {
		item: Box<TypeAnnotation>,
		extends: Box<TypeAnnotation>,
		position: Span,
	},
	Is {
		reference: IsItem,
		is: Box<TypeAnnotation>,
		position: Span,
	},
	Conditional {
		condition: Box<TypeAnnotation>,
		resolve_true: Box<TypeAnnotation>,
		resolve_false: Box<TypeAnnotation>,
		position: Span,
	},
	Symbol {
		/// TODO unsure
		unique: bool,
		#[cfg(feature = "extras")]
		name: Option<String>,
		position: Span,
	},
	/// For operation precedence reasons
	ParenthesizedReference(Box<TypeAnnotation>, Span),
	/// With decorators
	Decorated(
		Decorator,
		#[cfg_attr(target_family = "wasm", tsify(type = "TypeAnnotation"))] Box<Self>,
		Span,
	),
	/// Allowed in certain positions
	This(Span),
	#[cfg_attr(feature = "self-rust-tokenize", self_tokenize_field(0))]
	Marker(Marker<TypeAnnotation>, Span),
}

impl ListItem for TypeAnnotation {
	type LAST = ();
}

#[derive(Debug, Clone, PartialEq)]
#[apply(derive_ASTNode)]
pub enum AnnotationWithBinder {
	Annotated { name: String, ty: TypeAnnotation, position: Span },
	NoAnnotation(TypeAnnotation),
}

impl ASTNode for AnnotationWithBinder {
	fn get_position(&self) -> Span {
		match self {
			AnnotationWithBinder::Annotated { position, .. } => *position,
			AnnotationWithBinder::NoAnnotation(ty) => ty.get_position(),
		}
	}

	fn from_reader(reader: &mut crate::Lexer) -> ParseResult<Self> {
		if reader.after_identifier().starts_with(':') {
			let start = reader.get_start();
			let name = reader.parse_identifier("type annotation binder", false)?.to_owned();
			let _ = reader.expect(':')?;
			let ty = TypeAnnotation::from_reader(reader)?;
			Ok(AnnotationWithBinder::Annotated {
				position: start.union(ty.get_position()),
				name,
				ty,
			})
		} else {
			TypeAnnotation::from_reader(reader).map(Self::NoAnnotation)
		}
	}

	fn to_string_from_buffer<T: source_map::ToString>(
		&self,
		buf: &mut T,
		options: &crate::ToStringOptions,
		local: crate::LocalToStringInformation,
	) {
		if let AnnotationWithBinder::Annotated { name, .. } = self {
			buf.push_str(name);
			buf.push_str(": ");
		}
		self.get_inner_ref().to_string_from_buffer(buf, options, local);
	}
}

impl AnnotationWithBinder {
	#[must_use]
	pub fn get_inner_ref(&self) -> &TypeAnnotation {
		match self {
			AnnotationWithBinder::Annotated { ty, .. } | AnnotationWithBinder::NoAnnotation(ty) => {
				ty
			}
		}
	}
}

#[derive(Debug, Clone, PartialEq)]
#[apply(derive_ASTNode)]
pub enum TupleElementKind {
	Standard,
	Spread,
	Optional,
}

/// Reduces string allocation and type lookup overhead. This always point to the same type regardless of context (because no type is allowed to be named these)
#[derive(Debug, Clone, PartialEq)]
#[apply(derive_ASTNode)]
pub enum CommonTypes {
	String,
	Number,
	Boolean,
	Any,
	Null,
	Undefined,
	Unknown,
	Never,
}

impl CommonTypes {
	fn name(&self) -> &'static str {
		match self {
			CommonTypes::String => "string",
			CommonTypes::Number => "number",
			CommonTypes::Boolean => "boolean",
			CommonTypes::Any => "any",
			CommonTypes::Null => "null",
			CommonTypes::Undefined => "undefined",
			CommonTypes::Never => "never",
			CommonTypes::Unknown => "unknown",
		}
	}
}

#[apply(derive_ASTNode)]
#[derive(Debug, Clone, PartialEq)]
pub enum TypeName {
	Name(String),
	// For `Intl.Int` or something
	FromNamespace(Vec<String>),
}

#[apply(derive_ASTNode)]
#[derive(Debug, Clone, PartialEq)]
pub enum IsItem {
	Reference(String),
	This,
}

impl ASTNode for TypeAnnotation {
	fn get_position(&self) -> Span {
		*get_field_by_type::GetFieldByType::get(self)
	}

	fn from_reader(reader: &mut crate::Lexer) -> ParseResult<Self> {
		Self::from_reader_with_precedence(reader, TypeOperatorKind::None)
	}

	fn to_string_from_buffer<T: source_map::ToString>(
		&self,
		buf: &mut T,
		options: &crate::ToStringOptions,
		local: crate::LocalToStringInformation,
	) {
		match self {
			Self::Marker(..) => {
				assert!(options.expect_markers,);
			}
			Self::CommonName(name, _) => buf.push_str(name.name()),
			Self::Decorated(decorator, on_type_annotation, _) => {
				decorator.to_string_from_buffer(buf, options, local);
				buf.push(' ');
				on_type_annotation.to_string_from_buffer(buf, options, local);
			}
			Self::Name(name, _) => match name {
				TypeName::Name(name) => {
					buf.push_str(name);
				}
				TypeName::FromNamespace(namespace) => {
					for (not_at_end, item) in namespace.iter().nendiate() {
						buf.push_str(item);
						if not_at_end {
							buf.push('.');
						}
					}
				}
			},
			Self::NameWithGenericArguments(name, arguments, _) => {
				match name {
					TypeName::Name(name) => {
						buf.push_str(name);
					}
					TypeName::FromNamespace(namespace) => {
						for (not_at_end, item) in namespace.iter().nendiate() {
							buf.push_str(item);
							if not_at_end {
								buf.push('.');
							}
						}
					}
				}
				bracketed_items_to_string(arguments, ('<', '>'), buf, options, local);
			}
			Self::FunctionLiteral { type_parameters, parameters, return_type, .. } => {
				if let Some(type_parameters) = type_parameters {
					bracketed_items_to_string(type_parameters, ('<', '>'), buf, options, local);
				}
				parameters.to_string_from_buffer(buf, options, local);
				buf.push_str(" => ");
				return_type.to_string_from_buffer(buf, options, local);
			}
			Self::BooleanLiteral(true, _) => buf.push_str("true"),
			Self::BooleanLiteral(false, _) => buf.push_str("false"),
			Self::This(..) => buf.push_str("this"),
			Self::NumberLiteral(value, _) => {
				buf.push_str(&value.to_string());
			}
			Self::StringLiteral(expression, quoted, _) => {
				buf.push(quoted.as_char());
				buf.push_str(expression.as_str());
				buf.push(quoted.as_char());
			}
			Self::Union(union_members, _) => {
				for (at_end, member) in union_members.iter().endiate() {
					member.to_string_from_buffer(buf, options, local);
					if !at_end {
						buf.push_str(" | ");
					}
				}
			}
			Self::Intersection(intersection_members, _) => {
				for (at_end, member) in intersection_members.iter().endiate() {
					member.to_string_from_buffer(buf, options, local);
					if !at_end {
						buf.push_str(" & ");
					}
				}
			}
			Self::TypeOf(on, _pos) => {
				buf.push_str("typeof ");
				on.to_string_from_buffer(buf, options, local);
			}
			Self::Infer { name, extends, position: _ } => {
				buf.push_str("infer ");
				buf.push_str(name.as_str());
				if let Some(ref extends) = extends {
					buf.push_str(" extends ");
					extends.to_string_from_buffer(buf, options, local);
				}
			}
			Self::ObjectLiteral(members, _) => {
				bracketed_items_to_string(members, ('{', '}'), buf, options, local);
			}
			Self::TupleLiteral(members, _) => {
				bracketed_items_to_string(members, ('[', ']'), buf, options, local);
			}
			Self::Index(on, with, _) => {
				on.to_string_from_buffer(buf, options, local);
				buf.push('[');
				with.to_string_from_buffer(buf, options, local);
				buf.push(']');
			}
			Self::Abstract(item, _) => {
				buf.push_str("abstract ");
				item.to_string_from_buffer(buf, options, local);
			}
			Self::KeyOf(item, _) => {
				buf.push_str("keyof ");
				item.to_string_from_buffer(buf, options, local);
			}
			Self::Conditional { condition, resolve_true, resolve_false, .. } => {
				// Same as expression::condition
				let split_lines = crate::are_nodes_over_length(
					[condition, resolve_true, resolve_false].iter().map(AsRef::as_ref),
					options,
					local,
					Some(
						u32::from(options.max_line_length)
							.saturating_sub(buf.characters_on_current_line()),
					),
					true,
				);
				condition.to_string_from_buffer(buf, options, local);
				if split_lines {
					buf.push_new_line();
					options.add_indent(local.depth + 1, buf);
					buf.push_str("? ");
				} else {
					buf.push_str(if options.pretty { " ? " } else { "?" });
				}
				resolve_true.to_string_from_buffer(buf, options, local);
				if split_lines {
					buf.push_new_line();
					options.add_indent(local.depth + 1, buf);
					buf.push_str(": ");
				} else {
					buf.push_str(if options.pretty { " : " } else { ":" });
				}
				resolve_false.to_string_from_buffer(buf, options, local);
			}
			Self::ArrayLiteral(item, _) => {
				item.to_string_from_buffer(buf, options, local);
				buf.push_str("[]");
			}
			Self::ConstructorLiteral { parameters, type_parameters, return_type, .. } => {
				buf.push_str("new ");
				if let Some(type_parameters) = type_parameters {
					bracketed_items_to_string(type_parameters, ('<', '>'), buf, options, local);
				}
				parameters.to_string_from_buffer(buf, options, local);
				buf.push_str(" => ");
				return_type.to_string_from_buffer(buf, options, local);
			}
			Self::Readonly(readonly_type, _) => {
				buf.push_str("readonly ");
				readonly_type.to_string_from_buffer(buf, options, local);
			}
			Self::ParenthesizedReference(reference, _) => {
				buf.push('(');
				reference.to_string_from_buffer(buf, options, local);
				buf.push(')');
			}
			Self::TemplateLiteral { parts, final_part, .. } => {
				buf.push('`');
				for (static_part, dynamic_part) in parts {
					buf.push_str_contains_new_line(static_part.as_str());

					buf.push_str("${");
					dynamic_part.to_string_from_buffer(buf, options, local);
					buf.push('}');
				}
				buf.push_str_contains_new_line(final_part.as_str());
				buf.push('`');
			}
			Self::Symbol { unique, .. } => {
				if *unique {
					buf.push_str("unique ");
				}
				buf.push_str("symbol");
			}
			Self::Extends { item, extends, .. } => {
				item.to_string_from_buffer(buf, options, local);
				buf.push_str(" extends ");
				extends.to_string_from_buffer(buf, options, local);
			}
			Self::Is { reference, is, .. } => {
				buf.push_str(match reference {
					IsItem::Reference(reference) => reference,
					IsItem::This => "this",
				});
				buf.push_str(" is ");
				is.to_string_from_buffer(buf, options, local);
			}
			Self::Asserts(predicate, _pos) => {
				buf.push_str("asserts ");
				predicate.to_string_from_buffer(buf, options, local);
			}
		}
	}
}

/// For parsing. Precedence level. WIP
#[derive(Clone, Copy)]
pub(crate) enum TypeOperatorKind {
	None,
	Intersection,
	// not an implication, not an implication, not an implication
	Function,
	Query,
	/// Break before `=>`
	ReturnType,
}

const COMMON_TYPE_NAMES: &[&str] =
	&["string", "number", "boolean", "any", "null", "undefined", "unknown", "never"];

impl TypeAnnotation {
	/// Also returns the local the generic arguments ran over
	/// TODO refactor and tidy a lot of this, precedence rather than config
	pub(crate) fn from_reader_with_precedence(
		reader: &mut crate::Lexer,
		parent_kind: TypeOperatorKind,
	) -> ParseResult<Self> {
<<<<<<< HEAD
		if reader.get_options().partial_syntax {
			let start = reader.get_start();
			reader.skip();
			let next_is_not_expression_like = reader.starts_with_expression_delimiter()
				|| reader.starts_with_statement_or_declaration_on_new_line();
=======
		if let (true, Some(Token(peek, at))) = (options.partial_syntax, reader.peek()) {
			let next_is_not_type_annotation_like = matches!(
				peek,
				TSXToken::CloseParentheses
					| TSXToken::CloseBracket
					| TSXToken::CloseBrace
					| TSXToken::Comma
					| TSXToken::OpenChevron
			) || peek.is_assignment()
				|| (start.is_some_and(|start| {
					peek.is_statement_or_declaration_start()
						&& state
							.line_starts
							.byte_indexes_on_different_lines(start.0 as usize, at.0 as usize)
				}));
>>>>>>> 96d5058b

			if next_is_not_expression_like {
				// take up the whole next part for checker suggestions
				let position = start.union(reader.get_end());
				return Ok(TypeAnnotation::Marker(
					reader.new_partial_point_marker(position),
					position,
				));
			}
		} else {
			reader.skip();
		}

		// while let Some(Token(TSXToken::Comment(_) | TSXToken::MultiLineComment(_), _)) =
		// 	reader.peek()
		// {
		// 	reader.next();
		// }

		// Yes leading syntax is allowed sometimes
		if let TypeOperatorKind::None = parent_kind {
			let _ = reader.is_operator_advance("|") || reader.is_operator_advance("&");
		}

		reader.skip();

		let start = reader.get_start();

		let mut reference = if let Some(keyword) =
			reader.is_one_of_keywords_advance(&["true", "false"])
		{
			TypeAnnotation::BooleanLiteral(keyword == "true", start.with_length(keyword.len()))
		} else if reader.is_keyword_advance("this") {
			TypeAnnotation::This(start.with_length(4))
		} else if reader.is_keyword_advance("infer") {
			let name = reader.parse_identifier("infer name", false)?;
			let (position, extends) = if reader.is_keyword_advance("extends") {
				let extends =
					TypeAnnotation::from_reader_with_precedence(reader, TypeOperatorKind::Query)?;
				(start.union(extends.get_position()), Some(Box::new(extends)))
			} else {
				let position = start.with_length(name.len());
				(position, None)
			};
			TypeAnnotation::Infer { name: name.to_owned(), extends, position }
		} else if reader.is_keyword_advance("asserts") {
			let predicate = TypeAnnotation::from_reader_with_precedence(reader, parent_kind)?;
			let position = start.union(predicate.get_position());
			TypeAnnotation::Asserts(Box::new(predicate), position)
		} else if reader.is_keyword_advance("typeof") {
			let reference = VariableOrPropertyAccess::from_reader(reader)?;
			let position = start.union(reference.get_position());
			Self::TypeOf(Box::new(reference), position)
		} else if reader.is_keyword_advance("readonly") {
			let readonly_type =
				TypeAnnotation::from_reader_with_precedence(reader, TypeOperatorKind::Query)?;
			let position = start.union(readonly_type.get_position());
			TypeAnnotation::Readonly(Box::new(readonly_type), position)
		} else if reader.is_keyword_advance("keyof") {
			let key_of_type =
				TypeAnnotation::from_reader_with_precedence(reader, TypeOperatorKind::Query)?;
			let position = start.union(key_of_type.get_position());
			TypeAnnotation::KeyOf(Box::new(key_of_type), position)
		} else if reader.is_keyword_advance("abstract") {
			let inner_type =
				TypeAnnotation::from_reader_with_precedence(reader, TypeOperatorKind::Query)?;
			let position = start.union(inner_type.get_position());
			TypeAnnotation::Abstract(Box::new(inner_type), position)
		} else if reader.is_keyword_advance("new") {
			let type_parameters = if reader.starts_with('<') {
				let (type_parameters, _) = bracketed_items_from_reader(reader, ">")?;
				Some(type_parameters)
			} else {
				None
			};
			let parameters = TypeAnnotationFunctionParameters::from_reader(reader)?;
			reader.expect_operator("=>")?;
			let return_type = Box::new(TypeAnnotation::from_reader(reader)?);
			let position = start.union(return_type.get_position());
			TypeAnnotation::ConstructorLiteral {
				position,
				parameters,
				type_parameters,
				return_type,
			}
		} else if let Some(keyword) = reader.is_one_of_keywords_advance(COMMON_TYPE_NAMES) {
			let name = match keyword {
				"string" => CommonTypes::String,
				"number" => CommonTypes::Number,
				"boolean" => CommonTypes::Boolean,
				"any" => CommonTypes::Any,
				"null" => CommonTypes::Null,
				"undefined" => CommonTypes::Undefined,
				"unknown" => CommonTypes::Unknown,
				"never" => CommonTypes::Never,
				slice => unreachable!("{slice:?}"),
			};
			Self::CommonName(name, start.with_length(keyword.len()))
		} else if reader.is_keyword_advance("unique") {
			todo!("unique symbol type annotation")
		// let position = t.get_span().union(kw_pos.with_length("symbol".len()));
		// 	#[cfg(feature = "extras")]
		// 	let name =
		// 		reader.conditional_next(|t| matches!(t, TSXToken::StringLiteral(..))).map(
		// 			|t| {
		// 				if let Token(TSXToken::StringLiteral(content, _), _) = t {
		// 					content
		// 				} else {
		// 					unreachable!()
		// 				}
		// 			},
		// 		);
		// 	Self::Symbol {
		// 		unique: true,
		// 		position,
		// 		#[cfg(feature = "extras")]
		// 		name,
		// 	}
		} else if reader.starts_with_number() {
			let (value, length) = reader.parse_number_literal()?;
			let position = start.with_length(length as usize);
			Self::NumberLiteral(value, position)
		} else if reader.is_operator_advance("-") {
			let (value, length) = reader.parse_number_literal()?;
			let position = start.with_length(length as usize);
			// important negation here
			Self::NumberLiteral(value.neg(), position)
		} else if reader.starts_with('"') || reader.starts_with('\'') {
			let (content, quoted) = reader.parse_string_literal()?;
			let position = start.with_length(content.len() + 2);
			Self::StringLiteral(content.to_owned(), quoted, position)
		} else if reader.starts_with('@') {
			let decorator = Decorator::from_reader(reader)?;
			// TODO ...
			let this_declaration =
				Self::from_reader_with_precedence(reader, TypeOperatorKind::Query)?;
			let position = start.union(this_declaration.get_position());
			Self::Decorated(decorator, Box::new(this_declaration), position)
		} else if reader.is_operator("(") {
			// Function literal or group
			let after = reader.after_brackets();
			let is_arrow_function = after.starts_with("=>");

			if is_arrow_function {
				let parameters = TypeAnnotationFunctionParameters::from_reader(reader)?;
				reader.expect_operator("=>")?;
				let return_type = Self::from_reader(reader)?;
				Self::FunctionLiteral {
					position: start.union(return_type.get_position()),
					type_parameters: None,
					parameters,
					return_type: Box::new(return_type),
				}
<<<<<<< HEAD
			} else {
				reader.advance(1);
				let type_annotation = Self::from_reader(reader)?;
				let position = start.union(reader.expect(')')?);
				Self::ParenthesizedReference(type_annotation.into(), position)
			}
		} else if reader.is_operator_advance("<") {
			let (type_parameters, _) = bracketed_items_from_reader(reader, ">")?;
			let parameters = TypeAnnotationFunctionParameters::from_reader(reader)?;
			reader.expect_operator("=>")?;
			let return_type = Self::from_reader(reader)?;
			Self::FunctionLiteral {
				position: start.union(return_type.get_position()),
				type_parameters: Some(type_parameters),
				parameters,
				return_type: Box::new(return_type),
			}
		} else if reader.is_operator_advance("{") {
			let members = crate::types::interface::interface_members_from_reader(reader)?;
			let position = start.union(reader.expect('}')?);
			Self::ObjectLiteral(members, position)
		} else if reader.is_operator_advance("[") {
			let (members, _) = bracketed_items_from_reader(reader, "]")?;
			let position = start.union(reader.get_end());
			Self::TupleLiteral(members, position)
		} else if reader.is_operator_advance("`") {
			let start = reader.get_start();
			let mut parts = Vec::new();
			let result;
			loop {
				let (content, found) = reader.parse_until_one_of(&["${", "`"]).map_err(|()| {
					// TODO might be a problem
					let position = reader.get_start().with_length(reader.get_current().len());
					ParseError::new(ParseErrors::UnexpectedEnd, position)
				})?;
				if let "${" = found {
					let expression = AnnotationWithBinder::from_reader(reader)?;
					reader.expect('}')?;
					parts.push((content.to_owned(), expression));
				} else {
					result = Self::TemplateLiteral {
						parts,
						last: content.to_owned(),
						position: start.union(reader.get_end()),
					};
					break;
=======
			}
			// Object literal type
			Token(TSXToken::OpenBrace, start) => {
				let members = parse_interface_members(reader, state, options)?;
				let position = start.union(reader.expect_next_get_end(TSXToken::CloseBrace)?);
				Self::ObjectLiteral(members, position)
			}
			// Tuple literal type
			Token(TSXToken::OpenBracket, start) => {
				let (members, _, end) =
					parse_bracketed(reader, state, options, None, TSXToken::CloseBracket)?;
				let position = start.union(end);
				Self::TupleLiteral(members, position)
			}
			Token(TSXToken::TemplateLiteralStart, start) => {
				let mut parts = Vec::new();
				let mut last = String::new();
				let mut end: Option<TokenEnd> = None;
				while end.is_none() {
					match reader.next().ok_or_else(parse_lexing_error)? {
						Token(TSXToken::TemplateLiteralChunk(chunk), _) => {
							last = chunk;
						}
						Token(TSXToken::TemplateLiteralExpressionStart, _) => {
							let expression =
								AnnotationWithBinder::from_reader(reader, state, options)?;
							parts.push((std::mem::take(&mut last), expression));
							let next = reader.next();
							debug_assert!(matches!(
								next,
								Some(Token(TSXToken::TemplateLiteralExpressionEnd, _))
							));
						}
						Token(TSXToken::TemplateLiteralEnd, end_position) => {
							end = Some(TokenEnd::new(end_position.0));
						}
						Token(TSXToken::EOS, _) => return Err(parse_lexing_error()),
						t => unreachable!("Token {:?}", t),
					}
				}
				Self::TemplateLiteral {
					parts,
					final_part: last,
					position: start.union(end.unwrap()),
				}
			}
			Token(TSXToken::Keyword(TSXKeyword::Readonly), start) => {
				let readonly_type = TypeAnnotation::from_reader_with_config(
					reader,
					state,
					options,
					Some(TypeOperatorKind::Query),
					Some(start),
				)?;
				let position = start.union(readonly_type.get_position());
				TypeAnnotation::Readonly(Box::new(readonly_type), position)
			}
			Token(TSXToken::Keyword(TSXKeyword::KeyOf), start) => {
				let key_of_type = TypeAnnotation::from_reader_with_config(
					reader,
					state,
					options,
					Some(TypeOperatorKind::Query),
					Some(start),
				)?;
				let position = start.union(key_of_type.get_position());
				TypeAnnotation::KeyOf(Box::new(key_of_type), position)
			}
			// PLS stop adding **** to the syntax
			Token(TSXToken::Keyword(TSXKeyword::Abstract), start) => {
				let inner_type = TypeAnnotation::from_reader_with_config(
					reader,
					state,
					options,
					Some(TypeOperatorKind::Query),
					Some(start),
				)?;
				let position = start.union(inner_type.get_position());
				TypeAnnotation::Abstract(Box::new(inner_type), position)
			}
			Token(TSXToken::Keyword(TSXKeyword::New), start) => {
				let type_parameters = reader
					.conditional_next(|token| *token == TSXToken::OpenChevron)
					.is_some()
					.then(|| {
						parse_bracketed(reader, state, options, None, TSXToken::CloseChevron)
							.map(|(params, _, _)| params)
					})
					.transpose()?;
				let parameters =
					TypeAnnotationFunctionParameters::from_reader(reader, state, options)?;

				reader.expect_next(TSXToken::Arrow)?;
				let return_type = Self::from_reader(reader, state, options)?;
				Self::ConstructorLiteral {
					position: start.union(return_type.get_position()),
					parameters,
					type_parameters,
					return_type: Box::new(return_type),
>>>>>>> 96d5058b
				}
			}
			result
		} else {
			let name = reader.parse_identifier("type name", false)?;
			let position = start.with_length(name.len());
			let name = name.to_owned();

			let name = if reader.is_operator(".") {
				let mut namespace = vec![name];
				while reader.is_operator_advance(".") {
					let name = reader.parse_identifier("type name", false)?;
					namespace.push(name.to_owned());
				}
				let _position = position.union(reader.get_end());
				TypeName::FromNamespace(namespace)
			} else {
				TypeName::Name(name)
			};

			// Generics arguments:
			if reader.is_operator_advance("<") {
				let (generic_arguments, _) = bracketed_items_from_reader(reader, ">")?;
				let end = reader.get_end();
				Self::NameWithGenericArguments(name, generic_arguments, start.union(end))
			} else {
				Self::Name(name, position)
			}
			// Token(TSXToken::TemplateLiteralStart, start) => {
			// 	let mut parts = Vec::new();
			// 	let mut last = String::new();
			// 	let mut end: Option<TokenEnd> = None;
			// 	while end.is_none() {
			// 		match reader.next().ok_or_else(parse_lexing_error)? {
			// 			Token(TSXToken::TemplateLiteralChunk(chunk), _) => {
			// 				last = chunk;
			// 			}
			// 			Token(TSXToken::TemplateLiteralExpressionStart, _) => {
			// 				let expression =
			// 					AnnotationWithBinder::from_reader(reader)?;
			// 				parts.push((std::mem::take(&mut last), expression));
			// 				let next = reader.next();
			// 				debug_assert!(matches!(
			// 					next,
			// 					Some(Token(TSXToken::TemplateLiteralExpressionEnd, _))
			// 				));
			// 			}
			// 			Token(TSXToken::TemplateLiteralEnd, end_position) => {
			// 				end = Some(TokenEnd::new(end_position.0));
			// 			}
			// 			Token(TSXToken::EOS, _) => return Err(parse_lexing_error()),
			// 			t => unreachable!("Token {:?}", t),
			// 		}
			// 	}
			// 	Self::TemplateLiteral { parts, last, position: start.union(end.unwrap()) }
			// }
			// t @ Token(TSXToken::Keyword(TSXKeyword::Symbol), _) => {
			// 	let position = t.get_span();
			// 	#[cfg(feature = "extras")]
			// 	let name =
			// 		reader.conditional_next(|t| matches!(t, TSXToken::StringLiteral(..))).map(
			// 			|t| {
			// 				if let Token(TSXToken::StringLiteral(content, _), _) = t {
			// 					content
			// 				} else {
			// 					unreachable!()
			// 				}
			// 			},
			// 		);
			// 	Self::Symbol {
			// 		unique: false,
			// 		position,
			// 		#[cfg(feature = "extras")]
			// 		name,
			// 	}
			// }
		};

		// Array shorthand & indexing type references. Loops as number[][]
		// unsure if index type can be looped
		while reader.is_operator_advance("[") {
			let start = reference.get_position();
			if reader.is_operator_advance("]") {
				let position = start.union(reader.get_end());
				reference = Self::ArrayLiteral(Box::new(reference), position);
			} else {
				// E.g type allTypes = Person[keyof Person];
				let indexer = TypeAnnotation::from_reader(reader)?;
				let end = reader.expect(']')?;
				let position = start.union(end);
				reference = Self::Index(Box::new(reference), Box::new(indexer), position);
			}
		}

		if reader.is_keyword_advance("is") {
			fn type_annotation_as_name(
				reference: TypeAnnotation,
			) -> Result<(IsItem, Span), TypeAnnotation> {
				match reference {
					TypeAnnotation::CommonName(name, span) => {
						Ok((IsItem::Reference(name.name().to_owned()), span))
					}
					TypeAnnotation::Name(TypeName::Name(name), span) => {
						Ok((IsItem::Reference(name), span))
					}
					TypeAnnotation::This(span) => Ok((IsItem::This, span)),
					_ => Err(reference),
				}
			}

			match type_annotation_as_name(reference) {
				Ok((item, span)) => {
					let is_type = TypeAnnotation::from_reader_with_precedence(
						reader,
						TypeOperatorKind::Query,
					)?;
					// TODO local
					let position = span.union(is_type.get_position());

					reference =
						TypeAnnotation::Is { reference: item, is: Box::new(is_type), position };
				}
				Err(reference) => {
					return Err(ParseError::new(
						crate::ParseErrors::InvalidLHSOfIs,
						reference.get_position(),
					));
				}
			}
		}

		if reader.is_keyword("extends") {
			if let TypeOperatorKind::Query = parent_kind {
				return Ok(reference);
			}
			reader.advance("extends".len() as u32);
			let extends_type =
				TypeAnnotation::from_reader_with_precedence(reader, TypeOperatorKind::Query)?;
			let position = reference.get_position().union(extends_type.get_position());
			reference = TypeAnnotation::Extends {
				item: Box::new(reference),
				extends: Box::new(extends_type),
				position,
			};
		}

		// Fix for `as` and `satisfies` expressions
		if reader.is_one_of(&["||", "&&"]).is_some() {
			return Ok(reference);
		}

		// Intersections, unions, conditonals and (special) implicit function literals
		while let Some(operator) = reader.is_one_of_operators(&["|", "&"]) {
			if let TypeOperatorKind::Function = parent_kind {
				return Ok(reference);
			} else if let ("|", TypeOperatorKind::Intersection) = (operator, parent_kind) {
				return Ok(reference);
			}
			reader.advance(1);
			if let "&" = operator {
				let precedence = TypeOperatorKind::Intersection;
				let rhs = Self::from_reader_with_precedence(reader, precedence)?;
				let position = reference.get_position().union(rhs.get_position());
				if let TypeAnnotation::Intersection(members, existing) = &mut reference {
					*existing = position;
					members.push(rhs);
				} else {
					reference = TypeAnnotation::Intersection(vec![reference, rhs], position);
				}
			} else if let "|" = operator {
				let rhs = Self::from_reader_with_precedence(reader, parent_kind)?;
				let position = reference.get_position().union(rhs.get_position());
				if let TypeAnnotation::Union(members, existing) = &mut reference {
					*existing = position;
					members.push(rhs);
				} else {
					reference = TypeAnnotation::Union(vec![reference, rhs], position);
				}
			} else {
				unreachable!("{operator}")
			}
		}

		if reader.is_operator("=>") {
			// TODO is this good syntax?
			if let TypeOperatorKind::Query
			| TypeOperatorKind::Function
			| TypeOperatorKind::ReturnType
			| TypeOperatorKind::Intersection = parent_kind
			{
				return Ok(reference);
			}
			reader.advance(2);
			let return_type =
				Self::from_reader_with_precedence(reader, TypeOperatorKind::Function)?;
			let parameters_position = reference.get_position();
			let position = parameters_position.union(return_type.get_position());
			Ok(Self::FunctionLiteral {
				position,
				type_parameters: None,
				parameters: TypeAnnotationFunctionParameters {
					parameters: vec![TypeAnnotationFunctionParameter {
						position,
						name: None,
						type_annotation: reference,
						is_optional: false,
						decorators: Default::default(),
					}],
					rest_parameter: None,
					position: parameters_position,
				},
				return_type: Box::new(return_type),
			})
		} else if reader.is_operator("?") {
			if let TypeOperatorKind::Query = parent_kind {
				return Ok(reference);
			}
			reader.advance(1);
			let lhs = TypeAnnotation::from_reader(reader)?;
			reader.expect(':')?;
			let rhs = TypeAnnotation::from_reader(reader)?;
			let position = reference.get_position().union(rhs.get_position());
			Ok(TypeAnnotation::Conditional {
				condition: Box::new(reference),
				resolve_true: Box::new(lhs),
				resolve_false: Box::new(rhs),
				position,
			})
		} else {
			Ok(reference)
		}
	}
}

/// Mirrors [`crate::FunctionParameters`]
#[derive(Debug, Clone, PartialEq)]
#[apply(derive_ASTNode)]
pub struct TypeAnnotationFunctionParameters {
	pub parameters: Vec<TypeAnnotationFunctionParameter>,
	pub rest_parameter: Option<Box<TypeAnnotationSpreadFunctionParameter>>,
	pub position: Span,
}

impl ASTNode for TypeAnnotationFunctionParameters {
	fn get_position(&self) -> Span {
		self.position
	}

	fn from_reader(reader: &mut crate::Lexer) -> ParseResult<Self> {
		let start = reader.expect_start('(')?;
		let mut parameters = Vec::new();
		let mut rest_parameter = None;
<<<<<<< HEAD

		loop {
			reader.skip();
			if reader.is_operator(")") {
				break;
=======
		while !matches!(reader.peek(), Some(Token(TSXToken::CloseParentheses, _))) {
			while reader.peek().is_some_and(|Token(ty, _)| ty.is_comment()) {
				reader.next();
			}
			let mut decorators = Vec::<Decorator>::new();
			while let Some(Token(TSXToken::At, _)) = reader.peek() {
				decorators.push(Decorator::from_reader(reader, state, options)?);
>>>>>>> 96d5058b
			}
			// Skip comments
			// while reader.conditional_next(TSXToken::is_comment).is_some() {}

			let start = reader.get_start();

			if reader.is_operator_advance("...") {
				let name = reader.parse_identifier("spread parameter name", true)?.to_owned();
				// // TODO is this a good feature
				// let name = if reader.after_identifier().starts_with(":") {
				// 	Some(WithComment::<VariableField>::from_reader(reader)?)
				// } else {
				// 	None
				// };

				let _ = reader.expect(':');
				let type_annotation = TypeAnnotation::from_reader(reader)?;

				let position = start.union(type_annotation.get_position());

				rest_parameter = Some(Box::new(TypeAnnotationSpreadFunctionParameter {
					// TODO
					decorators: Default::default(),
					name,
					type_annotation,
					position,
				}));
				break;
			}

			// TODO is this a good feature
			let after_identifier = reader.after_identifier();
			let name = if after_identifier.starts_with(':') || after_identifier.starts_with("?:") {
				Some(WithComment::<VariableField>::from_reader(reader)?)
			} else {
				None
			};

			let is_optional = if name.is_some() {
				if reader.is_operator_advance("?:") {
					true
				} else if reader.is_operator_advance(":") {
					false
				} else {
					return Err(crate::lexer::utilities::expected_one_of_items(
						reader,
						&["?:", ":"],
					));
				}
			} else {
				false
			};
			let type_annotation = TypeAnnotation::from_reader(reader)?;
			let position = start.union(type_annotation.get_position());

			parameters.push(TypeAnnotationFunctionParameter {
				// TODO
				decorators: Default::default(),
				name,
				type_annotation,
				is_optional,
				position,
			});

			if !reader.is_operator_advance(",") {
				break;
			}
		}
		let close = reader.expect(')')?;
		let position = start.union(close);
		Ok(TypeAnnotationFunctionParameters { parameters, rest_parameter, position })
	}

	fn to_string_from_buffer<T: source_map::ToString>(
		&self,
		buf: &mut T,
		options: &crate::ToStringOptions,
		local: crate::LocalToStringInformation,
	) {
		buf.push('(');
		for (at_end, parameter) in self.parameters.iter().endiate() {
			if let Some(ref name) = parameter.name {
				name.to_string_from_buffer(buf, options, local);
			}
			if parameter.is_optional {
				buf.push_str("?: ");
			} else {
				buf.push_str(": ");
			}
			parameter.type_annotation.to_string_from_buffer(buf, options, local);
			if !at_end || self.rest_parameter.is_some() {
				buf.push(',');
				options.push_gap_optionally(buf);
			}
		}
		if let Some(ref rest_parameter) = self.rest_parameter {
			buf.push_str("...");
			buf.push_str(&rest_parameter.name);
			rest_parameter.type_annotation.to_string_from_buffer(buf, options, local);
		}
		buf.push(')');
	}
}

#[derive(Debug, Clone, PartialEq)]
#[apply(derive_ASTNode)]
pub struct TypeAnnotationFunctionParameter {
	pub decorators: Vec<Decorator>,
	/// Ooh nice optional
	pub name: Option<WithComment<VariableField>>,
	pub type_annotation: TypeAnnotation,
	pub is_optional: bool,
	pub position: Span,
}

#[derive(Debug, Clone, PartialEq)]
#[apply(derive_ASTNode)]
pub struct TypeAnnotationSpreadFunctionParameter {
	pub decorators: Vec<Decorator>,
	pub name: String,
	pub type_annotation: TypeAnnotation,
	pub position: Span,
}

#[derive(Debug, Clone, PartialEq)]
#[apply(derive_ASTNode)]
pub struct TupleLiteralElement(pub TupleElementKind, pub AnnotationWithBinder, pub Span);

impl ASTNode for TupleLiteralElement {
	fn get_position(&self) -> Span {
		self.2
	}

	fn from_reader(reader: &mut crate::Lexer) -> ParseResult<Self> {
		let start = reader.get_start();
		let is_spread = reader.is_operator_advance("...");

		let annotation_with_binder = AnnotationWithBinder::from_reader(reader)?;

		let (kind, position) = if is_spread {
			(TupleElementKind::Spread, start.union(annotation_with_binder.get_position()))
		} else if reader.is_operator_advance("?") {
			(
				TupleElementKind::Optional,
				annotation_with_binder.get_position().union(reader.get_end()),
			)
		} else {
			(TupleElementKind::Standard, annotation_with_binder.get_position())
		};

		Ok(Self(kind, annotation_with_binder, position))
	}

	fn to_string_from_buffer<T: source_map::ToString>(
		&self,
		buf: &mut T,
		options: &crate::ToStringOptions,
		local: crate::LocalToStringInformation,
	) {
		if let TupleElementKind::Spread = self.0 {
			buf.push_str("...");
		}
		self.1.to_string_from_buffer(buf, options, local);
		if let TupleElementKind::Optional = self.0 {
			buf.push('?');
		}
	}
}

impl ListItem for TupleLiteralElement {
	type LAST = ();
}

#[cfg(test)]
mod tests {
	use super::*;
	use crate::{assert_matches_ast, number::NumberRepresentation, span};

	#[test]
	fn name() {
		assert_matches_ast!(
			"something",
			TypeAnnotation::Name(TypeName::Name(Deref @ "something"), span!(0, 9))
		);
		assert_matches_ast!("string", TypeAnnotation::CommonName(CommonTypes::String, span!(0, 6)));
	}

	#[test]
	fn literals() {
		assert_matches_ast!(
			"\"my_string\"",
			TypeAnnotation::StringLiteral(Deref @ "my_string", Quoted::Double, span!(0, 11))
		);
		assert_matches_ast!(
			"45",
			TypeAnnotation::NumberLiteral(NumberRepresentation::Number { .. }, span!(0, 2))
		);
		assert_matches_ast!("true", TypeAnnotation::BooleanLiteral(true, span!(0, 4)));
	}

	#[test]
	fn generics() {
		assert_matches_ast!(
			"Array<string>",
			TypeAnnotation::NameWithGenericArguments(
				TypeName::Name(Deref @ "Array"),
				Deref @ [TypeAnnotation::CommonName(CommonTypes::String, span!(6, 12))],
				span!(0, 13),
			)
		);

		assert_matches_ast!(
			"Map<string, number>",
			TypeAnnotation::NameWithGenericArguments(
				TypeName::Name(Deref @ "Map"),
				Deref @
				[TypeAnnotation::CommonName(CommonTypes::String, span!(4, 10)), TypeAnnotation::CommonName(CommonTypes::Number, span!(12, 18))],
				span!(0, 19),
			)
		);

		assert_matches_ast!(
			"Array<Array<string>>",
			TypeAnnotation::NameWithGenericArguments(
				TypeName::Name(Deref @ "Array"),
				Deref @ [TypeAnnotation::NameWithGenericArguments(
					TypeName::Name(Deref @ "Array"),
					Deref @ [TypeAnnotation::CommonName(CommonTypes::String, span!(12, 18))],
					span!(6, 19),
				)],
				span!(0, 20),
			)
		);
	}

	#[test]
	fn union() {
		assert_matches_ast!(
			"string | number",
			TypeAnnotation::Union(
				Deref @
				[TypeAnnotation::CommonName(CommonTypes::String, span!(0, 6)), TypeAnnotation::CommonName(CommonTypes::Number, span!(9, 15))],
				_,
			)
		);

		// Leading | is valid
		assert_matches_ast!(
			"| string | number",
			TypeAnnotation::Union(
				Deref @
				[TypeAnnotation::CommonName(CommonTypes::String, span!(2, 8)), TypeAnnotation::CommonName(CommonTypes::Number, span!(11, 17))],
				_,
			)
		);
	}

	#[test]
	fn intersection() {
		assert_matches_ast!(
			"string & number",
			TypeAnnotation::Intersection(
				Deref @
				[TypeAnnotation::CommonName(CommonTypes::String, span!(0, 6)), TypeAnnotation::CommonName(CommonTypes::Number, span!(9, 15))],
				_,
			)
		);
	}

	#[test]
	fn tuple_literal() {
		assert_matches_ast!(
			"[number, x: string]",
			TypeAnnotation::TupleLiteral(
				Deref @ [TupleLiteralElement(
					TupleElementKind::Standard,
					AnnotationWithBinder::NoAnnotation(TypeAnnotation::CommonName(
						CommonTypes::Number,
						span!(1, 7),
					)),
					_,
				), TupleLiteralElement(
					TupleElementKind::Standard,
					AnnotationWithBinder::Annotated {
						name: Deref @ "x",
						ty: TypeAnnotation::CommonName(CommonTypes::String, span!(12, 18)),
						position: _,
					},
					_,
				)],
				span!(0, 19),
			)
		);
	}

	#[test]
	fn functions() {
		assert_matches_ast!(
			"T => T",
			TypeAnnotation::FunctionLiteral {
				type_parameters: None,
				parameters: TypeAnnotationFunctionParameters {
					parameters: Deref @ [ TypeAnnotationFunctionParameter { .. } ],
					..
				},
				return_type: Deref @ TypeAnnotation::Name(TypeName::Name(Deref @ "T"), span!(5, 6)),
				..
			}
		);
		// TODO more
	}

	#[test]
	fn template_literal() {
		assert_matches_ast!(
			"`test-${X}`",
			TypeAnnotation::TemplateLiteral {
				parts: Deref @ [
					(
						Deref @ "test-",
						AnnotationWithBinder::NoAnnotation(TypeAnnotation::Name(TypeName::Name(Deref @ "X"), span!(8, 9)))
					)
				],
				..
			}
		);
	}

	#[test]
	fn array_shorthand() {
		assert_matches_ast!(
			"string[]",
			TypeAnnotation::ArrayLiteral(
				Deref @ TypeAnnotation::CommonName(CommonTypes::String, span!(0, 6)),
				span!(0, 8),
			)
		);
		assert_matches_ast!(
			"(number | null)[]",
			TypeAnnotation::ArrayLiteral(
				Deref @ TypeAnnotation::ParenthesizedReference(
					Deref @ TypeAnnotation::Union(
						Deref @
						[TypeAnnotation::CommonName(CommonTypes::Number, span!(1, 7)), TypeAnnotation::CommonName(CommonTypes::Null, span!(10, 14))],
						_,
					),
					span!(0, 15),
				),
				span!(0, 17),
			)
		);
		assert_matches_ast!(
			"string[][]",
			TypeAnnotation::ArrayLiteral(
				Deref @ TypeAnnotation::ArrayLiteral(
					Deref @ TypeAnnotation::CommonName(CommonTypes::String, span!(0, 6)),
					span!(0, 8),
				),
				span!(0, 10),
			)
		);
	}
}<|MERGE_RESOLUTION|>--- conflicted
+++ resolved
@@ -459,29 +459,11 @@
 		reader: &mut crate::Lexer,
 		parent_kind: TypeOperatorKind,
 	) -> ParseResult<Self> {
-<<<<<<< HEAD
 		if reader.get_options().partial_syntax {
 			let start = reader.get_start();
 			reader.skip();
 			let next_is_not_expression_like = reader.starts_with_expression_delimiter()
 				|| reader.starts_with_statement_or_declaration_on_new_line();
-=======
-		if let (true, Some(Token(peek, at))) = (options.partial_syntax, reader.peek()) {
-			let next_is_not_type_annotation_like = matches!(
-				peek,
-				TSXToken::CloseParentheses
-					| TSXToken::CloseBracket
-					| TSXToken::CloseBrace
-					| TSXToken::Comma
-					| TSXToken::OpenChevron
-			) || peek.is_assignment()
-				|| (start.is_some_and(|start| {
-					peek.is_statement_or_declaration_start()
-						&& state
-							.line_starts
-							.byte_indexes_on_different_lines(start.0 as usize, at.0 as usize)
-				}));
->>>>>>> 96d5058b
 
 			if next_is_not_expression_like {
 				// take up the whole next part for checker suggestions
@@ -635,7 +617,6 @@
 					parameters,
 					return_type: Box::new(return_type),
 				}
-<<<<<<< HEAD
 			} else {
 				reader.advance(1);
 				let type_annotation = Self::from_reader(reader)?;
@@ -678,111 +659,10 @@
 				} else {
 					result = Self::TemplateLiteral {
 						parts,
-						last: content.to_owned(),
+						final_part: content.to_owned(),
 						position: start.union(reader.get_end()),
 					};
 					break;
-=======
-			}
-			// Object literal type
-			Token(TSXToken::OpenBrace, start) => {
-				let members = parse_interface_members(reader, state, options)?;
-				let position = start.union(reader.expect_next_get_end(TSXToken::CloseBrace)?);
-				Self::ObjectLiteral(members, position)
-			}
-			// Tuple literal type
-			Token(TSXToken::OpenBracket, start) => {
-				let (members, _, end) =
-					parse_bracketed(reader, state, options, None, TSXToken::CloseBracket)?;
-				let position = start.union(end);
-				Self::TupleLiteral(members, position)
-			}
-			Token(TSXToken::TemplateLiteralStart, start) => {
-				let mut parts = Vec::new();
-				let mut last = String::new();
-				let mut end: Option<TokenEnd> = None;
-				while end.is_none() {
-					match reader.next().ok_or_else(parse_lexing_error)? {
-						Token(TSXToken::TemplateLiteralChunk(chunk), _) => {
-							last = chunk;
-						}
-						Token(TSXToken::TemplateLiteralExpressionStart, _) => {
-							let expression =
-								AnnotationWithBinder::from_reader(reader, state, options)?;
-							parts.push((std::mem::take(&mut last), expression));
-							let next = reader.next();
-							debug_assert!(matches!(
-								next,
-								Some(Token(TSXToken::TemplateLiteralExpressionEnd, _))
-							));
-						}
-						Token(TSXToken::TemplateLiteralEnd, end_position) => {
-							end = Some(TokenEnd::new(end_position.0));
-						}
-						Token(TSXToken::EOS, _) => return Err(parse_lexing_error()),
-						t => unreachable!("Token {:?}", t),
-					}
-				}
-				Self::TemplateLiteral {
-					parts,
-					final_part: last,
-					position: start.union(end.unwrap()),
-				}
-			}
-			Token(TSXToken::Keyword(TSXKeyword::Readonly), start) => {
-				let readonly_type = TypeAnnotation::from_reader_with_config(
-					reader,
-					state,
-					options,
-					Some(TypeOperatorKind::Query),
-					Some(start),
-				)?;
-				let position = start.union(readonly_type.get_position());
-				TypeAnnotation::Readonly(Box::new(readonly_type), position)
-			}
-			Token(TSXToken::Keyword(TSXKeyword::KeyOf), start) => {
-				let key_of_type = TypeAnnotation::from_reader_with_config(
-					reader,
-					state,
-					options,
-					Some(TypeOperatorKind::Query),
-					Some(start),
-				)?;
-				let position = start.union(key_of_type.get_position());
-				TypeAnnotation::KeyOf(Box::new(key_of_type), position)
-			}
-			// PLS stop adding **** to the syntax
-			Token(TSXToken::Keyword(TSXKeyword::Abstract), start) => {
-				let inner_type = TypeAnnotation::from_reader_with_config(
-					reader,
-					state,
-					options,
-					Some(TypeOperatorKind::Query),
-					Some(start),
-				)?;
-				let position = start.union(inner_type.get_position());
-				TypeAnnotation::Abstract(Box::new(inner_type), position)
-			}
-			Token(TSXToken::Keyword(TSXKeyword::New), start) => {
-				let type_parameters = reader
-					.conditional_next(|token| *token == TSXToken::OpenChevron)
-					.is_some()
-					.then(|| {
-						parse_bracketed(reader, state, options, None, TSXToken::CloseChevron)
-							.map(|(params, _, _)| params)
-					})
-					.transpose()?;
-				let parameters =
-					TypeAnnotationFunctionParameters::from_reader(reader, state, options)?;
-
-				reader.expect_next(TSXToken::Arrow)?;
-				let return_type = Self::from_reader(reader, state, options)?;
-				Self::ConstructorLiteral {
-					position: start.union(return_type.get_position()),
-					parameters,
-					type_parameters,
-					return_type: Box::new(return_type),
->>>>>>> 96d5058b
 				}
 			}
 			result
@@ -1035,21 +915,11 @@
 		let start = reader.expect_start('(')?;
 		let mut parameters = Vec::new();
 		let mut rest_parameter = None;
-<<<<<<< HEAD
 
 		loop {
 			reader.skip();
 			if reader.is_operator(")") {
 				break;
-=======
-		while !matches!(reader.peek(), Some(Token(TSXToken::CloseParentheses, _))) {
-			while reader.peek().is_some_and(|Token(ty, _)| ty.is_comment()) {
-				reader.next();
-			}
-			let mut decorators = Vec::<Decorator>::new();
-			while let Some(Token(TSXToken::At, _)) = reader.peek() {
-				decorators.push(Decorator::from_reader(reader, state, options)?);
->>>>>>> 96d5058b
 			}
 			// Skip comments
 			// while reader.conditional_next(TSXToken::is_comment).is_some() {}
