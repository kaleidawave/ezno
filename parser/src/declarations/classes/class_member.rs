--- conflicted
+++ resolved
@@ -13,13 +13,8 @@
 	TSXKeyword, TSXToken, TypeAnnotation, WithComment,
 };
 
-<<<<<<< HEAD
 /// The variable id's of these is handled by their [PropertyKey]
 #[derive(Debug, Clone, PartialEq, Eq, Visitable)]
-=======
-/// The variable id's of these is handled by their [`PropertyKey`]
-#[derive(Debug, Clone, PartialEq, Eq)]
->>>>>>> b5d16a7b
 #[cfg_attr(feature = "self-rust-tokenize", derive(self_rust_tokenize::SelfRustTokenize))]
 #[cfg_attr(feature = "serde-serialize", derive(serde::Serialize))]
 pub enum ClassMember {
@@ -90,7 +85,6 @@
 			.conditional_next(|tok| *tok == TSXToken::Keyword(TSXKeyword::Readonly))
 			.map(|token| Keyword::new(token.get_span()));
 
-<<<<<<< HEAD
 		let mut header = MethodHeader::from_reader(reader);
 
 		// Catch for named get or set :(
@@ -121,11 +115,6 @@
 		} else {
 			WithComment::<PropertyKey<_>>::from_reader(reader, state, options)?
 		};
-=======
-		let header = MethodHeader::from_reader(reader);
-
-		let key = WithComment::<PropertyKey<_>>::from_reader(reader, state, options)?;
->>>>>>> b5d16a7b
 
 		match reader.peek() {
 			Some(Token(TSXToken::OpenParentheses, _)) if readonly_keyword.is_none() => {
