use crate::{
	are_nodes_over_length, bracketed_items_from_reader, bracketed_items_to_string,
	declarations::ClassDeclaration, derive_ASTNode, functions, number::NumberRepresentation,
	ExpressionPosition, ListItem, Marker, ParseErrors, ParseResult, Quoted,
};

use self::{
	assignments::{LHSOfAssignment, VariableOrPropertyAccess},
	object_literal::ObjectLiteral,
	operators::{
		IncrementOrDecrement, Operator, ARROW_FUNCTION_PRECEDENCE, COMMA_PRECEDENCE,
		CONDITIONAL_TERNARY_PRECEDENCE, CONSTRUCTOR_PRECEDENCE,
		CONSTRUCTOR_WITHOUT_PARENTHESIS_PRECEDENCE, INDEX_PRECEDENCE, MEMBER_ACCESS_PRECEDENCE,
		PARENTHESIZED_EXPRESSION_AND_LITERAL_PRECEDENCE,
	},
};

<<<<<<< HEAD
use super::{jsx::JSXRoot, ASTNode, Block, FunctionBase, ParseError, Span, TypeAnnotation};
=======
use super::{
	jsx::JSXRoot, tokens::token_as_identifier, ASTNode, Block, FunctionBase, ParseError,
	ParseOptions, Span, TSXToken, Token, TokenReader, TypeAnnotation,
};
>>>>>>> 96d5058b

#[cfg(feature = "extras")]
use crate::extensions::is_expression::IsExpression;

use derive_partial_eq_extras::PartialEqExtras;
use get_field_by_type::GetFieldByType;
use source_map::{Nullable, ToString};
use visitable_derive::Visitable;

pub mod arrow_function;
pub mod assignments;
pub mod object_literal;
pub mod operators;
pub mod template_literal;
pub use arrow_function::{ArrowFunction, ExpressionOrBlock};

pub use template_literal::TemplateLiteral;

use operators::{
	AssociativityDirection, BinaryAssignmentOperator, BinaryOperator, UnaryOperator,
	UnaryPostfixAssignmentOperator, UnaryPrefixAssignmentOperator, ASSIGNMENT_PRECEDENCE,
	FUNCTION_CALL_PRECEDENCE, RELATION_PRECEDENCE,
};

pub type ExpressionFunctionBase = functions::GeneralFunctionBase<ExpressionPosition>;
pub type ExpressionFunction = FunctionBase<ExpressionFunctionBase>;

use std::convert::{TryFrom, TryInto};

/// Expression structures
///
/// Comma is implemented as a [`BinaryOperator`]
#[apply(derive_ASTNode)]
#[derive(PartialEqExtras, Debug, Clone, Visitable, GetFieldByType)]
#[get_field_by_type_target(Span)]
#[partial_eq_ignore_types(Span)]
#[visit_self]
pub enum Expression {
	// Literals:
	NumberLiteral(NumberRepresentation, Span),
	StringLiteral(String, #[partial_eq_ignore] Quoted, Span),
	BooleanLiteral(bool, Span),
	RegexLiteral {
		pattern: String,
		/// Can be `""`
		flags: String,
		position: Span,
	},
	ArrayLiteral(Vec<ArrayElement>, Span),
	ObjectLiteral(ObjectLiteral),
	TemplateLiteral(TemplateLiteral),
	Parenthesised(Box<MultipleExpression>, Span),
	// Regular operations:
	BinaryOperation {
		lhs: Box<Expression>,
		operator: BinaryOperator,
		rhs: Box<Expression>,
		position: Span,
	},
	SpecialOperators(SpecialOperators, Span),
	UnaryOperation {
		operator: UnaryOperator,
		operand: Box<Expression>,
		position: Span,
	},
	// Assignment operations
	Assignment {
		lhs: LHSOfAssignment,
		rhs: Box<Expression>,
		position: Span,
	},
	/// Modified assignment cannot have destructured thingies
	BinaryAssignmentOperation {
		lhs: VariableOrPropertyAccess,
		operator: BinaryAssignmentOperator,
		rhs: Box<Expression>,
		position: Span,
	},
	UnaryPrefixAssignmentOperation {
		operator: UnaryPrefixAssignmentOperator,
		operand: VariableOrPropertyAccess,
		position: Span,
	},
	UnaryPostfixAssignmentOperation {
		operand: VariableOrPropertyAccess,
		operator: UnaryPostfixAssignmentOperator,
		position: Span,
	},
	/// e.g `x` or `(...).hi`
	VariableReference(String, Span),
	ThisReference(Span),
	SuperExpression(SuperReference, Span),
	/// https://developer.mozilla.org/en-US/docs/Web/JavaScript/Reference/Operators/new.target
	NewTarget(Span),
	ImportMeta(Span),
	DynamicImport {
		path: Box<Expression>,
		options: Option<Box<Expression>>,
		position: Span,
	},
	PropertyAccess {
		parent: Box<Expression>,
		is_optional: bool,
		property: PropertyReference,
		position: Span,
	},
	/// e.g `...[4]`
	Index {
		indexee: Box<Expression>,
		indexer: Box<MultipleExpression>,
		is_optional: bool,
		position: Span,
	},
	// Function calls
	FunctionCall {
		function: Box<Expression>,
		type_arguments: Option<Vec<TypeAnnotation>>,
		arguments: Vec<FunctionArgument>,
		is_optional: bool,
		position: Span,
	},
	ConstructorCall {
		constructor: Box<Expression>,
		type_arguments: Option<Vec<TypeAnnotation>>,
		arguments: Option<Vec<FunctionArgument>>,
		position: Span,
	},
	/// e.g `... ? ... ? ...`
	ConditionalTernary {
		condition: Box<Expression>,
		truthy_result: Box<Expression>,
		falsy_result: Box<Expression>,
		position: Span,
	},
	// Functions
	ArrowFunction(ArrowFunction),
	ExpressionFunction(ExpressionFunction),
	/// Yes classes can exist in expr position :?
	ClassExpression(ClassDeclaration<ExpressionPosition>),
	Null(Span),
	Comment {
		content: String,
		on: Box<Expression>,
		position: Span,
		is_multiline: bool,
		prefix: bool,
	},
	/// A start of a JSXNode
	JSXRoot(JSXRoot),
	/// Not to be confused with binary operator `is`
	#[cfg(feature = "extras")]
	IsExpression(IsExpression),
	#[cfg_attr(feature = "self-rust-tokenize", self_tokenize_field(marker_id))]
	Marker {
		#[visit_skip_field]
		marker_id: Marker<Expression>,
		position: Span,
	},
}

impl Eq for Expression {}

#[derive(PartialEq, Debug, Clone)]
#[apply(derive_ASTNode)]
pub enum PropertyReference {
	Standard {
		property: String,
		is_private: bool,
	},
	#[cfg_attr(feature = "self-rust-tokenize", self_tokenize_field(0))]
	Marker(Marker<PropertyReference>),
}

impl ASTNode for Expression {
	fn get_position(&self) -> Span {
		*GetFieldByType::get(self)
	}

	fn from_reader(reader: &mut crate::Lexer) -> ParseResult<Expression> {
		Self::from_reader_with_precedence(reader, COMMA_PRECEDENCE)
	}

	fn to_string_from_buffer<T: source_map::ToString>(
		&self,
		buf: &mut T,
		options: &crate::ToStringOptions,
		local: crate::LocalToStringInformation,
	) {
		self.to_string_using_precedence(
			buf,
			options,
			local,
			ExpressionToStringArgument { on_left: false, return_precedence: u8::MAX },
		);
	}
}

static SPECIAL_OPERATORS: &[&str] = {
	if cfg!(feature = "full-typescript") && cfg!(feature = "extras") {
		&["as", "is", "satisfies"]
	} else if cfg!(feature = "full-typescript") {
		&["as", "satisfies"]
	} else if cfg!(feature = "extras") {
		&["is"]
	} else {
		&[]
	}
};

impl Expression {
	pub fn from_reader_with_precedence(
		reader: &mut crate::Lexer,
		return_precedence: u8,
	) -> ParseResult<Self> {
<<<<<<< HEAD
		if reader.get_options().partial_syntax {
			let start = reader.get_start();
			reader.skip();
			let next_is_not_expression_like = reader.starts_with_expression_delimiter()
				|| reader.starts_with_statement_or_declaration_on_new_line();
=======
		if let (true, Some(Token(peek, at))) = (options.partial_syntax, reader.peek()) {
			let next_is_not_expression_like = peek.is_expression_delimiter()
				|| start.is_some_and(|start| {
					peek.is_statement_or_declaration_start()
						&& state
							.line_starts
							.byte_indexes_on_different_lines(start.0 as usize, at.0 as usize)
				});
>>>>>>> 96d5058b

			if next_is_not_expression_like {
				// take up the whole next part for checker suggestions
				let position = start.union(reader.get_end());
				return Ok(Expression::Marker {
					marker_id: reader.new_partial_point_marker(position),
					position,
				});
			}
		} else {
			reader.skip();
		}

		let start = reader.get_start();
		let first_expression = {
			if reader.starts_with_string_delimeter() {
				let (content, quoted) = reader.parse_string_literal()?;
				let position = start.with_length(content.len() + 2);
				Expression::StringLiteral(content.to_owned(), quoted, position)
			} else if reader.starts_with_number() {
				let (value, length) = reader.parse_number_literal()?;
				let position = start.with_length(length as usize);
				Expression::NumberLiteral(value, position)
			}
			// Yes single line comment can occur here if the line splits
			// ```
			// [
			//     // Hi
			//     2
			// ]
			// ```
			else if reader.starts_with_slice("//") || reader.starts_with_slice("/*") {
				let is_multiline = reader.starts_with_slice("/*");
				reader.advance(2);
				let content = reader.parse_comment_literal(is_multiline)?.to_owned();
				let expression = Self::from_reader_with_precedence(reader, return_precedence)?;
				let position = start.union(expression.get_position());
				Expression::Comment {
					is_multiline,
					content,
					position,
					on: Box::new(expression),
					prefix: true,
				}
			} else if reader.starts_with('/') {
				let (pattern, flags) = reader.parse_regex_literal()?;
				let position = start.with_length(2 + pattern.len() + flags.len());
				Expression::RegexLiteral {
					pattern: pattern.to_owned(),
					flags: flags.to_owned(),
					position,
				}
			} else if reader.is_operator_advance("[") {
				// TODO let is_assignment = reader.after_brackets().starts_with("=");
				let (items, _) = bracketed_items_from_reader::<ArrayElement>(reader, "]")?;
				let end = reader.get_end();
				Expression::ArrayLiteral(items, start.union(end))
			} else if reader.starts_with('{') {
				// TODO let is_assignment = reader.after_brackets().starts_with("=");
				ObjectLiteral::from_reader(reader).map(Expression::ObjectLiteral)?
			} else if reader.starts_with('(') {
				// TODO reuse `_return_annotation`
				let (is_arrow_function, _return_annotation) = reader.is_arrow_function();
				if is_arrow_function {
					let arrow_function = ArrowFunction::from_reader(reader)?;
					return Ok(Expression::ArrowFunction(arrow_function));
				}
				reader.advance(1);
				let parenthesize_expression = MultipleExpression::from_reader(reader)?;
				let end = reader.expect(')')?;
				Expression::Parenthesised(Box::new(parenthesize_expression), start.union(end))
			} else if reader.starts_with('<') {
				let is_generic_arguments = reader.after_brackets().starts_with('(');
				if is_generic_arguments {
					let arrow_function = ArrowFunction::from_reader(reader)?;
					return Ok(Expression::ArrowFunction(arrow_function));
				}
				JSXRoot::from_reader(reader).map(Expression::JSXRoot)?
			} else if reader.starts_with('`') {
				TemplateLiteral::from_reader(reader).map(Expression::TemplateLiteral)?
			} else if crate::lexer::utilities::is_function_header(reader.get_current()) {
				// TODO more cases here
				let mut current = reader.get_current();
				if current.starts_with("async") {
					current = current["async".len()..].trim_start();
				}
				if current.starts_with("server") {
					current = current["server".len()..].trim_start();
				} else if current.starts_with("worker") {
					current = current["worker".len()..].trim_start();
				}
				if current.starts_with("function") {
					Expression::ExpressionFunction(ExpressionFunction::from_reader(reader)?)
				} else {
					return ArrowFunction::from_reader(reader).map(Expression::ArrowFunction);
				}
			} else if reader.is_operator_advance("#") {
				let property_name = reader.parse_identifier("property name", false)?.to_owned();
				let _ = reader.expect_keyword("in")?;
				let rhs = Expression::from_reader_with_precedence(reader, RELATION_PRECEDENCE)?;
				let position = start.union(rhs.get_position());
				Expression::SpecialOperators(
					SpecialOperators::In {
						lhs: InExpressionLHS::PrivateProperty(property_name),
						rhs: Box::new(rhs),
					},
					position,
				)
			} else if let Some(op) = reader.is_one_of_operators(&["++", "--"]) {
				let operator = match op {
					"++" => UnaryPrefixAssignmentOperator::IncrementOrDecrement(
						IncrementOrDecrement::Increment,
					),
					"--" => UnaryPrefixAssignmentOperator::IncrementOrDecrement(
						IncrementOrDecrement::Decrement,
					),
					op => unreachable!("{op:?}"),
				};
				reader.advance(2); // TODO reader.is_one_of_operators_advance
				let _precedence = operator.precedence();

				// _with_precedence, _with_precedence
				let operand = VariableOrPropertyAccess::from_reader(reader)?;
				let position = start.union(operand.get_position());
				Expression::UnaryPrefixAssignmentOperation { operand, operator, position }
			} else if reader.is_keyword("class") {
				ClassDeclaration::from_reader(reader).map(Expression::ClassExpression)?
			} else if let Some(op) = reader.is_one_of_operators(&["+", "-", "~", "!"]) {
				let operator = match op {
					"+" => UnaryOperator::Plus,
					"-" => UnaryOperator::Negation,
					"~" => UnaryOperator::BitwiseNot,
					"!" => UnaryOperator::LogicalNot,
					op => unreachable!("{op:?}"),
				};
				reader.advance(op.len() as u32);
				let precedence = operator.precedence();
				let operand = Expression::from_reader_with_precedence(reader, precedence)?;
				let position = start.union(operand.get_position());
				Expression::UnaryOperation { operand: Box::new(operand), operator, position }
			} else if let Some(keyword) =
				reader.is_one_of_keywords_advance(&["yield", "typeof", "await", "delete", "void"])
			{
				let operator = match keyword {
					"yield" => {
						let is_delegated = reader.is_operator_advance("*");
						if is_delegated {
							UnaryOperator::DelegatedYield
						} else {
							UnaryOperator::Yield
						}
					}
					"typeof" => UnaryOperator::TypeOf,
					"await" => UnaryOperator::Await,
					"delete" => UnaryOperator::Delete,
					"void" => UnaryOperator::Void,
					slice => unreachable!("{slice:?}"),
				};

				let operand =
					Expression::from_reader_with_precedence(reader, operator.precedence())?;
				let position = start.union(operand.get_position());
				Expression::UnaryOperation { operator, operand: Box::new(operand), position }
			} else if let Some(keyword) = reader.is_one_of_keywords_advance(&["true", "false"]) {
				Expression::BooleanLiteral(keyword == "true", start.with_length(keyword.len()))
			} else if reader.is_keyword_advance("this") {
				Expression::ThisReference(start.with_length(4))
			} else if reader.is_keyword_advance("null") {
				Expression::Null(start.with_length(4))
			} else if reader.is_keyword_advance("new") {
				if reader.is_operator_advance(".") {
					reader.expect_keyword("target")?;
					let end = reader.get_end();
					Expression::NewTarget(start.union(end))
				} else {
					let constructor_expression =
						Self::from_reader_with_precedence(reader, FUNCTION_CALL_PRECEDENCE)?;
					let _position = start.union(constructor_expression.get_position());

					let type_arguments = if reader.is_operator_advance("<") {
						let (generic_arguments, _) = bracketed_items_from_reader(reader, ">")?;
						Some(generic_arguments)
					} else {
						None
					};

					let arguments = if reader.is_operator_advance("(") {
						let (arguments, _) = bracketed_items_from_reader(reader, ")")?;
						Some(arguments)
					} else {
						None
					};

					let end = reader.get_end();

					Expression::ConstructorCall {
						constructor: constructor_expression.into(),
						type_arguments,
						arguments,
						position: start.union(end),
					}
				}
			} else if reader.is_keyword_advance("super") {
				let inner = if reader.is_operator_advance(".") {
					let property = reader.parse_identifier("property identifier", true)?.to_owned();
					SuperReference::PropertyAccess { property }
				// TODO PropertyReference::Standard { property, is_private }
				} else if reader.is_operator_advance("(") {
					// TODO generics?
					let (arguments, _) = bracketed_items_from_reader(reader, ")")?;
					SuperReference::Call { arguments }
				} else if reader.is_operator_advance("[") {
					let indexer = Expression::from_reader(reader)?;
					reader.expect(']')?;
					SuperReference::Index { indexer: Box::new(indexer) }
				} else {
					return Err(crate::lexer::utilities::expected_one_of_items(
						reader,
						&[".", "(", "["],
					));
				};
				Expression::SuperExpression(inner, start.union(reader.get_end()))
			} else if reader.is_keyword_advance("import") {
				if reader.is_operator_advance(".") {
					let _ = reader.expect_keyword("meta")?;
					Expression::ImportMeta(start.union(reader.get_end()))
				} else if reader.is_operator_advance("(") {
					let path = Expression::from_reader(reader)?;
					// if let Expression::StringLiteral(path, ..) = &path {
					//     state.constant_imports.push(path.clone());
					// }

					let options = if reader.is_operator_advance(",") {
						Some(Box::new(Expression::from_reader(reader)?))
					} else {
						None
					};
					let end = reader.expect(')')?;
					Expression::DynamicImport {
						path: Box::new(path),
						options,
						position: start.union(end),
					}
				} else {
					let position = reader.get_start().with_length(1);
					let reason = ParseErrors::UnexpectedCharacter {
						expected: &['.', '('],
						found: reader.get_current().chars().next(),
					};
					return Err(ParseError::new(reason, position));
				}
			} else {
				#[cfg(feature = "extras")]
				if reader.get_options().is_expressions
					&& reader.is_keyword("is")
					&& reader.after_brackets().starts_with('{')
				{
					return crate::extensions::is_expression::IsExpression::from_reader(reader)
						.map(Expression::IsExpression);
				}

				let name = reader.parse_identifier("variable reference expression", true);

				if let Ok(name) = name {
					if reader.get_options().interpolation_points && name == crate::marker::MARKER {
						let position = start.with_length(0);
						let marker_id = reader.new_partial_point_marker(position);
						Expression::Marker { marker_id, position }
					} else {
						let position = start.with_length(name.len());
						if crate::lexer::utilities::trim_whitespace_not_newlines(
							reader.get_current(),
						)
						.starts_with("=>")
						{
							let identifier =
								crate::VariableIdentifier::Standard(name.to_owned(), position);
							let is_async = false;
							return ArrowFunction::from_reader_with_first_parameter(
								reader, is_async, identifier,
							)
							.map(Expression::ArrowFunction);
						}
						Expression::VariableReference(name.to_owned(), position)
					}
				} else {
					return Err(ParseError::new(
						ParseErrors::ExpectedExpression,
						reader.next_item_span(),
					));
				}
			}
		};

		Self::from_reader_after_first_expression(reader, return_precedence, first_expression)
	}

	pub fn from_reader_after_first_expression(
		reader: &mut crate::Lexer,
		return_precedence: u8,
		first_expression: Expression,
	) -> ParseResult<Self> {
		// Order is important here
		// TODO "<@>", "|>", disable
		static POSTFIX_BINARY_OPERATORS: &[&str] = &[
			"**", "+", "-", "*", "+", "-", "*", "/", "<@>", "|>", ">>>", "<<", ">>", "<=", ">=",
			"<", ">", "===", "==", "!==", "!=", "%", "??", "&&", "||", "&", "|", "^",
		];

		let mut top = first_expression;
		// TODO expression delimiter
		while !reader.is_finished() {
			// Do this before `.skip` call as `<` needs to be immediate
			if reader.parse_type_annotations()
				&& reader.starts_with('<')
				&& reader.after_brackets().starts_with('(')
			{
				if AssociativityDirection::LeftToRight
					.should_return(return_precedence, FUNCTION_CALL_PRECEDENCE)
				{
					return Ok(top);
				}
				reader.advance("<".len() as u32);
				let (type_arguments, _) = bracketed_items_from_reader(reader, ">")?;
				reader.expect('(')?;
				let type_arguments = Some(type_arguments);
				let (arguments, _) = bracketed_items_from_reader(reader, ")")?;
				let position = top.get_position().union(reader.get_end());
				top = Expression::FunctionCall {
					function: Box::new(top),
					type_arguments,
					arguments,
					position,
					is_optional: false,
				};
				continue;
			}

			reader.skip();

			if reader.starts_with_slice(")")
				|| reader.starts_with_slice("]")
				|| reader.starts_with_slice("}")
			{
				return Ok(top);
			}

			if let Some(operator_str) = reader.is_one_of_operators(&["//", "/*"]) {
				let after = reader.after_comment_literals();
				let expresion_level_comment = after.starts_with(|chr: char| !chr.is_alphanumeric())
					|| after.starts_with("in")
					|| after.starts_with("instanceof")
					|| after.starts_with("as")
					|| after.starts_with("satisfies")
					|| after.starts_with("is");

				if expresion_level_comment {
					let is_multiline = operator_str == "/*";
					reader.advance(operator_str.len() as u32);
					let content = reader.parse_comment_literal(is_multiline)?.to_owned();
					let position = top.get_position().union(reader.get_end());
					top = Expression::Comment {
						is_multiline,
						content,
						position,
						on: Box::new(top),
						prefix: false,
					};
				} else {
					return Ok(top);
				}
			} else if let Some(operator_str) = reader.is_one_of_operators(&["++", "--"]) {
				let operator = UnaryPostfixAssignmentOperator(match operator_str {
					"++" => IncrementOrDecrement::Increment,
					"--" => IncrementOrDecrement::Decrement,
					slice => unreachable!("{slice:?}"),
				});
				if operator
					.associativity_direction()
					.should_return(return_precedence, operator.precedence())
				{
					return Ok(top);
				}
				reader.advance(operator_str.len() as u32);
				let position = top.get_position().union(reader.get_end());
				// Increment and decrement are the only two postfix operations
				top = Expression::UnaryPostfixAssignmentOperation {
					operand: top.try_into()?,
					operator,
					position,
				};
			} else if let Some(operator_str) = reader.is_one_of_operators(POSTFIX_BINARY_OPERATORS)
			{
				// TODO could abstract this as left<->right etc + string options
				let operator = match operator_str {
					"+" => BinaryOperator::Add,
					"-" => BinaryOperator::Subtract,
					"*" => BinaryOperator::Multiply,
					"/" => BinaryOperator::Divide,
					"**" => BinaryOperator::Exponent,
					"<" => BinaryOperator::LessThan,
					">" => BinaryOperator::GreaterThan,
					"<=" => BinaryOperator::LessThanEqual,
					">=" => BinaryOperator::GreaterThanEqual,
					"==" => BinaryOperator::Equal,
					"===" => BinaryOperator::StrictEqual,
					"!=" => BinaryOperator::NotEqual,
					"!==" => BinaryOperator::StrictNotEqual,
					"%" => BinaryOperator::Modulo,
					"??" => BinaryOperator::NullCoalescing,
					"&&" => BinaryOperator::LogicalAnd,
					"||" => BinaryOperator::LogicalOr,
					"<<" => BinaryOperator::BitwiseShiftLeft,
					">>" => BinaryOperator::BitwiseShiftRight,
					">>>" => BinaryOperator::BitwiseShiftRightUnsigned,
					"&" => BinaryOperator::BitwiseAnd,
					"|" => BinaryOperator::BitwiseOr,
					"^" => BinaryOperator::BitwiseXOr,
					// ∘
					"<@>" => BinaryOperator::Compose,
					"|>" => BinaryOperator::Pipe,
					slice => unreachable!("{slice:?}"),
				};

				// TODO double check whitespace inbetween
				let is_equal_after = reader.get_current()[operator_str.len()..].starts_with('=');
				if let (true, Ok(operator)) =
					(is_equal_after, BinaryAssignmentOperator::try_from(operator))
				{
					if operator
						.associativity_direction()
						.should_return(return_precedence, operator.precedence())
					{
						return Ok(top);
					}

					reader.advance(operator_str.len() as u32 + 1);

					let new_rhs = Self::from_reader_with_precedence(reader, operator.precedence())?;
					top = Expression::BinaryAssignmentOperation {
						position: top.get_position().union(new_rhs.get_position()),
						lhs: top.try_into()?,
						operator,
						rhs: Box::new(new_rhs),
					};
				} else {
					if operator
						.associativity_direction()
						.should_return(return_precedence, operator.precedence())
					{
						return Ok(top);
					}

					reader.advance(operator_str.len() as u32);

					// if !options.extra_operators && operator.is_non_standard() {
					// 	return Err(ParseError::new(
					// 		ParseErrors::NonStandardSyntaxUsedWithoutEnabled,
					// 		op_pos.with_length(token.length() as usize),
					// 	));
					// }

					let rhs = Self::from_reader_with_precedence(reader, operator.precedence())?;

					top = Expression::BinaryOperation {
						position: top.get_position().union(rhs.get_position()),
						lhs: Box::new(top),
						operator,
						rhs: Box::new(rhs),
					};
				}
			} else if reader.starts_with('=') {
				if AssociativityDirection::RightToLeft
					.should_return(return_precedence, ASSIGNMENT_PRECEDENCE)
				{
					return Ok(top);
				}

				let position = top.get_position();
				let lhs: LHSOfAssignment = top.try_into()?;

				reader.advance(1);

				let new_rhs = Self::from_reader_with_precedence(reader, return_precedence)?;
				let position = position.union(new_rhs.get_position());
				top = Expression::Assignment { position, lhs, rhs: Box::new(new_rhs) };
			} else if reader.is_operator("`") {
				if AssociativityDirection::LeftToRight
					.should_return(return_precedence, FUNCTION_CALL_PRECEDENCE)
				{
					return Ok(top);
				}

				if let Expression::UnaryPostfixAssignmentOperation { .. } = top {
					return Ok(top);
				}

				if top.is_optional_like_expression() {
					return Err(ParseError::new(
						ParseErrors::TaggedTemplateCannotBeUsedWithOptionalChain,
						top.get_position(),
					));
				}

				let mut template_literal = TemplateLiteral::from_reader(reader)?;
				template_literal.position.start = top.get_position().start;
				template_literal.tag = Some(Box::new(top));
				top = Expression::TemplateLiteral(template_literal);
			} else if reader.starts_with_slice("?.(")
				|| reader.starts_with_slice("?.<")
				|| reader.starts_with('(')
			{
				if AssociativityDirection::LeftToRight
					.should_return(return_precedence, FUNCTION_CALL_PRECEDENCE)
				{
					return Ok(top);
				}
				// TODO bit weird
				let is_optional = if reader.starts_with('?') {
					reader.advance(2);
					true
				} else {
					false
				};

				let type_arguments = if reader.is_operator_advance("<") {
					let (type_arguments, _) = bracketed_items_from_reader(reader, ">")?;
					reader.expect('(')?;
					Some(type_arguments)
				} else {
					reader.advance(1);
					None
				};

				let (arguments, _) = bracketed_items_from_reader(reader, ")")?;
				let position = top.get_position().union(reader.get_end());
				top = Expression::FunctionCall {
					function: Box::new(top),
					type_arguments,
					arguments,
					position,
					is_optional,
				};
			} else if reader.starts_with_slice("?.[") || reader.starts_with('[') {
				if AssociativityDirection::LeftToRight
					.should_return(return_precedence, INDEX_PRECEDENCE)
				{
					return Ok(top);
				}
				let (is_optional, length) =
					if reader.starts_with('?') { (true, 3) } else { (false, 1) };
				reader.advance(length);

				let indexer = MultipleExpression::from_reader(reader)?;
				let end = reader.expect(']')?;
				let position = top.get_position().union(end);
				top = Expression::Index {
					position,
					indexee: Box::new(top),
					indexer: Box::new(indexer),
					is_optional,
				};
			} else if reader.starts_with_slice("?.") || reader.starts_with('.') {
				/// Looks to see if next is not like a property identifier, returns how many characters
				/// it skipped over for position information
				fn get_not_identifier_length(on: &str) -> Option<usize> {
					for (idx, c) in on.char_indices() {
						if c == '#' || crate::lexer::utilities::is_valid_identifier(c) {
							return None;
						} else if !c.is_whitespace() {
							let after = &on[idx..];
							return if after.starts_with("//") || after.starts_with("/*") {
								None
							} else {
								Some(idx)
							};
						}
					}

					// Else nothing exists
					Some(0)
				}

				if AssociativityDirection::LeftToRight
					.should_return(return_precedence, MEMBER_ACCESS_PRECEDENCE)
				{
					return Ok(top);
				}

				let (is_optional, length) =
					if reader.starts_with('?') { (true, 2) } else { (false, 1) };

				reader.advance(length);

				// TODO not sure
				if let Expression::ObjectLiteral(..) = top {
					return Err(ParseError::new(
						ParseErrors::CannotAccessObjectLiteralDirectly,
						source_map::Start(top.get_position().get_end().0).with_length(1),
					));
				}

				let property = if let Some(Some(length)) = reader
					.get_options()
					.partial_syntax
					.then(|| get_not_identifier_length(reader.get_current()))
				{
					let position =
						source_map::Start(top.get_position().get_end().0).with_length(length);
					let marker = reader.new_partial_point_marker(position);
					PropertyReference::Marker(marker)
				} else {
					reader.skip();
					while reader.is_one_of(&["//", "/*"]).is_some() {
						let is_multiline = reader.starts_with_slice("/*");
						reader.advance(2);
						let _content = reader.parse_comment_literal(is_multiline)?;
					}

					let is_private = reader.is_operator_advance("#");
					let property = reader.parse_identifier("property name", false)?.to_owned();
					PropertyReference::Standard { property, is_private }
				};
				let position = top.get_position().union(reader.get_end());
				top = Expression::PropertyAccess {
					parent: Box::new(top),
					is_optional,
					property,
					position,
				};
			} else if reader.starts_with('?') {
				if AssociativityDirection::RightToLeft
					.should_return(return_precedence, CONDITIONAL_TERNARY_PRECEDENCE)
				{
					return Ok(top);
				}
				reader.advance(1);
				let condition_position = top.get_position();
				let condition = Box::new(top);
				let truthy_result = Box::new(Self::from_reader(reader)?);
				reader.expect(':')?;
				let falsy_result = Self::from_reader(reader)?;
				let position = condition_position.union(falsy_result.get_position());
				let falsy_result = Box::new(falsy_result);
				top = Expression::ConditionalTernary {
					position,
					condition,
					truthy_result,
					falsy_result,
				};
			} else if let Some(keyword) = reader.is_one_of_keywords(SPECIAL_OPERATORS) {
				if AssociativityDirection::LeftToRight
					.should_return(return_precedence, RELATION_PRECEDENCE)
				{
					return Ok(top);
				}

				reader.advance(keyword.len() as u32);
				let top_position = top.get_position();

				let (special_operators, rhs_position): (SpecialOperators, Span) = match keyword {
					#[cfg(feature = "full-typescript")]
					"as" => {
						let start = reader.get_start();
						let (rhs, rhs_position) = if reader.is_keyword_advance("const") {
							let position = start.with_length("const".len());
							(TypeOrConst::Const(position), position)
						} else {
							let annotation = TypeAnnotation::from_reader_with_precedence(
								reader,
								crate::types::type_annotations::TypeOperatorKind::Query,
							)?;
							let position = annotation.get_position();
							(TypeOrConst::Type(Box::new(annotation)), position)
						};
						(SpecialOperators::AsCast { value: top.into(), rhs }, rhs_position)
					}
					#[cfg(feature = "full-typescript")]
					"satisfies" => {
						let type_annotation = TypeAnnotation::from_reader_with_precedence(
							reader,
							crate::types::type_annotations::TypeOperatorKind::Query,
						)?;
						let position = type_annotation.get_position();
						(
							SpecialOperators::Satisfies {
								value: top.into(),
								type_annotation: Box::new(type_annotation),
							},
							position,
						)
					}
					#[cfg(feature = "extras")]
					"is" => {
						// TODO early return if not option
						let type_annotation = TypeAnnotation::from_reader_with_precedence(
							reader,
							crate::types::type_annotations::TypeOperatorKind::Query,
						)?;
						let position = type_annotation.get_position();
						(
							SpecialOperators::Is {
								value: top.into(),
								type_annotation: Box::new(type_annotation),
							},
							position,
						)
					}
					_ => {
						unreachable!()
					}
				};

				let position = top_position.union(rhs_position);
				crate::lexer::utilities::assert_type_annotations(reader, position)?;
				top = Self::SpecialOperators(special_operators, position);
			} else if let Some(operator) = reader.is_one_of_keywords(&["instanceof", "in"]) {
				if AssociativityDirection::LeftToRight
					.should_return(return_precedence, RELATION_PRECEDENCE)
				{
					return Ok(top);
				}
				reader.advance(operator.len() as u32);
				let rhs = Expression::from_reader_with_precedence(reader, RELATION_PRECEDENCE)?;
				let position = top.get_position().union(rhs.get_position());
				let operation = match operator {
					"instanceof" => {
						SpecialOperators::InstanceOf { lhs: Box::new(top), rhs: Box::new(rhs) }
					}
					"in" => SpecialOperators::In {
						lhs: InExpressionLHS::Expression(Box::new(top)),
						rhs: Box::new(rhs),
					},
					slice => unreachable!("{slice:?}"),
				};
				top = Self::SpecialOperators(operation, position);
			} else {
				#[cfg(feature = "extras")]
				if reader.is_operator_advance("!") {
					// if options.type_annotations
					let position = top.get_position().union(reader.get_end());
					top = Self::SpecialOperators(
						SpecialOperators::NonNullAssertion(Box::new(top)),
						position,
					);
					continue;
				}

				return Ok(top);
			}
		}

		Ok(top)
	}

	#[must_use]
	pub fn get_precedence(&self) -> u8 {
		// TODO unsure about some of these
		match self {
			Self::NumberLiteral(..)
			| Self::BooleanLiteral(..)
			| Self::StringLiteral(..)
			| Self::RegexLiteral { .. }
			| Self::ArrayLiteral(..)
			| Self::TemplateLiteral(..)
			| Self::Parenthesised(..)
			| Self::JSXRoot(..)
			| Self::ExpressionFunction(..)
			| Self::Null(..)
			| Self::ObjectLiteral(..)
			| Self::VariableReference(..)
			| Self::ThisReference(..)
			| Self::SuperExpression(..)
			| Self::NewTarget(..)
			| Self::ClassExpression(..)
			| Self::ImportMeta(..)
			| Self::DynamicImport { .. }
			| Self::Marker { .. } => PARENTHESIZED_EXPRESSION_AND_LITERAL_PRECEDENCE,
			Self::BinaryOperation { operator, .. } => operator.precedence(),
			Self::UnaryOperation { operator, .. } => operator.precedence(),
			Self::Assignment { .. } => ASSIGNMENT_PRECEDENCE,
			Self::BinaryAssignmentOperation { operator, .. } => operator.precedence(),
			Self::UnaryPrefixAssignmentOperation { operator, .. } => operator.precedence(),
			Self::UnaryPostfixAssignmentOperation { operator, .. } => operator.precedence(),
			Self::PropertyAccess { .. } => MEMBER_ACCESS_PRECEDENCE,
			Self::FunctionCall { .. } => FUNCTION_CALL_PRECEDENCE,
			Self::ConstructorCall { arguments: Some(_), .. } => CONSTRUCTOR_PRECEDENCE,
			Self::ConstructorCall { arguments: None, .. } => {
				CONSTRUCTOR_WITHOUT_PARENTHESIS_PRECEDENCE
			}
			Self::ArrowFunction(..) => ARROW_FUNCTION_PRECEDENCE,
			Self::Index { .. } => INDEX_PRECEDENCE,
			Self::ConditionalTernary { .. } => CONDITIONAL_TERNARY_PRECEDENCE,
			Self::Comment { ref on, .. } => on.get_precedence(),
			#[cfg(feature = "full-typescript")]
			Self::SpecialOperators(SpecialOperators::NonNullAssertion(..), _) => {
				PARENTHESIZED_EXPRESSION_AND_LITERAL_PRECEDENCE
			}
			// All these are relational and have the same precedence
			Self::SpecialOperators(..) => RELATION_PRECEDENCE,
			// TODO unsure about this one...?
			#[cfg(feature = "extras")]
			Self::IsExpression(..) => PARENTHESIZED_EXPRESSION_AND_LITERAL_PRECEDENCE,
		}
	}

	pub(crate) fn to_string_using_precedence<T: source_map::ToString>(
		&self,
		buf: &mut T,
		options: &crate::ToStringOptions,
		local: crate::LocalToStringInformation,
		local2: ExpressionToStringArgument,
	) {
		let self_precedence = self.get_precedence();
		// let inverted = local2.return_precedence < self_precedence;
		// if inverted {
		// 	buf.push('(');
		// }
		match self {
			Self::Marker { .. } => {
				assert!(options.expect_markers, "marker found");
			}
			Self::NumberLiteral(num, _) => buf.push_str(&num.to_string()),
			Self::StringLiteral(string, quoted, _) => {
				buf.push(quoted.as_char());
				buf.push_str(string);
				buf.push(quoted.as_char());
			}
			Self::BooleanLiteral(expression, _) => {
				buf.push_str(if *expression { "true" } else { "false" });
			}
			Self::RegexLiteral { pattern, flags, .. } => {
				buf.push('/');
				buf.push_str(pattern);
				buf.push('/');
				buf.push_str(flags);
			}
			Self::BinaryOperation { lhs, operator, rhs, .. } => {
				lhs.to_string_using_precedence(
					buf,
					options,
					local,
					local2.with_precedence(self_precedence),
				);
				// TODO not great
				if options.pretty
					|| matches!(
						(operator, &**lhs),
						(
							BinaryOperator::Subtract,
							Expression::UnaryPostfixAssignmentOperation {
								operator: UnaryPostfixAssignmentOperator(
									IncrementOrDecrement::Decrement
								),
								..
							},
						) | (
							BinaryOperator::Add,
							Expression::UnaryPostfixAssignmentOperation {
								operator: UnaryPostfixAssignmentOperator(
									IncrementOrDecrement::Increment
								),
								..
							},
						)
					) {
					buf.push(' ');
				}
				buf.push_str(operator.to_str());
				// TODO not great
				if options.pretty
					|| matches!(
						(operator, &**rhs),
						(
							BinaryOperator::Subtract,
							Expression::UnaryPrefixAssignmentOperation {
								operator: UnaryPrefixAssignmentOperator::IncrementOrDecrement(
									IncrementOrDecrement::Decrement
								),
								..
							} | Expression::UnaryOperation {
								operator: UnaryOperator::Negation,
								..
							},
						) | (
							BinaryOperator::Add,
							Expression::UnaryPrefixAssignmentOperation {
								operator: UnaryPrefixAssignmentOperator::IncrementOrDecrement(
									IncrementOrDecrement::Increment
								),
								..
							} | Expression::UnaryOperation { operator: UnaryOperator::Plus, .. },
						)
					) {
					buf.push(' ');
				}
				rhs.to_string_using_precedence(
					buf,
					options,
					local,
					local2.with_precedence(self_precedence),
				);
			}
			Self::SpecialOperators(special, _) => match special {
				#[cfg(feature = "full-typescript")]
				SpecialOperators::AsCast { value, rhs, .. } => {
					value.to_string_from_buffer(buf, options, local);
					if options.include_type_annotations {
						buf.push_str(" as ");
						match rhs {
							TypeOrConst::Type(type_annotation) => {
								type_annotation.to_string_from_buffer(buf, options, local);
							}
							TypeOrConst::Const(_) => {
								buf.push_str("const");
							}
						}
					}
				}
				SpecialOperators::Satisfies { value, type_annotation, .. } => {
					value.to_string_from_buffer(buf, options, local);
					if options.include_type_annotations {
						buf.push_str(" satisfies ");
						type_annotation.to_string_from_buffer(buf, options, local);
					}
				}
				SpecialOperators::In { lhs, rhs } => {
					match lhs {
						InExpressionLHS::PrivateProperty(property) => {
							buf.push('#');
							buf.push_str(property);
						}
						InExpressionLHS::Expression(lhs) => {
							lhs.to_string_using_precedence(
								buf,
								options,
								local,
								local2.with_precedence(self_precedence),
							);
						}
					}
					// TODO whitespace can be dropped depending on LHS and RHS
					buf.push_str(" in ");
					rhs.to_string_using_precedence(
						buf,
						options,
						local,
						local2.with_precedence(self_precedence),
					);
				}
				SpecialOperators::InstanceOf { lhs, rhs } => {
					lhs.to_string_using_precedence(
						buf,
						options,
						local,
						local2.with_precedence(self_precedence),
					);
					// TODO whitespace can be dropped depending on LHS and RHS
					buf.push_str(" instanceof ");
					rhs.to_string_using_precedence(
						buf,
						options,
						local,
						local2.with_precedence(self_precedence),
					);
				}
				#[cfg(feature = "full-typescript")]
				SpecialOperators::NonNullAssertion(on) => {
					on.to_string_using_precedence(
						buf,
						options,
						local,
						local2.with_precedence(self_precedence),
					);
					if options.include_type_annotations {
						buf.push('!');
					}
				}
				#[cfg(feature = "extras")]
				SpecialOperators::Is { value, type_annotation, .. } => {
					value.to_string_from_buffer(buf, options, local);
					buf.push_str(" is ");
					type_annotation.to_string_from_buffer(buf, options, local);
				}
			},
			Self::UnaryOperation { operand, operator, .. } => {
				buf.push_str(operator.to_str());
				// TODO not great
				if let (
					UnaryOperator::Negation,
					Expression::UnaryPrefixAssignmentOperation {
						operator:
							UnaryPrefixAssignmentOperator::IncrementOrDecrement(
								IncrementOrDecrement::Decrement,
							),
						..
					}
					| Expression::UnaryOperation { operator: UnaryOperator::Negation, .. },
				)
				| (
					UnaryOperator::Plus,
					Expression::UnaryPrefixAssignmentOperation {
						operator:
							UnaryPrefixAssignmentOperator::IncrementOrDecrement(
								IncrementOrDecrement::Increment,
							),
						..
					}
					| Expression::UnaryOperation { operator: UnaryOperator::Plus, .. },
				) = (operator, &**operand)
				{
					buf.push(' ');
				}
				let right_argument = local2.with_precedence(self_precedence).on_right();
				operand.to_string_using_precedence(buf, options, local, right_argument);
			}
			Self::Assignment { lhs, rhs, .. } => {
				let require_parenthesis =
					matches!(lhs, LHSOfAssignment::ObjectDestructuring { .. }) && local2.on_left;

				if require_parenthesis {
					buf.push('(');
				}
				lhs.to_string_from_buffer(buf, options, local);
				buf.push_str(if options.pretty { " = " } else { "=" });
				let right_argument = local2.with_precedence(self_precedence).on_right();
				rhs.to_string_using_precedence(buf, options, local, right_argument);
				if require_parenthesis {
					buf.push(')');
				}
			}
			Self::BinaryAssignmentOperation { lhs, operator, rhs, .. } => {
				lhs.to_string_from_buffer(buf, options, local);
				options.push_gap_optionally(buf);
				buf.push_str(operator.to_str());
				options.push_gap_optionally(buf);
				let right_argument = local2.with_precedence(self_precedence).on_right();
				rhs.to_string_using_precedence(buf, options, local, right_argument);
			}
			Self::UnaryPrefixAssignmentOperation { operand, operator, .. } => {
				buf.push_str(operator.to_str());
				operand.to_string_from_buffer(buf, options, local);
			}
			Self::UnaryPostfixAssignmentOperation { operand, operator, .. } => {
				operand.to_string_from_buffer(buf, options, local);
				buf.push_str(operator.to_str());
			}
			Self::VariableReference(name, position) => {
				buf.add_mapping(&position.with_source(local.under));
				let is_reserved = crate::lexer::utilities::is_reserved_word(name);
				if is_reserved {
					buf.push('(');
				}
				buf.push_str(name);
				if is_reserved {
					buf.push(')');
				}
			}
			Self::ThisReference(..) => {
				buf.push_str("this");
			}
			Self::NewTarget(..) => {
				buf.push_str("new.target");
			}
			Self::ImportMeta(..) => {
				buf.push_str("import.meta");
			}
			Self::DynamicImport { path, .. } => {
				buf.push_str("import(");
				path.to_string_from_buffer(buf, options, local);
				buf.push(')');
			}
			Self::PropertyAccess { parent, property, is_optional, position, .. } => {
				if options.enforce_limit_length_limit() && local.should_try_pretty_print {
					chain_to_string_from_buffer(self, buf, options, local);
					return;
				}

				buf.add_mapping(&position.with_source(local.under));

				// TODO number okay, others don't quite get?
				if let Self::NumberLiteral(..) | Self::ObjectLiteral(..) | Self::ArrowFunction(..) =
					parent.get_non_parenthesized()
				{
					buf.push('(');
					parent.to_string_from_buffer(buf, options, local);
					buf.push(')');
				} else {
					parent.to_string_from_buffer(buf, options, local);
				}

				if *is_optional {
					buf.push_str("?.");
				} else {
					buf.push('.');
				}

				match property {
					PropertyReference::Standard { property, is_private } => {
						if *is_private {
							buf.push('#');
						}
						buf.push_str(property);
					}
					PropertyReference::Marker(..) => {
						assert!(options.expect_markers, "found marker");
					}
				}
			}
			Self::Parenthesised(expr, _) => {
				// TODO more expressions could be considered for parenthesis elision
				if matches!(&**expr, MultipleExpression::Single(inner) if inner.get_precedence() == PARENTHESIZED_EXPRESSION_AND_LITERAL_PRECEDENCE)
				{
					expr.to_string_on_left(buf, options, local);
				} else {
					buf.push('(');
					expr.to_string_from_buffer(buf, options, local);
					buf.push(')');
				}
			}
			Self::Index { indexee: expression, indexer, is_optional, .. } => {
				expression.to_string_using_precedence(buf, options, local, local2);
				if *is_optional {
					buf.push_str("?.");
				}
				buf.push('[');
				indexer.to_string_from_buffer(buf, options, local);
				buf.push(']');
			}
			Self::FunctionCall { function, type_arguments, arguments, is_optional, .. } => {
				// TODO is this okay?
				if let Some(ExpressionOrBlock::Expression(expression)) = self.is_iife() {
					expression.to_string_from_buffer(buf, options, local);
					return;
				}

				function.to_string_using_precedence(buf, options, local, local2);

				if *is_optional {
					buf.push_str("?.");
				}
				if let (true, Some(type_arguments)) =
					(options.include_type_annotations, type_arguments)
				{
					bracketed_items_to_string(type_arguments, ('<', '>'), buf, options, local);
				}
				arguments_to_string(arguments, buf, options, local);
			}
			Self::ConstructorCall { constructor, type_arguments, arguments, .. } => {
				// TODO requires parenthesis
				buf.push_str("new ");
				constructor.to_string_from_buffer(buf, options, local);
				if let (true, Some(type_arguments)) =
					(options.include_type_annotations, type_arguments)
				{
					bracketed_items_to_string(type_arguments, ('<', '>'), buf, options, local);
				}
				if let Some(arguments) = arguments {
					// Constructor calls can drop arguments if none
					if !arguments.is_empty() || options.pretty {
						arguments_to_string(arguments, buf, options, local);
					}
				}
			}
			Self::JSXRoot(root) => root.to_string_from_buffer(buf, options, local),
			Self::ArrowFunction(arrow_function) => {
				// `async () => {}` looks like async statement declaration when in declaration
				if local2.on_left && arrow_function.header {
					buf.push('(');
				}
				arrow_function.to_string_from_buffer(buf, options, local);
				if local2.on_left && arrow_function.header {
					buf.push(')');
				}
			}
			Self::ExpressionFunction(function) => {
				if local2.on_left {
					buf.push('(');
				}
				function.to_string_from_buffer(buf, options, local);
				if local2.on_left {
					buf.push(')');
				}
			}
			Self::ArrayLiteral(values, _) => {
				// Fix, see: https://github.com/kaleidawave/ezno/pull/158#issuecomment-2169621017
				if options.pretty && options.enforce_limit_length_limit() {
					const MAX_INLINE_OBJECT_LITERAL: u32 = 40;

					let values_are_all_booleans_or_numbers =
						values.first().and_then(ArrayElement::inner_ref).is_some_and(|e| {
							matches!(
								e,
								Expression::BooleanLiteral(..) | Expression::NumberLiteral(..)
							)
						}) && values.iter().all(|e| {
							e.inner_ref().is_some_and(|e| {
								matches!(
									e,
									Expression::BooleanLiteral(..) | Expression::NumberLiteral(..)
								)
							})
						}) && are_nodes_over_length(
							values.iter(),
							options,
							local,
							Some(MAX_INLINE_OBJECT_LITERAL),
							true,
						);

					if values_are_all_booleans_or_numbers {
						buf.push('[');
						let inner_local = local.next_level();
						buf.push_new_line();
						options.add_indent(inner_local.depth, buf);
						for (at_end, node) in
							iterator_endiate::EndiateIteratorExt::endiate(values.iter())
						{
							if buf.characters_on_current_line() > MAX_INLINE_OBJECT_LITERAL {
								buf.push_new_line();
								options.add_indent(inner_local.depth, buf);
							}
							node.to_string_from_buffer(buf, options, inner_local);
							if !at_end {
								buf.push(',');
								options.push_gap_optionally(buf);
							}
						}
						buf.push_new_line();
						options.add_indent(local.depth, buf);
						buf.push(']');
						return;
					};
				}
				bracketed_items_to_string(values, ('[', ']'), buf, options, local);
			}
			Self::ObjectLiteral(object_literal) => {
				if local2.on_left {
					buf.push('(');
				}
				bracketed_items_to_string(&object_literal.members, ('{', '}'), buf, options, local);
				if local2.on_left {
					buf.push(')');
				}
			}
			Self::ClassExpression(class) => {
				if local2.on_left {
					buf.push('(');
				}
				class.to_string_from_buffer(buf, options, local);
				if local2.on_left {
					buf.push(')');
				}
			}
			Self::Comment { content, on, is_multiline, prefix, position: _ } => {
				if *prefix && options.should_add_comment(content) {
					if *is_multiline {
						buf.push_str("/*");
						buf.push_str_contains_new_line(content);
						buf.push_str("*/ ");
					} else {
						buf.push_str("//");
						buf.push_str(content);
						buf.push_new_line();
					}
				}
				on.to_string_using_precedence(buf, options, local, local2);
				if !prefix && options.should_add_comment(content) {
					if *is_multiline {
						buf.push_str("/*");
						buf.push_str_contains_new_line(content);
						buf.push_str("*/ ");
					} else {
						buf.push_str("//");
						buf.push_str(content);
						buf.push_new_line();
					}
				}
			}
			Self::TemplateLiteral(template_literal) => {
				// Doing here because of tag precedence
				if let Some(tag) = &template_literal.tag {
					// TODO ConstructorCall should not be here
					// let requires_parenthesis = tag.is_simple();
					// if requires_parenthesis {
					// 	buf.push('(');
					// }
					tag.to_string_using_precedence(buf, options, local, local2);
					// if requires_parenthesis {
					// 	buf.push(')');
					// }
				}
				buf.push('`');
				for (static_part, dynamic_part) in &template_literal.parts {
					buf.push_str_contains_new_line(static_part.as_str());

					buf.push_str("${");
					dynamic_part.to_string_from_buffer(buf, options, local);
					buf.push('}');
				}
				buf.push_str_contains_new_line(template_literal.final_part.as_str());
				buf.push('`');
			}
			Self::ConditionalTernary { condition, truthy_result, falsy_result, .. } => {
				let available_space = u32::from(options.max_line_length)
					.saturating_sub(buf.characters_on_current_line());

				let split_lines = crate::are_nodes_over_length(
					[condition, truthy_result, falsy_result].iter().map(AsRef::as_ref),
					options,
					local,
					Some(available_space),
					true,
				);
				condition.to_string_using_precedence(
					buf,
					options,
					local,
					local2.with_precedence(CONDITIONAL_TERNARY_PRECEDENCE),
				);
				if split_lines {
					buf.push_new_line();
					options.add_indent(local.depth + 1, buf);
					buf.push_str("? ");
				} else {
					buf.push_str(if options.pretty { " ? " } else { "?" });
				}
				truthy_result.to_string_using_precedence(
					buf,
					options,
					local,
					local2.with_precedence(CONDITIONAL_TERNARY_PRECEDENCE).on_right(),
				);
				if split_lines {
					buf.push_new_line();
					options.add_indent(local.depth + 1, buf);
					buf.push_str(": ");
				} else {
					buf.push_str(if options.pretty { " : " } else { ":" });
				}
				falsy_result.to_string_using_precedence(
					buf,
					options,
					local,
					local2.with_precedence(CONDITIONAL_TERNARY_PRECEDENCE).on_right(),
				);
			}
			Self::Null(..) => buf.push_str("null"),
			#[cfg(feature = "extras")]
			Self::IsExpression(is_expr) => is_expr.to_string_from_buffer(buf, options, local),
			Self::SuperExpression(super_expr, _) => {
				buf.push_str("super");
				match super_expr {
					SuperReference::Call { arguments } => {
						arguments_to_string(arguments, buf, options, local);
					}
					SuperReference::PropertyAccess { property } => {
						buf.push('.');
						buf.push_str(property);
					}
					SuperReference::Index { indexer: index } => {
						buf.push('[');
						index.to_string_from_buffer(buf, options, local);
						buf.push(']');
					}
				}
			}
		}
		// if inverted {
		// 	buf.push(')');
		// }
	}

<<<<<<< HEAD
	#[must_use]
	pub fn is_optional_like_expression(&self) -> bool {
		matches!(
			self,
			Expression::PropertyAccess { is_optional: true, .. }
				| Expression::Index { is_optional: true, .. }
				| Expression::FunctionCall { is_optional: true, .. }
		)
	}
=======
fn function_header_ish(
	kw: TSXKeyword,
	reader: &mut impl TokenReader<TSXToken, TokenStart>,
) -> bool {
	kw.is_in_function_header()
		|| (kw.is_special_function_header()
			&& reader.peek().is_some_and(
				|Token(t, _)| matches!(t, TSXToken::Keyword(kw) if kw.is_in_function_header()),
			))
>>>>>>> 96d5058b
}

#[derive(Clone, Copy)]
pub(crate) struct ExpressionToStringArgument {
	/// On left of statement
	pub on_left: bool,
	pub return_precedence: u8,
}

impl ExpressionToStringArgument {
	pub fn on_right(self) -> Self {
		Self { on_left: false, return_precedence: self.return_precedence }
	}

	pub fn with_precedence(self, precedence: u8) -> Self {
		Self { on_left: self.on_left, return_precedence: precedence }
	}
}

/// Represents expressions under the comma operator
#[apply(derive_ASTNode)]
#[derive(Debug, Clone, PartialEq, Visitable, get_field_by_type::GetFieldByType)]
#[get_field_by_type_target(Span)]
pub enum MultipleExpression {
	Multiple { lhs: Box<MultipleExpression>, rhs: Expression, position: Span },
	Single(Expression),
}

impl MultipleExpression {
	#[must_use]
	pub fn is_iife(&self) -> Option<&ExpressionOrBlock> {
		if let MultipleExpression::Single(inner) = self {
			inner.is_iife()
		} else {
			None
		}
	}

	#[must_use]
	pub fn get_rhs(&self) -> &Expression {
		match self {
			MultipleExpression::Multiple { rhs, .. } | MultipleExpression::Single(rhs) => rhs,
		}
	}

	pub(crate) fn to_string_on_left<T: source_map::ToString>(
		&self,
		buf: &mut T,
		options: &crate::ToStringOptions,
		local: crate::LocalToStringInformation,
	) {
		match self {
			MultipleExpression::Multiple { lhs, rhs, position: _ } => {
				lhs.to_string_on_left(buf, options, local);
				buf.push(',');
				rhs.to_string_from_buffer(buf, options, local);
			}
			MultipleExpression::Single(single) => {
				let local2 =
					ExpressionToStringArgument { on_left: true, return_precedence: u8::MAX };
				single.to_string_using_precedence(buf, options, local, local2);
			}
		}
	}
}

impl ASTNode for MultipleExpression {
	fn get_position(&self) -> Span {
		match self {
			MultipleExpression::Multiple { position, .. } => *position,
			MultipleExpression::Single(expr) => expr.get_position(),
		}
	}

	fn from_reader(reader: &mut crate::Lexer) -> ParseResult<Self> {
		let first = Expression::from_reader(reader)?;
		reader.skip();
		if reader.starts_with(',') {
			let mut top: MultipleExpression = first.into();
			while reader.is_operator_advance(",") {
				let rhs = Expression::from_reader(reader)?;
				let position = top.get_position().union(rhs.get_position());
				top = MultipleExpression::Multiple { lhs: Box::new(top), rhs, position };
			}
			Ok(top)
		} else {
			Ok(MultipleExpression::Single(first))
		}
	}

	fn to_string_from_buffer<T: source_map::ToString>(
		&self,
		buf: &mut T,
		options: &crate::ToStringOptions,
		local: crate::LocalToStringInformation,
	) {
		match self {
			MultipleExpression::Multiple { lhs, rhs, position: _ } => {
				lhs.to_string_from_buffer(buf, options, local);
				buf.push(',');
				rhs.to_string_from_buffer(buf, options, local);
			}
			MultipleExpression::Single(rhs) => {
				rhs.to_string_from_buffer(buf, options, local);
			}
		}
	}
}

impl From<Expression> for MultipleExpression {
	fn from(expr: Expression) -> Self {
		MultipleExpression::Single(expr)
	}
}

pub(crate) fn arguments_to_string<T: source_map::ToString>(
	nodes: &[FunctionArgument],
	buf: &mut T,
	options: &crate::ToStringOptions,
	local: crate::LocalToStringInformation,
) {
	buf.push('(');
	if nodes.is_empty() {
		buf.push(')');
		return;
	}

	let add_new_lines = are_nodes_over_length(
		nodes.iter(),
		options,
		local,
		Some(u32::from(options.max_line_length).saturating_sub(buf.characters_on_current_line())),
		true,
	);

	if add_new_lines {
		buf.push_new_line();
		options.add_indent(local.depth + 1, buf);
	}
	let mut added_last = false;
	for node in nodes {
		// Hack for arrays, this is just easier for generators and ends up in a smaller output
		if let FunctionArgument::Spread(Expression::ArrayLiteral(items, _), _) = node {
			if items.is_empty() {
				added_last = false;
				continue;
			}
			if added_last {
				buf.push(',');
				if add_new_lines {
					buf.push_new_line();
					options.add_indent(local.depth + 1, buf);
				} else {
					options.push_gap_optionally(buf);
				}
			}
			for (inner_at_end, item) in iterator_endiate::EndiateIteratorExt::endiate(items.iter())
			{
				if item.0.is_none() {
					buf.push_str("undefined");
				} else {
					item.to_string_from_buffer(buf, options, local);
				}
				if !inner_at_end {
					buf.push(',');
					options.push_gap_optionally(buf);
				}
			}
			added_last = true;
		} else {
			if added_last {
				buf.push(',');
				if add_new_lines {
					buf.push_new_line();
					options.add_indent(local.depth + 1, buf);
				} else {
					options.push_gap_optionally(buf);
				}
			}
			node.to_string_from_buffer(buf, options, local);
			added_last = true;
		}
	}
	if add_new_lines {
		buf.push_new_line();
		options.add_indent(local.depth, buf);
	}
	buf.push(')');
}

/// Binary operations whose RHS are types rather than [Expression]s
#[apply(derive_ASTNode)]
#[derive(PartialEqExtras, Debug, Clone, Visitable)]
#[partial_eq_ignore_types(Span)]
pub enum SpecialOperators {
	/// TS Only
	Satisfies {
		value: Box<Expression>,
		type_annotation: Box<TypeAnnotation>,
	},
	In {
		lhs: InExpressionLHS,
		rhs: Box<Expression>,
	},
	InstanceOf {
		lhs: Box<Expression>,
		rhs: Box<Expression>,
	},
	#[cfg(feature = "extras")]
	Is {
		value: Box<Expression>,
		type_annotation: Box<TypeAnnotation>,
	},
	#[cfg(feature = "full-typescript")]
	NonNullAssertion(Box<Expression>),
	#[cfg(feature = "full-typescript")]
	AsCast {
		value: Box<Expression>,
		rhs: TypeOrConst,
	},
}

#[cfg(feature = "full-typescript")]
#[apply(derive_ASTNode)]
#[derive(Debug, Clone, PartialEq, Visitable)]
pub enum TypeOrConst {
	Type(Box<TypeAnnotation>),
	Const(Span),
}

#[apply(derive_ASTNode)]
#[derive(PartialEqExtras, Debug, Clone, Visitable)]
#[partial_eq_ignore_types(Span)]
pub enum InExpressionLHS {
	PrivateProperty(String),
	Expression(Box<Expression>),
}

#[apply(derive_ASTNode)]
#[derive(Debug, Clone, PartialEq, Visitable)]
pub enum FunctionArgument {
	Spread(Expression, Span),
	Standard(Expression),
	Comment { content: String, is_multiline: bool, position: Span },
}

impl ListItem for FunctionArgument {
	type LAST = ();
}

impl ASTNode for FunctionArgument {
	fn get_position(&self) -> Span {
		match self {
			FunctionArgument::Comment { position, .. } | FunctionArgument::Spread(_, position) => {
				*position
			}
			FunctionArgument::Standard(expr) => expr.get_position(),
		}
	}

	fn from_reader(reader: &mut crate::Lexer) -> ParseResult<Self> {
		reader.skip();
		let start = reader.get_start();
		if reader.is_operator_advance("...") {
			let expression = Expression::from_reader(reader)?;
			let position = start.union(expression.get_position());
			Ok(Self::Spread(expression, position))
		} else if reader.starts_with_slice("//") || reader.starts_with_slice("/*") {
			let is_multiline = reader.is_operator_advance("/*");
			let content = reader.parse_comment_literal(is_multiline)?.to_owned();
			reader.skip();
			if reader.is_one_of_operators(&[")", "}", ","]).is_some() {
				let position = start.union(reader.get_end());
				Ok(Self::Comment { content, is_multiline, position })
			} else {
				let inner = Self::from_reader(reader)?;
				let position = start.union(inner.get_position());

				Ok(match inner {
					FunctionArgument::Spread(expr, _end) => FunctionArgument::Spread(
						Expression::Comment {
							content,
							on: Box::new(expr),
							position,
							is_multiline,
							prefix: true,
						},
						position,
					),
					FunctionArgument::Standard(expr) => {
						FunctionArgument::Standard(Expression::Comment {
							content,
							on: Box::new(expr),
							position,
							is_multiline,
							prefix: true,
						})
					}
					// TODO combine comments
					c @ FunctionArgument::Comment { .. } => c,
				})
			}
		} else {
			Expression::from_reader(reader).map(Self::Standard)
		}
	}

	fn to_string_from_buffer<T: source_map::ToString>(
		&self,
		buf: &mut T,
		options: &crate::ToStringOptions,
		local: crate::LocalToStringInformation,
	) {
		match self {
			FunctionArgument::Spread(expression, _) => {
				buf.push_str("...");
				expression.to_string_from_buffer(buf, options, local);
			}
			FunctionArgument::Standard(expression) => {
				expression.to_string_from_buffer(buf, options, local);
			}
			FunctionArgument::Comment { content, is_multiline: _is_multiline, position: _ } => {
				if options.should_add_comment(content) {
					buf.push_str("/*");
					buf.push_str(content);
					buf.push_str("*/");
				}
			}
		}
	}
}

impl From<Expression> for FunctionArgument {
	fn from(value: Expression) -> Self {
		FunctionArgument::Standard(value)
	}
}

#[derive(Debug, Clone, PartialEq, Visitable)]
#[apply(derive_ASTNode)]
pub struct ArrayElement(pub Option<FunctionArgument>);

impl ASTNode for ArrayElement {
	fn get_position(&self) -> Span {
		self.0.as_ref().map_or(Span::NULL, ASTNode::get_position)
	}

	fn from_reader(reader: &mut crate::Lexer) -> ParseResult<Self> {
		// This is allowed for some reason
		reader.skip();
		if reader.is_one_of_operators(&[",", "]"]).is_some() {
			Ok(Self(None))
		} else {
			FunctionArgument::from_reader(reader).map(Some).map(Self)
		}
	}

	fn to_string_from_buffer<T: source_map::ToString>(
		&self,
		buf: &mut T,
		options: &crate::ToStringOptions,
		local: crate::LocalToStringInformation,
	) {
		if let Some(ref s) = self.0 {
			s.to_string_from_buffer(buf, options, local);
		}
	}
}

impl ArrayElement {
	/// For utility purposes! Loses spread information
	#[must_use]
	pub fn inner_ref(&self) -> Option<&Expression> {
		if let Some(ref inner) = self.0 {
			match inner {
				FunctionArgument::Spread(expr, _) | FunctionArgument::Standard(expr) => Some(expr),
				FunctionArgument::Comment { .. } => None,
			}
		} else {
			None
		}
	}
}

impl ListItem for ArrayElement {
	type LAST = ();

	fn skip_trailing() -> bool {
		false
	}
}

// Utils for Expression
impl Expression {
	/// IIFE = immediate invoked function execution
	#[must_use]
	pub fn build_iife(block: Block) -> Self {
		let position = block.get_position();
		Expression::FunctionCall {
			function: Expression::Parenthesised(
				Box::new(
					Expression::ArrowFunction(ArrowFunction {
						// TODO maybe async
						header: false,
						name: (),
						parameters: crate::functions::FunctionParameters {
							parameters: Default::default(),
							rest_parameter: Default::default(),
							position,
							leading: (),
						},
						return_type: None,
						type_parameters: None,
						position,
						body: ExpressionOrBlock::Block(block),
					})
					.into(),
				),
				position,
			)
			.into(),
			type_arguments: None,
			arguments: Vec::new(),
			is_optional: false,
			position,
		}
	}

	#[must_use]
	pub fn is_iife(&self) -> Option<&ExpressionOrBlock> {
		if let Expression::FunctionCall { arguments, function, .. } = self {
			if let (true, Expression::Parenthesised(expression, _)) =
				(arguments.is_empty(), &**function)
			{
				if let MultipleExpression::Single(Expression::ArrowFunction(function)) =
					&**expression
				{
					return Some(&function.body);
				}
			}
		}
		None
	}

	/// Recurses to find first non parenthesized expression
	#[must_use]
	pub fn get_non_parenthesized(&self) -> &Self {
		if let Expression::Parenthesised(inner_multiple_expr, _) = self {
			if let MultipleExpression::Single(expr) = &**inner_multiple_expr {
				expr.get_non_parenthesized()
			} else {
				// TODO could return a variant here...
				self
			}
		} else if let Expression::Comment { on, .. } = self {
			on.get_non_parenthesized()
		} else {
			self
		}
	}
}

/// "super" cannot be used alone
#[apply(derive_ASTNode)]
#[derive(PartialEqExtras, Debug, Clone, Visitable)]
#[partial_eq_ignore_types(Span)]
pub enum SuperReference {
	Call { arguments: Vec<FunctionArgument> },
	PropertyAccess { property: String },
	Index { indexer: Box<Expression> },
}

pub(crate) fn chain_to_string_from_buffer<T: source_map::ToString>(
	original: &Expression,
	buf: &mut T,
	options: &crate::ToStringOptions,
	local: crate::LocalToStringInformation,
) {
	let mut chain = Vec::new();

	let split_between_lines = if options.enforce_limit_length_limit() {
		let room =
			u32::from(options.max_line_length).saturating_sub(buf.characters_on_current_line());

		let mut buf = source_map::StringWithOptionalSourceMap {
			source: String::new(),
			source_map: None,
			quit_after: Some(room as usize),
			since_new_line: 0,
		};
		let mut over = false;
		let mut cur = Some(original);
		while let Some(node) = cur {
			chain.push(node);
			// Just measure the link in change (not the parent)
			cur = match node {
				Expression::PropertyAccess { parent, property, .. } => {
					match property {
						PropertyReference::Standard { property, .. } => buf.push_str(property),
						PropertyReference::Marker(_) => {}
					}
					Some(parent)
				}
				Expression::Index { indexer, indexee, .. } => {
					indexer.to_string_from_buffer(&mut buf, options, local);
					Some(indexee)
				}
				Expression::FunctionCall { function, type_arguments, arguments, .. } => {
					if let (true, Some(type_arguments)) =
						(options.include_type_annotations, type_arguments)
					{
						bracketed_items_to_string(
							type_arguments,
							('<', '>'),
							&mut buf,
							options,
							local,
						);
					}
					arguments_to_string(arguments, &mut buf, options, local);
					Some(function)
				}
				expression => {
					expression.to_string_from_buffer(&mut buf, options, local);
					None
				}
			};

			if buf.should_halt() {
				over = true;
				// Continue to build chain
			}
		}
		over
	} else {
		false
	};

	if split_between_lines && !chain.is_empty() {
		let mut items = chain.into_iter().rev();
		items.next().unwrap().to_string_from_buffer(buf, options, local);

		for item in items {
			// Just measure the link in change (not the parent)
			match item {
				Expression::PropertyAccess { property, is_optional, .. } => {
					buf.push_new_line();
					options.add_indent(local.depth + 1, buf);
					if *is_optional {
						buf.push_str("?.");
					} else {
						buf.push('.');
					}
					match property {
						PropertyReference::Standard { property, is_private } => {
							if *is_private {
								buf.push('#');
							}
							buf.push_str(property);
						}
						PropertyReference::Marker(..) => {
							assert!(options.expect_markers, "found marker");
						}
					}
				}
				Expression::Index { indexer, is_optional, .. } => {
					buf.push_new_line();
					options.add_indent(local.depth + 1, buf);
					if *is_optional {
						buf.push_str("?.");
					}
					buf.push('[');
					indexer.to_string_from_buffer(buf, options, local);
					buf.push(']');
				}
				Expression::FunctionCall { type_arguments, arguments, is_optional, .. } => {
					if *is_optional {
						buf.push_str("?.");
					}
					if let (true, Some(type_arguments)) =
						(options.include_type_annotations, type_arguments)
					{
						bracketed_items_to_string(type_arguments, ('<', '>'), buf, options, local);
					}
					arguments_to_string(arguments, buf, options, local);
				}
				_ => unreachable!(),
			}
		}
	} else {
		original.to_string_from_buffer(buf, options, local.do_not_pretty_print());
	}
}

#[cfg(test)]
mod tests {
	use super::{ASTNode, BinaryOperator, Expression, Expression::*, MultipleExpression};
	use crate::{
		assert_matches_ast, ast::FunctionArgument, number::NumberRepresentation, span, Quoted,
	};

	#[test]
	fn literal() {
		assert_matches_ast!(
			"'string'",
			StringLiteral(Deref @ "string", Quoted::Single, span!(0, 8))
		);
		assert_matches_ast!(
			"\"string\"",
			StringLiteral(Deref @ "string", Quoted::Double, span!(0, 8))
		);
		// TODO different method
		// assert_matches_ast!("45", NumberLiteral(NumberStructure::Number(45.0), span!(0, 2)));
		// assert_matches_ast!("45.63", NumberLiteral(NumberStructure::Number(45.63), span!(0, 5)));
		assert_matches_ast!("true", BooleanLiteral(true, span!(0, 4)));
	}

	#[test]
	fn parenthesized_expression() {
		// Can't match 45 here
		assert_matches_ast!(
			"(45)",
			Parenthesised(
				Deref @ MultipleExpression::Single(NumberLiteral(
					NumberRepresentation::Number { .. },
					span!(1, 3),
				)),
				span!(0, 4),
			)
		);
	}

	#[test]
	fn is_iife() {
		let expr = Expression::from_string("(() => 2)()".to_owned(), Default::default()).unwrap();
		assert!(expr.is_iife().is_some());
	}

	#[test]
	fn multiple_expression() {
		assert_matches_ast!(
			"(45,2)",
			Parenthesised(
				Deref @ MultipleExpression::Multiple {
					lhs:
						Deref @ MultipleExpression::Single(NumberLiteral(
							NumberRepresentation::Number { .. },
							span!(1, 3),
						)),
					rhs: NumberLiteral(NumberRepresentation::Number { .. }, span!(4, 5)),
					position: _,
				},
				span!(0, 6),
			)
		);
	}

	#[test]
	fn spread_function_argument() {
		assert_matches_ast!(
			"console.table(...a)",
			FunctionCall { arguments: Deref @ [FunctionArgument::Spread(VariableReference(..), span!(14, 18))], .. }
		);
	}

	#[test]
	fn binary_expressions() {
		assert_matches_ast!("2 + 3", BinaryOperation {
			lhs: Deref @ NumberLiteral(NumberRepresentation::Number { .. }, span!(0, 1)),
			operator: BinaryOperator::Add,
			rhs: Deref @ NumberLiteral(NumberRepresentation::Number { .. }, span!(4, 5)),
			position: _
		});
		assert_matches_ast!("xt === 3", BinaryOperation {
			lhs: Deref @ VariableReference(..),
			operator: BinaryOperator::StrictEqual,
			rhs: Deref @ NumberLiteral(NumberRepresentation::Number { .. }, span!(7, 8)),
			position: _
		});
		assert_matches_ast!("x << 3", BinaryOperation {
			lhs: Deref @ VariableReference(..),
			operator: BinaryOperator::BitwiseShiftLeft,
			rhs: Deref @ NumberLiteral(NumberRepresentation::Number { .. }, span!(5, 6)),
			position: _
		});
		assert_matches_ast!("x >> 3", BinaryOperation {
			lhs: Deref @ VariableReference(..),
			operator: BinaryOperator::BitwiseShiftRight,
			rhs: Deref @ NumberLiteral(NumberRepresentation::Number { .. }, span!(5, 6)),
			position: _
		});
		assert_matches_ast!("x >>> 3", BinaryOperation {
			lhs: Deref @ VariableReference(..),
			operator: BinaryOperator::BitwiseShiftRightUnsigned,
			rhs: Deref @ NumberLiteral(NumberRepresentation::Number { .. }, span!(6, 7)),
			position: _
		});
	}
}<|MERGE_RESOLUTION|>--- conflicted
+++ resolved
@@ -15,14 +15,7 @@
 	},
 };
 
-<<<<<<< HEAD
 use super::{jsx::JSXRoot, ASTNode, Block, FunctionBase, ParseError, Span, TypeAnnotation};
-=======
-use super::{
-	jsx::JSXRoot, tokens::token_as_identifier, ASTNode, Block, FunctionBase, ParseError,
-	ParseOptions, Span, TSXToken, Token, TokenReader, TypeAnnotation,
-};
->>>>>>> 96d5058b
 
 #[cfg(feature = "extras")]
 use crate::extensions::is_expression::IsExpression;
@@ -237,22 +230,11 @@
 		reader: &mut crate::Lexer,
 		return_precedence: u8,
 	) -> ParseResult<Self> {
-<<<<<<< HEAD
 		if reader.get_options().partial_syntax {
 			let start = reader.get_start();
 			reader.skip();
 			let next_is_not_expression_like = reader.starts_with_expression_delimiter()
 				|| reader.starts_with_statement_or_declaration_on_new_line();
-=======
-		if let (true, Some(Token(peek, at))) = (options.partial_syntax, reader.peek()) {
-			let next_is_not_expression_like = peek.is_expression_delimiter()
-				|| start.is_some_and(|start| {
-					peek.is_statement_or_declaration_start()
-						&& state
-							.line_starts
-							.byte_indexes_on_different_lines(start.0 as usize, at.0 as usize)
-				});
->>>>>>> 96d5058b
 
 			if next_is_not_expression_like {
 				// take up the whole next part for checker suggestions
@@ -661,7 +643,7 @@
 					"===" => BinaryOperator::StrictEqual,
 					"!=" => BinaryOperator::NotEqual,
 					"!==" => BinaryOperator::StrictNotEqual,
-					"%" => BinaryOperator::Modulo,
+					"%" => BinaryOperator::Remainder,
 					"??" => BinaryOperator::NullCoalescing,
 					"&&" => BinaryOperator::LogicalAnd,
 					"||" => BinaryOperator::LogicalOr,
@@ -1626,7 +1608,6 @@
 		// }
 	}
 
-<<<<<<< HEAD
 	#[must_use]
 	pub fn is_optional_like_expression(&self) -> bool {
 		matches!(
@@ -1636,17 +1617,6 @@
 				| Expression::FunctionCall { is_optional: true, .. }
 		)
 	}
-=======
-fn function_header_ish(
-	kw: TSXKeyword,
-	reader: &mut impl TokenReader<TSXToken, TokenStart>,
-) -> bool {
-	kw.is_in_function_header()
-		|| (kw.is_special_function_header()
-			&& reader.peek().is_some_and(
-				|Token(t, _)| matches!(t, TSXToken::Keyword(kw) if kw.is_in_function_header()),
-			))
->>>>>>> 96d5058b
 }
 
 #[derive(Clone, Copy)]
