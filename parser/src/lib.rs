#![doc = include_str!("../README.md")]
#![allow(clippy::new_without_default, clippy::too_many_lines)]

mod block;
mod comments;
pub mod cursor;
pub mod declarations;
mod errors;
pub mod expressions;
mod extensions;
pub mod functions;
pub mod generator_helpers;
mod lexer;
mod modules;
pub mod operators;
pub mod parameters;
pub mod property_key;
pub mod statements;
mod tokens;
pub mod types;
mod variable_fields;
pub mod visiting;

pub use block::{Block, BlockLike, BlockLikeMut, BlockOrSingleStatement, StatementOrDeclaration};
pub use comments::WithComment;
pub use cursor::{CursorId, EmptyCursorId};
pub use declarations::Declaration;

use errors::parse_lexing_error;
pub use errors::{ParseError, ParseErrors, ParseResult};
pub use expressions::{Expression, PropertyReference};
pub use extensions::{
	decorators::{Decorated, Decorator},
	is_expression,
	jsx::*,
};
pub use functions::{FunctionBase, FunctionBased, FunctionHeader};
pub use generator_helpers::IntoAST;
use iterator_endiate::EndiateIteratorExt;
pub use lexer::{lex_script, LexerOptions};
pub use modules::{FromFileError, Module, TypeDefinitionModule, TypeDefinitionModuleDeclaration};
pub use parameters::{FunctionParameters, Parameter, SpreadParameter};
pub use property_key::PropertyKey;
pub use source_map::{self, SourceId, Span};
pub use statements::Statement;
use temporary_annex::Annex;
pub use tokens::{tsx_keywords, TSXKeyword, TSXToken};
pub use types::{
	type_annotations::{self, TypeAnnotation},
	type_declarations::{self, GenericTypeConstraint, TypeDeclaration},
};
pub use variable_fields::*;
pub(crate) use visiting::{
	Chain, ChainVariable, ImmutableVariableOrPropertyPart, MutableVariablePart, VisitSettings,
	Visitable, VisitorMutReceiver, VisitorReceiver,
};

use tokenizer_lib::{sized_tokens::TokenEnd, Token, TokenReader};

pub(crate) use tokenizer_lib::sized_tokens::TokenStart;

use std::{borrow::Cow, str::FromStr};

/// The notation of a string
#[derive(PartialEq, Eq, Debug, Clone, Copy)]
#[cfg_attr(feature = "self-rust-tokenize", derive(self_rust_tokenize::SelfRustTokenize))]
#[cfg_attr(feature = "serde-serialize", derive(serde::Serialize))]
pub enum Quoted {
	Single,
	Double,
}

impl Quoted {
	fn as_char(self) -> char {
		match self {
			Quoted::Single => '\'',
			Quoted::Double => '"',
		}
	}
}

/// Options to customize parsing
#[allow(unused)]
#[derive(Copy, Clone)]
// TODO: Can be refactored with bit to reduce memory
#[allow(clippy::struct_excessive_bools)]
pub struct ParseOptions {
	/// Parsing of [JSX](https://facebook.github.io/jsx/) (includes some additions)
	pub jsx: bool,
	/// Allow custom characters in JSX attributes
	pub special_jsx_attributes: bool,
	/// Parses decorators on items
	pub decorators: bool,
	pub generator_keyword: bool,
	/// Skip **all** comments from the AST
	pub comments: Comments,
	/// See [crate::extensions::is_expression::IsExpression]
	pub is_expressions: bool,
	/// Allows functions to be prefixed with 'server'
	pub custom_function_headers: bool,
	/// For LSP allows incomplete AST for completions. TODO tidy up
	pub slots: bool,
	/// TODO temp for seeing how channel performs
	pub buffer_size: usize,
	/// TODO temp for seeing how channel performs
	///
	/// Has no effect on WASM
	pub stack_size: Option<usize>,
}

impl ParseOptions {
	fn get_lex_options(&self) -> LexerOptions {
		LexerOptions {
			comments: self.comments,
			lex_jsx: self.jsx,
			allow_unsupported_characters_in_jsx_attribute_keys: self.special_jsx_attributes,
		}
	}

	#[must_use]
	pub fn all_features() -> Self {
		Self {
			jsx: true,
			special_jsx_attributes: true,
			comments: Comments::All,
			decorators: true,
			slots: true,
			generator_keyword: true,
			custom_function_headers: true,
			is_expressions: true,
			buffer_size: 100,
			stack_size: None,
		}
	}
}

// TODO not sure about some of these defaults, may change in future
impl Default for ParseOptions {
	fn default() -> Self {
		Self {
			jsx: true,
			special_jsx_attributes: false,
			comments: Comments::All,
			decorators: true,
			slots: false,
			generator_keyword: true,
			custom_function_headers: false,
			is_expressions: false,
			buffer_size: 100,
			stack_size: None,
		}
	}
}

<<<<<<< HEAD
/// Options for serializing ASTNodes
=======
/// Settings for serializing `ASTNodes`
// TODO: Can be refactored with bit to reduce memory
#[allow(clippy::struct_excessive_bools)]
>>>>>>> b5d16a7b
pub struct ToStringOptions {
	/// Does not include whitespace minification
	pub pretty: bool,
	/// Blocks have trailing semicolons. Has no effect if pretty == false
	pub trailing_semicolon: bool,
	/// Include type annotation syntax
	pub include_types: bool,
	/// TODO not sure about this
	pub include_decorators: bool,
	pub comments: Comments,
	pub indent_with: String,
	/// If false, panics if sees JSX
	pub expect_jsx: bool,
	pub expect_cursors: bool,
}

impl Default for ToStringOptions {
	fn default() -> Self {
		ToStringOptions {
			pretty: true,
			include_types: false,
			include_decorators: false,
			comments: Comments::All,
			expect_jsx: false,
			trailing_semicolon: false,
			expect_cursors: false,
			indent_with: "\t".to_owned(),
		}
	}
}

impl ToStringOptions {
	#[must_use]
	pub fn minified() -> Self {
		ToStringOptions {
			pretty: false,
<<<<<<< HEAD
			comments: Comments::None,
			indent_with: "".to_owned(),
=======
			include_comments: false,
			indent_with: String::new(),
>>>>>>> b5d16a7b
			..Default::default()
		}
	}

<<<<<<< HEAD
	/// With TypeScript type syntax
=======
	/// With typescript type syntax
	#[must_use]
>>>>>>> b5d16a7b
	pub fn typescript() -> Self {
		ToStringOptions { include_types: true, ..Default::default() }
	}

	/// Whether to include comment in source
	pub(crate) fn should_add_comment(&self, document_comment: bool) -> bool {
		matches!(self.comments, Comments::All)
			|| (matches!(self.comments, Comments::JustDocumentation) && document_comment)
	}

	pub(crate) fn add_indent<T: source_map::ToString>(&self, indent: u8, buf: &mut T) {
		(0..indent).for_each(|_| buf.push_str(&self.indent_with));
	}

	/// Adds whitespace **conditionally** (based on pretty setting)
	pub(crate) fn add_gap<T: source_map::ToString>(&self, buf: &mut T) {
		if self.pretty {
			buf.push(' ');
		}
	}
}

#[derive(Debug, Clone, Copy)]
pub enum Comments {
	All,
	/// Only multiline comments starting with `/**`
	JustDocumentation,
	None,
}

/// Defines common methods that would exist on a AST part include position in source, creation from reader and
/// serializing to string from options.
///
/// TODO remove partial eq
pub trait ASTNode: Sized + Clone + PartialEq + std::fmt::Debug + Sync + Send + 'static {
	/// From string, with default impl to call abstract method `from_reader`
	fn from_string(
		script: String,
		options: ParseOptions,
		source: SourceId,
		offset: Option<u32>,
	) -> ParseResult<Self> {
		use source_map::LineStarts;

		// TODO take from argument
		let line_starts = LineStarts::new(script.as_str());

		lex_and_parse_script(line_starts, options, &script, source, offset, Default::default())
	}

	/// Returns position of node as span AS IT WAS PARSED. May be `Span::NULL` if AST was doesn't match anything in source
	fn get_position(&self) -> &Span;

	fn from_reader(
		reader: &mut impl TokenReader<TSXToken, crate::TokenStart>,
		state: &mut crate::ParsingState,
		options: &ParseOptions,
	) -> ParseResult<Self>;

	fn to_string_from_buffer<T: source_map::ToString>(
		&self,
		buf: &mut T,
		options: &crate::ToStringOptions,
		depth: u8,
	);

	/// Returns structure as valid string
	fn to_string(&self, options: &crate::ToStringOptions) -> String {
		let mut buf = String::new();
		self.to_string_from_buffer(&mut buf, options, 0);
		buf
	}
}

#[cfg(not(target_arch = "wasm32"))]
#[doc(hidden)]
pub fn lex_and_parse_script<T: ASTNode>(
	line_starts: source_map::LineStarts,
	options: ParseOptions,
	script: &str,
	source: SourceId,
	offset: Option<u32>,
	cursors: Vec<(usize, CursorId<()>)>,
) -> Result<T, ParseError> {
	let (mut sender, mut reader) =
		tokenizer_lib::ParallelTokenQueue::new_with_buffer_size(options.buffer_size);
	let lex_options = options.get_lex_options();
	let length = script.len() as u32;
	let mut thread = std::thread::Builder::new().name("AST parsing".into());
	if let Some(stack_size) = options.stack_size {
		thread = thread.stack_size(stack_size);
	}

	let parsing_thread = thread
		.spawn(move || {
			let mut state = ParsingState {
				line_starts,
				source,
				length_of_source: length,
				constant_imports: Default::default(),
			};
			let res = T::from_reader(&mut reader, &mut state, &options);
			if res.is_ok() {
				reader.expect_next(TSXToken::EOS)?;
			}
			res
		})
		.unwrap();

	let lex_result = lexer::lex_script(script, &mut sender, &lex_options, offset, cursors);
	if let Err((reason, pos)) = lex_result {
		return Err(ParseError::new(reason, pos));
	}
	drop(sender);
	parsing_thread.join().expect("Parsing panicked")
}

#[cfg(target_arch = "wasm32")]
#[doc(hidden)]
pub fn lex_and_parse_script<T: ASTNode>(
	line_starts: source_map::LineStarts,
	options: ParseOptions,
	script: &str,
	source: SourceId,
	offset: Option<u32>,
	cursors: Vec<(usize, CursorId<()>)>,
) -> Result<T, ParseError> {
	let mut queue = tokenizer_lib::BufferedTokenQueue::new();
	let lex_result =
		lexer::lex_script(script, &mut queue, &options.get_lex_options(), offset, cursors);

	if let Err((reason, pos)) = lex_result {
		return Err(ParseError::new(reason, pos));
	}

	let mut state = ParsingState {
		line_starts,
		length_of_source: script.len() as u32,
		source,
		constant_imports: Default::default(),
	};
	let res = T::from_reader(&mut queue, &mut state, &options);
	if res.is_ok() {
		queue.expect_next(TSXToken::EOS)?;
	}
	res
}

pub(crate) fn throw_unexpected_token<T>(
	reader: &mut impl TokenReader<TSXToken, source_map::Start>,
	expected: &[TSXToken],
) -> Result<T, ParseError> {
	throw_unexpected_token_with_token(reader.next().unwrap(), expected)
}

pub(crate) fn throw_unexpected_token_with_token<T>(
	token: Token<TSXToken, source_map::Start>,
	expected: &[TSXToken],
) -> Result<T, ParseError> {
	let position = token.get_span();
	Err(ParseError::new(ParseErrors::UnexpectedToken { expected, found: token.0 }, position))
}

#[derive(Debug)]
pub struct ParsingState {
	pub(crate) line_starts: source_map::LineStarts,
	pub(crate) source: source_map::SourceId,
	pub(crate) length_of_source: u32,
	/// TODO as multithreaded channel + record is dynamic exists
	pub(crate) constant_imports: Vec<String>,
}

/// A keyword
#[derive(Debug, Eq, Clone)]
pub struct Keyword<T: tokens::TSXKeywordNode>(pub T, pub Span);

// TODO name
#[cfg(feature = "serde-serialize")]
impl<T: tokens::TSXKeywordNode> serde::Serialize for Keyword<T> {
	fn serialize<S>(&self, serializer: S) -> Result<S::Ok, S::Error>
	where
		S: serde::Serializer,
	{
		self.1.serialize(serializer)
	}
}

// Always true as T == T
impl<T: tokens::TSXKeywordNode + PartialEq> PartialEq for Keyword<T> {
	fn eq(&self, _: &Self) -> bool {
		true
	}
}

#[cfg(feature = "self-rust-tokenize")]
impl<T: tokens::TSXKeywordNode> self_rust_tokenize::SelfRustTokenize for Keyword<T> {
	fn append_to_token_stream(
		&self,
		token_stream: &mut self_rust_tokenize::proc_macro2::TokenStream,
	) {
		let span_tokens = self_rust_tokenize::SelfRustTokenize::to_tokens(&self.1);
		token_stream.extend(self_rust_tokenize::quote!(Keyword(Default::default(), #span_tokens)));
	}
}

impl<T: tokens::TSXKeywordNode> Keyword<T>
where
	tokens::TSXKeyword: std::convert::From<T>,
{
	#[must_use]
	pub fn new(span: Span) -> Self {
		Keyword(T::default(), span)
	}

	pub(crate) fn optionally_from_reader(
		reader: &mut impl TokenReader<TSXToken, crate::TokenStart>,
	) -> Option<Self> {
		reader
			// There has to be a better way. Probably using constants
			.conditional_next(|tok| *tok == TSXToken::Keyword(TSXKeyword::from(T::default())))
			.map(|token| Keyword::new(token.get_span()))
	}

	pub(crate) fn from_reader(
		reader: &mut impl TokenReader<TSXToken, crate::TokenStart>,
	) -> ParseResult<Self> {
		match reader.next() {
			Some(token) => {
				let keyword = TSXToken::Keyword(TSXKeyword::from(T::default()));
				let span = token.get_span();
				if token.0 == keyword {
					Ok(Self::new(span))
				} else {
					Err(ParseError::new(
						ParseErrors::UnexpectedToken { expected: &[keyword], found: token.0 },
						span,
					))
				}
			}
			None => Err(parse_lexing_error()),
		}
	}

	pub fn get_position(&self) -> &Span {
		&self.1
	}
}

impl<T: tokens::TSXKeywordNode> Visitable for Keyword<T> {
	fn visit<TData>(
		&self,
		visitors: &mut (impl VisitorReceiver<TData> + ?Sized),
		data: &mut TData,
		_options: &VisitOptions,
		chain: &mut Annex<Chain>,
	) {
		visitors.visit_keyword(&(self.0.into(), &self.1), data, chain);
	}

	fn visit_mut<TData>(
		&mut self,
		_visitors: &mut (impl VisitorMutReceiver<TData> + ?Sized),
		_data: &mut TData,
		_options: &VisitOptions,
		_chain: &mut Annex<Chain>,
	) {
		// TODO should this have a implementation?
	}
}

#[derive(Debug, PartialEq, Eq, Clone, Copy, Hash)]
#[cfg_attr(feature = "self-rust-tokenize", derive(self_rust_tokenize::SelfRustTokenize))]
#[cfg_attr(feature = "serde-serialize", derive(serde::Serialize))]
pub enum NumberSign {
	/// Also implies non negative/missing
	Positive,
	Negative,
}

impl NumberSign {
	pub fn apply<T: std::ops::Neg<Output = T>>(&self, x: T) -> T {
		match self {
			NumberSign::Positive => x,
			NumberSign::Negative => -x,
		}
	}
}

impl std::fmt::Display for NumberSign {
	fn fmt(&self, f: &mut std::fmt::Formatter<'_>) -> std::fmt::Result {
		if matches!(self, Self::Negative) {
			f.write_str("-")
		} else {
			Ok(())
		}
	}
}

/// TODO a mix between runtime numbers and source syntax based number
/// TODO hex cases lost in input :(
/// <https://tc39.es/ecma262/multipage/ecmascript-language-lexical-grammar.html#sec-literals-numeric-literals>
#[derive(Debug, Clone)]
#[cfg_attr(feature = "self-rust-tokenize", derive(self_rust_tokenize::SelfRustTokenize))]
#[cfg_attr(feature = "serde-serialize", derive(serde::Serialize))]
pub enum NumberRepresentation {
	Infinity,
	NegativeInfinity,
	NaN,
	Hex {
		sign: NumberSign,
		identifier_uppercase: bool,
		value: u64,
	},
	Bin {
		sign: NumberSign,
		identifier_uppercase: bool,
		value: u64,
	},
	Octal {
		sign: NumberSign,
		/// None = leading 0 (boo 👎)
		identifier_uppercase: Option<bool>,
		value: u64,
	},
	Number {
		elided_zero_before_point: bool,
		trailing_point: bool,
		/// TODO could do as something other than f64
		value: f64,
	},
	BigInt(NumberSign, String),
}

impl std::hash::Hash for NumberRepresentation {
	fn hash<H: std::hash::Hasher>(&self, state: &mut H) {
		core::mem::discriminant(self).hash(state);
	}
}

impl TryFrom<NumberRepresentation> for f64 {
	// BigInt!!
	type Error = ();

	fn try_from(this: NumberRepresentation) -> Result<Self, Self::Error> {
		match this {
			NumberRepresentation::Infinity => Ok(f64::INFINITY),
			NumberRepresentation::NegativeInfinity => Ok(f64::NEG_INFINITY),
			NumberRepresentation::NaN => Ok(f64::NAN),
			NumberRepresentation::Number { value: internal, .. } => Ok(internal),
			NumberRepresentation::Hex { sign, value, .. }
			| NumberRepresentation::Bin { sign, value, .. }
			| NumberRepresentation::Octal { sign, value, .. } => Ok(sign.apply(value as f64)),
			NumberRepresentation::BigInt(..) => Err(()),
		}
	}
}

impl From<f64> for NumberRepresentation {
	fn from(value: f64) -> Self {
		if value == f64::INFINITY {
			Self::Infinity
		} else if value == f64::NEG_INFINITY {
			Self::NegativeInfinity
		} else if value.is_nan() {
			Self::NaN
		} else {
			Self::Number { value, elided_zero_before_point: false, trailing_point: false }
		}
	}
}

impl FromStr for NumberRepresentation {
	type Err = String;

	fn from_str(s: &str) -> Result<Self, Self::Err> {
		if s == "NaN" {
			return Ok(Self::NaN);
		}

		if s.contains('_') {
			return s.replace('_', "").parse();
		}

		let (sign, s) = if let Some(s) = s.strip_prefix('-') {
			(NumberSign::Negative, s)
		} else {
			(NumberSign::Positive, s)
		};

		let s = if s.contains('_') { Cow::Owned(s.replace('_', "")) } else { Cow::Borrowed(s) };

		if let Some(s) = s.strip_suffix('n') {
			Ok(NumberRepresentation::BigInt(sign, s.to_owned()))
		} else if let Some(s) = s.strip_prefix('0') {
			let next_char = s.chars().next();
			match next_char {
				Some('.') => {
					if s.len() == 2 {
						Ok(Self::Number {
							value: 0f64,
							elided_zero_before_point: false,
							trailing_point: true,
						})
					} else {
						Ok(Self::Number {
							value: sign.apply(s.parse().map_err(|_| s.to_owned())?),
							elided_zero_before_point: false,
							trailing_point: false,
						})
					}
				}
<<<<<<< HEAD
				Some(c @ 'X' | c @ 'x') => {
					let identifier_uppercase = c.is_uppercase();
					// TODO this can overflow, need to detect and handle when
					let mut value = 0u64;
					for c in s[2..].as_bytes().iter() {
						value <<= 4;
						match c {
							b'0'..=b'9' => {
								value += (c - b'0') as u64;
							}
							b'a'..=b'f' => {
								value += ((c - b'a') + 10) as u64;
							}
							b'A'..=b'F' => {
								value += ((c - b'A') + 10) as u64;
=======
				Some('X' | 'x') => {
					let mut number = 0u64;
					for c in s[2..].as_bytes() {
						number <<= 4; // 16=2^4
						match c {
							b'0'..=b'9' => {
								number += u64::from(c - b'0');
							}
							b'a'..=b'f' => {
								number += u64::from(c - b'a') + 10;
							}
							b'A'..=b'F' => {
								number += u64::from(c - b'A') + 10;
>>>>>>> b5d16a7b
							}
							_ => return Err(s.to_owned()),
						}
					}
					Ok(Self::Hex { sign, identifier_uppercase, value })
				}
<<<<<<< HEAD
				Some(c @ 'B' | c @ 'b') => {
					let identifier_uppercase = c.is_uppercase();
					// TODO this can overflow, need to detect and handle when
					let mut value = 0u64;
					for c in s[2..].as_bytes().iter() {
						value <<= 1;
						match c {
							b'0' | b'1' => {
								value += (c - b'0') as u64;
=======
				Some('B' | 'b') => {
					let mut number = 0u64;
					for c in s[2..].as_bytes() {
						number <<= 1;
						match c {
							b'0' | b'1' => {
								number += u64::from(c - b'0');
>>>>>>> b5d16a7b
							}
							_ => return Err(s.to_owned()),
						}
					}
					Ok(Self::Bin { identifier_uppercase, sign, value })
				}
				// 'o' | 'O' but can also be missed
				Some(c) => {
					let uses_character = matches!(c, 'o' | 'O');
					let start = if uses_character { 2 } else { 1 };
<<<<<<< HEAD
					// TODO this can overflow, need to detect and handle when
					let mut value = 0u64;
					for c in s[start..].as_bytes().iter() {
						value <<= 3;
						if matches!(c, b'0'..=b'7') {
							value += (c - b'0') as u64;
=======
					let mut number = 0u64;
					for c in s[start..].as_bytes() {
						number <<= 3; // 8=2^3
						if matches!(c, b'0'..=b'7') {
							number += u64::from(c - b'0');
>>>>>>> b5d16a7b
						} else {
							return Err(s.to_owned());
						}
					}
					Ok(Self::Octal {
						sign,
						value,
						identifier_uppercase: uses_character.then_some(c.is_uppercase()),
					})
				}
				None => Ok(Self::Number {
					value: 0f64,
					elided_zero_before_point: false,
					trailing_point: false,
				}),
			}
		} else if s.ends_with('.') {
			Ok(Self::Number {
				value: sign.apply(s.strip_suffix('.').unwrap().parse().map_err(|_| s.clone())?),
				elided_zero_before_point: false,
				trailing_point: true,
			})
		} else if s.starts_with('.') {
			let value: f64 = s.strip_prefix('.').unwrap().parse().map_err(|_| s.clone())?;
			let digits = value.log10().floor() + 1f64;
			let result = value * (10f64.powf(-digits));
			Ok(Self::Number {
				value: sign.apply(result),
				elided_zero_before_point: true,
				trailing_point: false,
			})
		} else if let Some((left, right)) = s.split_once(['e', 'E']) {
			let value: f64 = left.parse().map_err(|_| s.clone())?;
			let expo: i32 = right.parse().map_err(|_| s.clone())?;
			Ok(Self::Number {
				value: sign.apply(value * 10f64.powi(expo)),
				elided_zero_before_point: false,
				trailing_point: false,
			})
		} else {
			Ok(Self::Number {
				value: sign.apply(s.parse().map_err(|_| s.clone())?),
				elided_zero_before_point: false,
				trailing_point: false,
			})
		}
	}
}

impl std::fmt::Display for NumberRepresentation {
	fn fmt(&self, f: &mut std::fmt::Formatter<'_>) -> std::fmt::Result {
		write!(f, "{}", self.clone().as_js_string())
	}
}

impl PartialEq for NumberRepresentation {
	fn eq(&self, other: &Self) -> bool {
<<<<<<< HEAD
		if let (Ok(a), Ok(b)) = (f64::try_from(self.clone()), f64::try_from(other.clone())) {
			a == b
		} else {
			// TODO ...
			false
=======
		match (self, other) {
			// TODO needs to do conversion
			(Self::Bin(l0, l1), Self::Bin(r0, r1))
			| (Self::Octal(l0, l1, _), Self::Octal(r0, r1, _))
			| (Self::Hex(l0, l1), Self::Hex(r0, r1)) => l0 == r0 && l1 == r1,
			(Self::Number { internal: l0, .. }, Self::Number { internal: r0, .. }) => l0 == r0,
			_ => core::mem::discriminant(self) == core::mem::discriminant(other),
>>>>>>> b5d16a7b
		}
	}
}

impl Eq for NumberRepresentation {}

impl NumberRepresentation {
<<<<<<< HEAD
=======
	#[must_use]
	pub fn negate(&self) -> Self {
		f64::from(self.clone()).neg().into()
	}

	#[must_use]
>>>>>>> b5d16a7b
	pub fn as_js_string(self) -> String {
		match self {
			NumberRepresentation::Infinity => "Infinity".to_owned(),
			NumberRepresentation::NegativeInfinity => "-Infinity".to_owned(),
			NumberRepresentation::NaN => "NaN".to_owned(),
			NumberRepresentation::Hex { sign, identifier_uppercase: true, value, .. } => {
				format!("{sign}0X{value:X}")
			}
			NumberRepresentation::Hex { sign, identifier_uppercase: false, value, .. } => {
				format!("{sign}0x{value:x}")
			}
			NumberRepresentation::Bin { sign, identifier_uppercase: true, value, .. } => {
				format!("{sign}0B{value}")
			}
			NumberRepresentation::Bin { sign, identifier_uppercase: false, value, .. } => {
				format!("{sign}0b{value}")
			}
			NumberRepresentation::Octal { identifier_uppercase: None, sign, value } => {
				format!("{sign}0{value:o}")
			}
			NumberRepresentation::Octal { identifier_uppercase: Some(true), sign, value } => {
				format!("{sign}0O{value:o}")
			}
			NumberRepresentation::Octal { identifier_uppercase: Some(false), sign, value } => {
				format!("{sign}0o{value:o}")
			}
			NumberRepresentation::Number {
				value: internal,
				elided_zero_before_point,
				trailing_point,
			} => {
				let mut start = internal.to_string();
				if elided_zero_before_point {
					start.remove(0);
				}
				if trailing_point {
					start.push('.');
				}
				start
			}
			NumberRepresentation::BigInt(s, value) => format!("{s}{value}n"),
		}
	}
}

<<<<<<< HEAD
=======
#[derive(Eq, PartialEq, Clone, Debug)]
#[cfg_attr(feature = "self-rust-tokenize", derive(self_rust_tokenize::SelfRustTokenize))]
#[cfg_attr(feature = "serde-serialize", derive(serde::Serialize))]
pub enum GeneratorSpecifier {
	Star(Span),
	#[cfg(feature = "extras")]
	Keyword(Keyword<tsx_keywords::Generator>),
}

impl GeneratorSpecifier {
	pub(crate) fn from_reader(
		reader: &mut impl TokenReader<TSXToken, crate::TokenStart>,
	) -> Option<Self> {
		match reader.peek() {
			Some(Token(TSXToken::Multiply, _)) => {
				Some(GeneratorSpecifier::Star(reader.next().unwrap().get_span()))
			}
			#[cfg(feature = "extras")]
			Some(Token(TSXToken::Keyword(TSXKeyword::Generator), _)) => {
				Some(GeneratorSpecifier::Keyword(Keyword::new(reader.next().unwrap().get_span())))
			}
			_ => None,
		}
	}

	fn get_start(&self) -> source_map::Start {
		match self {
			GeneratorSpecifier::Star(pos) => pos.get_start(),
			#[cfg(feature = "extras")]
			GeneratorSpecifier::Keyword(kw) => kw.get_position().get_start(),
		}
	}
}

/// This structure removes possible invalid combinations with async
#[derive(Eq, PartialEq, Clone, Debug)]
#[cfg_attr(feature = "self-rust-tokenize", derive(self_rust_tokenize::SelfRustTokenize))]
#[cfg_attr(feature = "serde-serialize", derive(serde::Serialize))]
pub enum MethodHeader {
	Get(Keyword<tsx_keywords::Get>),
	Set(Keyword<tsx_keywords::Set>),
	Regular { r#async: Option<Keyword<tsx_keywords::Async>>, generator: Option<GeneratorSpecifier> },
}

impl Default for MethodHeader {
	fn default() -> Self {
		Self::Regular { r#async: None, generator: None }
	}
}

impl MethodHeader {
	pub(crate) fn to_string_from_buffer<T: source_map::ToString>(&self, buf: &mut T) {
		match self {
			MethodHeader::Get(_) => buf.push_str("get "),
			MethodHeader::Set(_) => buf.push_str("set "),
			MethodHeader::Regular { r#async, generator } => {
				if r#async.is_some() {
					buf.push_str("async ");
				}
				if let Some(_generator) = generator {
					buf.push('*');
				}
			}
		}
	}

	pub(crate) fn from_reader(reader: &mut impl TokenReader<TSXToken, crate::TokenStart>) -> Self {
		match reader.peek() {
			Some(Token(TSXToken::Keyword(TSXKeyword::Get), _)) => {
				MethodHeader::Get(Keyword::new(reader.next().unwrap().get_span()))
			}
			Some(Token(TSXToken::Keyword(TSXKeyword::Set), _)) => {
				MethodHeader::Set(Keyword::new(reader.next().unwrap().get_span()))
			}
			_ => {
				let r#async = reader
					.conditional_next(|tok| matches!(tok, TSXToken::Keyword(TSXKeyword::Async)))
					.map(|tok| Keyword::new(tok.get_span()));

				let generator = GeneratorSpecifier::from_reader(reader);

				MethodHeader::Regular { r#async, generator }
			}
		}
	}

	pub(crate) fn get_start(&self) -> Option<source_map::Start> {
		match self {
			MethodHeader::Get(kw) => Some(kw.1.get_start()),
			MethodHeader::Set(kw) => Some(kw.1.get_start()),
			MethodHeader::Regular { r#async: Some(r#async), .. } => {
				Some(r#async.get_position().get_start())
			}
			MethodHeader::Regular { generator: Some(generator), .. } => Some(generator.get_start()),
			MethodHeader::Regular { .. } => None,
		}
	}

	#[must_use]
	pub fn is_async(&self) -> bool {
		matches!(self, Self::Regular { r#async: Some(_), .. })
	}

	#[must_use]
	pub fn is_generator(&self) -> bool {
		matches!(self, Self::Regular { generator: Some(_), .. })
	}

	fn is_some(&self) -> bool {
		!matches!(self, Self::Regular { r#async: None, generator: None })
	}

	// pub(crate) fn get_end(&self) -> source_map::End {
	// 	match self {
	// 		MethodHeader::Get(kw) => kw.1.get_end(),
	// 		MethodHeader::Set(kw) => kw.1.get_end(),
	// 		MethodHeader::Async(kw) => kw.1.get_end(),
	// 		MethodHeader::GeneratorStar(_, a) => a.get_end(),
	// 		#[cfg(feature = "extras")]
	// 		MethodHeader::Generator(_, a) => a.1.get_end(),
	// 	}
	// }
}

>>>>>>> b5d16a7b
/// Classes and `function` functions have two variants depending whether in statement position
/// or expression position
pub trait ExpressionOrStatementPosition:
	Clone + std::fmt::Debug + Sync + Send + PartialEq + Eq + 'static
{
	fn from_reader(
		reader: &mut impl TokenReader<TSXToken, crate::TokenStart>,
		state: &mut crate::ParsingState,
		options: &ParseOptions,
	) -> ParseResult<Self>;

	fn as_option_variable_identifier(&self) -> Option<&VariableIdentifier>;

	fn as_option_variable_identifier_mut(&mut self) -> Option<&mut VariableIdentifier>;

	fn as_option_str(&self) -> Option<&str> {
		if let Some(VariableIdentifier::Standard(name, _)) = self.as_option_variable_identifier() {
			Some(name)
		} else {
			None
		}
	}
}

#[derive(Debug, PartialEq, Eq, Clone)]
#[cfg_attr(feature = "self-rust-tokenize", derive(self_rust_tokenize::SelfRustTokenize))]
#[cfg_attr(feature = "serde-serialize", derive(serde::Serialize))]
pub struct StatementPosition(VariableIdentifier);

impl ExpressionOrStatementPosition for StatementPosition {
	fn from_reader(
		reader: &mut impl TokenReader<TSXToken, crate::TokenStart>,
		state: &mut crate::ParsingState,
		options: &ParseOptions,
	) -> ParseResult<Self> {
		VariableIdentifier::from_reader(reader, state, options).map(Self)
	}

	fn as_option_variable_identifier(&self) -> Option<&VariableIdentifier> {
		Some(&self.0)
	}

	fn as_option_variable_identifier_mut(&mut self) -> Option<&mut VariableIdentifier> {
		Some(&mut self.0)
	}
}

#[derive(Debug, PartialEq, Eq, Clone)]
#[cfg_attr(feature = "self-rust-tokenize", derive(self_rust_tokenize::SelfRustTokenize))]
#[cfg_attr(feature = "serde-serialize", derive(serde::Serialize))]
pub struct ExpressionPosition(Option<VariableIdentifier>);

impl ExpressionOrStatementPosition for ExpressionPosition {
	fn from_reader(
		reader: &mut impl TokenReader<TSXToken, crate::TokenStart>,
		state: &mut crate::ParsingState,
		options: &ParseOptions,
	) -> ParseResult<Self> {
		if let Some(Token(
			TSXToken::OpenBrace
			| TSXToken::OpenParentheses
			| TSXToken::Keyword(TSXKeyword::Extends),
			_,
		))
		| None = reader.peek()
		{
			Ok(Self(None))
		} else {
			Ok(Self(Some(VariableIdentifier::from_reader(reader, state, options)?)))
		}
	}

	fn as_option_variable_identifier(&self) -> Option<&VariableIdentifier> {
		self.0.as_ref()
	}

	fn as_option_variable_identifier_mut(&mut self) -> Option<&mut VariableIdentifier> {
		self.0.as_mut()
	}
}

/// Parses items surrounded in `{`, `[`, `(`, etc.
///
/// Supports trailing commas
pub(crate) fn parse_bracketed<T: ASTNode>(
	reader: &mut impl TokenReader<TSXToken, crate::TokenStart>,
	state: &mut crate::ParsingState,
	options: &ParseOptions,
	start: Option<TSXToken>,
	end: TSXToken,
) -> ParseResult<(Vec<T>, TokenEnd)> {
	if let Some(start) = start {
		let _ = reader.expect_next(start)?;
	}
	let mut nodes: Vec<T> = Vec::new();
	loop {
		if let Some(token) = reader.conditional_next(|token| *token == end) {
			return Ok((nodes, token.get_end()));
		}
		nodes.push(T::from_reader(reader, state, options)?);
		match reader.next().ok_or_else(errors::parse_lexing_error)? {
			Token(TSXToken::Comma, _) => {}
			token => {
				if token.0 == end {
					let get_end = token.get_end();
					return Ok((nodes, get_end));
				}
				let position = token.get_span();
				return Err(ParseError::new(
					crate::ParseErrors::UnexpectedToken {
						expected: &[end, TSXToken::Comma],
						found: token.0,
					},
					position,
				));
			}
		}
	}
}

#[cfg(not(target_arch = "wasm32"))]
/// For demos and testing
pub fn script_to_tokens(source: String) -> impl Iterator<Item = (String, bool)> + 'static {
	let (mut sender, reader) = tokenizer_lib::ParallelTokenQueue::new();
	// TODO clone ...
	let input = source.clone();
	let _lexing_thread = std::thread::spawn(move || {
		let _lex_script =
			lexer::lex_script(&input, &mut sender, &Default::default(), None, Default::default());
		drop(sender);
	});

	receiver_to_tokens(reader, source)
}

#[cfg(target_arch = "wasm32")]
/// For demos and testing
pub fn script_to_tokens(source: String) -> impl Iterator<Item = (String, bool)> + 'static {
	let mut queue = tokenizer_lib::BufferedTokenQueue::new();

	let _lex_script =
		lexer::lex_script(&source, &mut queue, &Default::default(), None, Default::default());

	receiver_to_tokens(queue, source)
}

/// For testing and other features
fn receiver_to_tokens(
	mut receiver: impl TokenReader<TSXToken, TokenStart> + 'static,
	input: String,
) -> impl Iterator<Item = (String, bool)> + 'static {
	let mut last = 0u32;
	let mut last_section = None;
	std::iter::from_fn(move || {
		if last_section.is_some() {
			return last_section.take();
		}

		let token = receiver.next()?;
		if matches!(token.0, TSXToken::EOS) {
			return None;
		}
		let span = token.get_span();
		let start = span.start;
		let section =
			(input.get(std::ops::Range::from(span.clone())).unwrap_or("?").to_owned(), true);
		if last == start {
			last = span.end;
			Some(section)
		} else {
			last_section = Some(section);
			let token = input.get((last as usize)..(start as usize)).unwrap_or("?").to_owned();
			last = span.end;
			Some((token, false))
		}
	})
}

/// *`to_strings`* items surrounded in `{`, `[`, `(`, etc
///
/// TODO delimiter
pub(crate) fn to_string_bracketed<T: source_map::ToString, U: ASTNode>(
	nodes: &[U],
	brackets: (char, char),
	buf: &mut T,
	options: &crate::ToStringOptions,
	depth: u8,
) {
	buf.push(brackets.0);
	for (at_end, node) in nodes.iter().endiate() {
		node.to_string_from_buffer(buf, options, depth);
		if !at_end {
			buf.push(',');
			options.add_gap(buf);
		}
	}
	buf.push(brackets.1);
}

/// Part of [ASI](https://developer.mozilla.org/en-US/docs/Web/JavaScript/Reference/Lexical_grammar#automatic_semicolon_insertion)
pub(crate) fn expect_semi_colon(
	reader: &mut impl TokenReader<TSXToken, crate::TokenStart>,
	line_starts: &source_map::LineStarts,
	prev: u32,
) -> ParseResult<()> {
	if let Some(token) = reader.peek() {
		let Token(kind, start) = token;
		// eprintln!("{:?} {:?} {:?}", prev, next, line_starts);
		if let TSXToken::CloseBrace | TSXToken::EOS = kind {
			Ok(())
		} else if !matches!(kind, TSXToken::SemiColon)
			&& line_starts.byte_indexes_on_different_lines(prev as usize, start.0 as usize)
		{
			Ok(())
		} else {
			reader.expect_next(TSXToken::SemiColon).map(|_| ()).map_err(Into::into)
		}
	} else {
		Ok(())
	}
}

/// Re-exports or generator and general use
pub mod ast {
	pub use crate::{
		declarations::classes::*,
		declarations::*,
		expressions::*,
		extensions::jsx::*,
		functions::{
			FunctionBase, FunctionHeader, FunctionParameters, MethodHeader, Parameter,
			ParameterData, SpreadParameter,
		},
		statements::*,
		Block, Decorated, Keyword, NumberRepresentation, PropertyKey, StatementOrDeclaration,
		VariableField, VariableIdentifier, WithComment,
	};

	pub use source_map::{BaseSpan, SourceId};

	pub use self::assignments::{LHSOfAssignment, VariableOrPropertyAccess};
}

#[cfg(test)]
#[doc(hidden)]
pub(crate) mod test_utils {
	#[macro_export]
	#[allow(clippy::crate_in_macro_def)]
	macro_rules! assert_matches_ast {
		($source:literal, $ast_pattern:pat) => {{
			let node = crate::ASTNode::from_string(
				$source.to_owned(),
				Default::default(),
				crate::SourceId::NULL,
				None,
			)
			.unwrap();
			// AST matchers are partial expressions
			let matches = ::match_deref::match_deref! {
				match &node {
					$ast_pattern => true,
					_ => false,
				}
			};

			if !matches {
				panic!("{:#?} did not match {}", node, stringify!($ast_pattern));
			}
		}};
	}

	#[macro_export]
	#[allow(clippy::crate_in_macro_def)]
	macro_rules! span {
		($start:pat, $end:pat) => {
			crate::Span { start: $start, end: $end, .. }
		};
	}
}<|MERGE_RESOLUTION|>--- conflicted
+++ resolved
@@ -51,8 +51,7 @@
 };
 pub use variable_fields::*;
 pub(crate) use visiting::{
-	Chain, ChainVariable, ImmutableVariableOrPropertyPart, MutableVariablePart, VisitSettings,
-	Visitable, VisitorMutReceiver, VisitorReceiver,
+	Chain, ChainVariable, VisitOptions, Visitable, VisitorMutReceiver, VisitorReceiver,
 };
 
 use tokenizer_lib::{sized_tokens::TokenEnd, Token, TokenReader};
@@ -152,13 +151,9 @@
 	}
 }
 
-<<<<<<< HEAD
-/// Options for serializing ASTNodes
-=======
 /// Settings for serializing `ASTNodes`
 // TODO: Can be refactored with bit to reduce memory
 #[allow(clippy::struct_excessive_bools)]
->>>>>>> b5d16a7b
 pub struct ToStringOptions {
 	/// Does not include whitespace minification
 	pub pretty: bool,
@@ -195,23 +190,14 @@
 	pub fn minified() -> Self {
 		ToStringOptions {
 			pretty: false,
-<<<<<<< HEAD
 			comments: Comments::None,
-			indent_with: "".to_owned(),
-=======
-			include_comments: false,
 			indent_with: String::new(),
->>>>>>> b5d16a7b
 			..Default::default()
 		}
 	}
 
-<<<<<<< HEAD
-	/// With TypeScript type syntax
-=======
 	/// With typescript type syntax
 	#[must_use]
->>>>>>> b5d16a7b
 	pub fn typescript() -> Self {
 		ToStringOptions { include_types: true, ..Default::default() }
 	}
@@ -623,62 +609,34 @@
 						})
 					}
 				}
-<<<<<<< HEAD
 				Some(c @ 'X' | c @ 'x') => {
 					let identifier_uppercase = c.is_uppercase();
-					// TODO this can overflow, need to detect and handle when
 					let mut value = 0u64;
-					for c in s[2..].as_bytes().iter() {
-						value <<= 4;
+					for c in s[2..].as_bytes() {
+						value <<= 4; // 16=2^4
 						match c {
 							b'0'..=b'9' => {
-								value += (c - b'0') as u64;
+								value += u64::from(c - b'0');
 							}
 							b'a'..=b'f' => {
-								value += ((c - b'a') + 10) as u64;
+								value += u64::from(c - b'a') + 10;
 							}
 							b'A'..=b'F' => {
-								value += ((c - b'A') + 10) as u64;
-=======
-				Some('X' | 'x') => {
-					let mut number = 0u64;
-					for c in s[2..].as_bytes() {
-						number <<= 4; // 16=2^4
-						match c {
-							b'0'..=b'9' => {
-								number += u64::from(c - b'0');
-							}
-							b'a'..=b'f' => {
-								number += u64::from(c - b'a') + 10;
-							}
-							b'A'..=b'F' => {
-								number += u64::from(c - b'A') + 10;
->>>>>>> b5d16a7b
+								value += u64::from(c - b'A') + 10;
 							}
 							_ => return Err(s.to_owned()),
 						}
 					}
 					Ok(Self::Hex { sign, identifier_uppercase, value })
 				}
-<<<<<<< HEAD
 				Some(c @ 'B' | c @ 'b') => {
 					let identifier_uppercase = c.is_uppercase();
-					// TODO this can overflow, need to detect and handle when
 					let mut value = 0u64;
-					for c in s[2..].as_bytes().iter() {
+					for c in s[2..].as_bytes() {
 						value <<= 1;
 						match c {
 							b'0' | b'1' => {
-								value += (c - b'0') as u64;
-=======
-				Some('B' | 'b') => {
-					let mut number = 0u64;
-					for c in s[2..].as_bytes() {
-						number <<= 1;
-						match c {
-							b'0' | b'1' => {
-								number += u64::from(c - b'0');
->>>>>>> b5d16a7b
+								value += u64::from(c - b'0');
 							}
 							_ => return Err(s.to_owned()),
 						}
@@ -689,20 +647,11 @@
 				Some(c) => {
 					let uses_character = matches!(c, 'o' | 'O');
 					let start = if uses_character { 2 } else { 1 };
-<<<<<<< HEAD
-					// TODO this can overflow, need to detect and handle when
 					let mut value = 0u64;
-					for c in s[start..].as_bytes().iter() {
-						value <<= 3;
+					for c in s[start..].as_bytes() {
+						value <<= 3; // 8=2^3
 						if matches!(c, b'0'..=b'7') {
-							value += (c - b'0') as u64;
-=======
-					let mut number = 0u64;
-					for c in s[start..].as_bytes() {
-						number <<= 3; // 8=2^3
-						if matches!(c, b'0'..=b'7') {
-							number += u64::from(c - b'0');
->>>>>>> b5d16a7b
+							value += u64::from(c - b'0');
 						} else {
 							return Err(s.to_owned());
 						}
@@ -760,21 +709,11 @@
 
 impl PartialEq for NumberRepresentation {
 	fn eq(&self, other: &Self) -> bool {
-<<<<<<< HEAD
 		if let (Ok(a), Ok(b)) = (f64::try_from(self.clone()), f64::try_from(other.clone())) {
 			a == b
 		} else {
 			// TODO ...
 			false
-=======
-		match (self, other) {
-			// TODO needs to do conversion
-			(Self::Bin(l0, l1), Self::Bin(r0, r1))
-			| (Self::Octal(l0, l1, _), Self::Octal(r0, r1, _))
-			| (Self::Hex(l0, l1), Self::Hex(r0, r1)) => l0 == r0 && l1 == r1,
-			(Self::Number { internal: l0, .. }, Self::Number { internal: r0, .. }) => l0 == r0,
-			_ => core::mem::discriminant(self) == core::mem::discriminant(other),
->>>>>>> b5d16a7b
 		}
 	}
 }
@@ -782,15 +721,6 @@
 impl Eq for NumberRepresentation {}
 
 impl NumberRepresentation {
-<<<<<<< HEAD
-=======
-	#[must_use]
-	pub fn negate(&self) -> Self {
-		f64::from(self.clone()).neg().into()
-	}
-
-	#[must_use]
->>>>>>> b5d16a7b
 	pub fn as_js_string(self) -> String {
 		match self {
 			NumberRepresentation::Infinity => "Infinity".to_owned(),
@@ -836,133 +766,6 @@
 	}
 }
 
-<<<<<<< HEAD
-=======
-#[derive(Eq, PartialEq, Clone, Debug)]
-#[cfg_attr(feature = "self-rust-tokenize", derive(self_rust_tokenize::SelfRustTokenize))]
-#[cfg_attr(feature = "serde-serialize", derive(serde::Serialize))]
-pub enum GeneratorSpecifier {
-	Star(Span),
-	#[cfg(feature = "extras")]
-	Keyword(Keyword<tsx_keywords::Generator>),
-}
-
-impl GeneratorSpecifier {
-	pub(crate) fn from_reader(
-		reader: &mut impl TokenReader<TSXToken, crate::TokenStart>,
-	) -> Option<Self> {
-		match reader.peek() {
-			Some(Token(TSXToken::Multiply, _)) => {
-				Some(GeneratorSpecifier::Star(reader.next().unwrap().get_span()))
-			}
-			#[cfg(feature = "extras")]
-			Some(Token(TSXToken::Keyword(TSXKeyword::Generator), _)) => {
-				Some(GeneratorSpecifier::Keyword(Keyword::new(reader.next().unwrap().get_span())))
-			}
-			_ => None,
-		}
-	}
-
-	fn get_start(&self) -> source_map::Start {
-		match self {
-			GeneratorSpecifier::Star(pos) => pos.get_start(),
-			#[cfg(feature = "extras")]
-			GeneratorSpecifier::Keyword(kw) => kw.get_position().get_start(),
-		}
-	}
-}
-
-/// This structure removes possible invalid combinations with async
-#[derive(Eq, PartialEq, Clone, Debug)]
-#[cfg_attr(feature = "self-rust-tokenize", derive(self_rust_tokenize::SelfRustTokenize))]
-#[cfg_attr(feature = "serde-serialize", derive(serde::Serialize))]
-pub enum MethodHeader {
-	Get(Keyword<tsx_keywords::Get>),
-	Set(Keyword<tsx_keywords::Set>),
-	Regular { r#async: Option<Keyword<tsx_keywords::Async>>, generator: Option<GeneratorSpecifier> },
-}
-
-impl Default for MethodHeader {
-	fn default() -> Self {
-		Self::Regular { r#async: None, generator: None }
-	}
-}
-
-impl MethodHeader {
-	pub(crate) fn to_string_from_buffer<T: source_map::ToString>(&self, buf: &mut T) {
-		match self {
-			MethodHeader::Get(_) => buf.push_str("get "),
-			MethodHeader::Set(_) => buf.push_str("set "),
-			MethodHeader::Regular { r#async, generator } => {
-				if r#async.is_some() {
-					buf.push_str("async ");
-				}
-				if let Some(_generator) = generator {
-					buf.push('*');
-				}
-			}
-		}
-	}
-
-	pub(crate) fn from_reader(reader: &mut impl TokenReader<TSXToken, crate::TokenStart>) -> Self {
-		match reader.peek() {
-			Some(Token(TSXToken::Keyword(TSXKeyword::Get), _)) => {
-				MethodHeader::Get(Keyword::new(reader.next().unwrap().get_span()))
-			}
-			Some(Token(TSXToken::Keyword(TSXKeyword::Set), _)) => {
-				MethodHeader::Set(Keyword::new(reader.next().unwrap().get_span()))
-			}
-			_ => {
-				let r#async = reader
-					.conditional_next(|tok| matches!(tok, TSXToken::Keyword(TSXKeyword::Async)))
-					.map(|tok| Keyword::new(tok.get_span()));
-
-				let generator = GeneratorSpecifier::from_reader(reader);
-
-				MethodHeader::Regular { r#async, generator }
-			}
-		}
-	}
-
-	pub(crate) fn get_start(&self) -> Option<source_map::Start> {
-		match self {
-			MethodHeader::Get(kw) => Some(kw.1.get_start()),
-			MethodHeader::Set(kw) => Some(kw.1.get_start()),
-			MethodHeader::Regular { r#async: Some(r#async), .. } => {
-				Some(r#async.get_position().get_start())
-			}
-			MethodHeader::Regular { generator: Some(generator), .. } => Some(generator.get_start()),
-			MethodHeader::Regular { .. } => None,
-		}
-	}
-
-	#[must_use]
-	pub fn is_async(&self) -> bool {
-		matches!(self, Self::Regular { r#async: Some(_), .. })
-	}
-
-	#[must_use]
-	pub fn is_generator(&self) -> bool {
-		matches!(self, Self::Regular { generator: Some(_), .. })
-	}
-
-	fn is_some(&self) -> bool {
-		!matches!(self, Self::Regular { r#async: None, generator: None })
-	}
-
-	// pub(crate) fn get_end(&self) -> source_map::End {
-	// 	match self {
-	// 		MethodHeader::Get(kw) => kw.1.get_end(),
-	// 		MethodHeader::Set(kw) => kw.1.get_end(),
-	// 		MethodHeader::Async(kw) => kw.1.get_end(),
-	// 		MethodHeader::GeneratorStar(_, a) => a.get_end(),
-	// 		#[cfg(feature = "extras")]
-	// 		MethodHeader::Generator(_, a) => a.1.get_end(),
-	// 	}
-	// }
-}
-
->>>>>>> b5d16a7b
 /// Classes and `function` functions have two variants depending whether in statement position
 /// or expression position
 pub trait ExpressionOrStatementPosition:
