--- conflicted
+++ resolved
@@ -17,11 +17,7 @@
 pub mod options;
 pub mod property_key;
 pub mod statements;
-<<<<<<< HEAD
-=======
 pub mod strings;
-mod tokens;
->>>>>>> 96d5058b
 pub mod types;
 mod variable_fields;
 pub mod visiting;
@@ -45,11 +41,7 @@
 pub use property_key::PropertyKey;
 pub use source_map::{self, SourceId, Span};
 pub use statements::Statement;
-<<<<<<< HEAD
-=======
 pub use strings::Quoted;
-pub use tokens::{TSXKeyword, TSXToken};
->>>>>>> 96d5058b
 pub use types::{
 	type_annotations::{self, TypeAnnotation},
 	type_declarations::{self, TypeParameter},
