use super::{ASTNode, Span};
use derive_enum_from_into::EnumFrom;
use iterator_endiate::EndiateIteratorExt;
use visitable_derive::Visitable;

use crate::{
	declarations::{export::Exportable, ExportDeclaration},
	derive_ASTNode,
	marker::MARKER,
	Declaration, Decorated, Marker, ParseOptions, ParseResult, Statement, VisitOptions, Visitable,
};

#[apply(derive_ASTNode)]
#[derive(Debug, Clone, PartialEq, Visitable, get_field_by_type::GetFieldByType, EnumFrom)]
#[get_field_by_type_target(Span)]
#[visit_self(under = statement)]
pub enum StatementOrDeclaration {
	Statement(Statement),
	Declaration(Declaration),
	/// For bundling,
	Imported {
		moved: Box<StatementOrDeclaration>,
		/// from the import statement
		originally: Span,
		from: source_map::SourceId,
	},
	/// TODO under cfg
	#[cfg_attr(feature = "self-rust-tokenize", self_tokenize_field(0))]
	Marker(#[visit_skip_field] Marker<Statement>, Span),
}

impl StatementOrDeclaration {
	pub(crate) fn requires_semi_colon(&self) -> bool {
		// TODO maybe more?
		match self {
			Self::Statement(stmt) => stmt.requires_semi_colon(),
			Self::Declaration(dec) => matches!(
				dec,
				Declaration::Variable(..)
					| Declaration::Export(Decorated {
						on: ExportDeclaration::Default { .. }
							| ExportDeclaration::Item {
								exported: Exportable::ImportAll { .. }
									| Exportable::ImportParts { .. }
									| Exportable::Parts { .. },
								..
							},
						..
					}) | Declaration::Import(..)
					| Declaration::TypeAlias(..)
			),
			Self::Imported { moved, .. } => moved.requires_semi_colon(),
			Self::Marker(..) => false,
		}
	}
}

impl ASTNode for StatementOrDeclaration {
	fn get_position(&self) -> Span {
		*get_field_by_type::GetFieldByType::get(self)
	}

	fn from_reader(reader: &mut crate::new::Lexer) -> ParseResult<Self> {
		// if options.interpolation_points
		// 	&& matches!(reader.peek(), Some(Token(TSXToken::Identifier(i), _)) if i == MARKER)
		// {
		// 	let Token(_, position) = reader.next().unwrap();
		// 	let marker_id = state.new_partial_point_marker(position);
		// 	return Ok(Self::Marker(marker_id, position.with_length(0)));
		// }

		if Declaration::is_declaration_start(reader) {
			let dec = Declaration::from_reader(reader)?;
			Ok(StatementOrDeclaration::Declaration(dec))
		} else {
			let stmt = Statement::from_reader(reader)?;
			Ok(StatementOrDeclaration::Statement(stmt))
		}
	}

	fn to_string_from_buffer<T: source_map::ToString>(
		&self,
		buf: &mut T,
		options: &crate::ToStringOptions,
		local: crate::LocalToStringInformation,
	) {
		match self {
			StatementOrDeclaration::Statement(item) => {
				item.to_string_from_buffer(buf, options, local);
			}
			StatementOrDeclaration::Declaration(item) => {
				item.to_string_from_buffer(buf, options, local);
			}
			StatementOrDeclaration::Marker(_, _) => {
				assert!(options.expect_markers, "Unexpected marker in AST");
			}
			StatementOrDeclaration::Imported { moved, from, originally: _ } => {
				moved.to_string_from_buffer(buf, options, local.change_source(*from));
			}
		}
	}
}

/// A "block" of braced statements and declarations
#[apply(derive_ASTNode)]
#[derive(Debug, Clone, get_field_by_type::GetFieldByType)]
#[get_field_by_type_target(Span)]
pub struct Block(pub Vec<StatementOrDeclaration>, pub Span);

impl Eq for Block {}

impl PartialEq for Block {
	fn eq(&self, other: &Self) -> bool {
		self.0 == other.0
	}
}

pub struct BlockLike<'a> {
	pub items: &'a Vec<StatementOrDeclaration>,
}

pub struct BlockLikeMut<'a> {
	pub items: &'a mut Vec<StatementOrDeclaration>,
}

impl<'a> From<&'a Block> for BlockLike<'a> {
	fn from(block: &'a Block) -> Self {
		BlockLike { items: &block.0 }
	}
}

impl<'a> From<&'a mut Block> for BlockLikeMut<'a> {
	fn from(block: &'a mut Block) -> Self {
		BlockLikeMut { items: &mut block.0 }
	}
}

impl ASTNode for Block {
	fn get_position(&self) -> Span {
		self.1
	}

	fn from_reader(reader: &mut crate::new::Lexer) -> ParseResult<Self> {
		let start = reader.expect_start('{')?;
		let items = statements_and_declarations_from_reader(reader)?;
		let position = start.union(reader.expect('}')?);
		Ok(Block(items, position))
	}

	fn to_string_from_buffer<T: source_map::ToString>(
		&self,
		buf: &mut T,
		options: &crate::ToStringOptions,
		local: crate::LocalToStringInformation,
	) {
		if options.pretty && self.0.is_empty() {
			buf.push_str("{}");
		} else {
			buf.push('{');
			if local.depth > 0 && options.pretty {
				buf.push_new_line();
			}
			statements_and_declarations_to_string(&self.0, buf, options, local);
			if options.pretty && !self.0.is_empty() {
				buf.push_new_line();
			}
			if local.depth > 1 {
				options.add_indent(local.depth - 1, buf);
			}
			buf.push('}');
		}
	}
}

impl Block {
	pub fn items(&self) -> core::slice::Iter<'_, StatementOrDeclaration> {
		self.0.iter()
	}

	pub fn items_mut(&mut self) -> core::slice::IterMut<'_, StatementOrDeclaration> {
		self.0.iter_mut()
	}
}

impl Visitable for Block {
	fn visit<TData>(
		&self,
		visitors: &mut (impl crate::VisitorReceiver<TData> + ?Sized),
		data: &mut TData,
		options: &VisitOptions,
		chain: &mut temporary_annex::Annex<crate::visiting::Chain>,
	) {
		if options.visit_nested_blocks || chain.is_empty() {
			{
				visitors.visit_block(&crate::block::BlockLike { items: &self.0 }, data, chain);
			}
			let items = self.items();
			if options.reverse_statements {
				items.rev().for_each(|item| item.visit(visitors, data, options, chain));
			} else {
				items.for_each(|item| item.visit(visitors, data, options, chain));
			}
		}
	}

	fn visit_mut<TData>(
		&mut self,
		visitors: &mut (impl crate::VisitorMutReceiver<TData> + ?Sized),
		data: &mut TData,
		options: &VisitOptions,
		chain: &mut temporary_annex::Annex<crate::visiting::Chain>,
	) {
		if options.visit_nested_blocks || chain.is_empty() {
			{
				visitors.visit_block_mut(
					&mut crate::block::BlockLikeMut { items: &mut self.0 },
					data,
					chain,
				);
			}
			let items = self.items_mut();
			if options.reverse_statements {
				items.for_each(|statement| statement.visit_mut(visitors, data, options, chain));
			} else {
				items
					.rev()
					.for_each(|statement| statement.visit_mut(visitors, data, options, chain));
			}
		}
	}
}

impl ASTNode for BlockOrSingleStatement {
	fn get_position(&self) -> Span {
		match self {
			BlockOrSingleStatement::Braced(blk) => blk.get_position(),
			BlockOrSingleStatement::SingleStatement(stmt) => stmt.get_position(),
		}
	}

	fn from_reader(reader: &mut crate::new::Lexer) -> ParseResult<Self> {
		let stmt = Statement::from_reader(reader)?;
		// dbg!(&stmt, reader.get_current());
		Ok(match stmt {
			Statement::Block(blk) => Self::Braced(blk),
			stmt => {
				if stmt.requires_semi_colon() {
					reader.expect_semi_colon()?;
				}
				Box::new(stmt).into()
			}
		})
	}

	fn to_string_from_buffer<T: source_map::ToString>(
		&self,
		buf: &mut T,
		options: &crate::ToStringOptions,
		local: crate::LocalToStringInformation,
	) {
		if buf.should_halt() {
			return;
		}
		match self {
			BlockOrSingleStatement::Braced(block) => {
				block.to_string_from_buffer(buf, options, local);
			}
			BlockOrSingleStatement::SingleStatement(statement) => {
				if let Statement::Empty(..) = &**statement {
					buf.push(';');
				} else if options.pretty && !options.single_statement_on_new_line {
					buf.push_new_line();
					options.push_gap_optionally(buf);
					statement.to_string_from_buffer(buf, options, local.next_level());
				} else {
					statement.to_string_from_buffer(buf, options, local);
					if statement.requires_semi_colon() {
						buf.push(';');
					}
				}
			}
		}
	}
}

/// For ifs and other statements
#[derive(Debug, Clone, PartialEq, EnumFrom)]
#[apply(derive_ASTNode!)]
pub enum BlockOrSingleStatement {
	Braced(Block),
	SingleStatement(Box<Statement>),
}

impl Visitable for BlockOrSingleStatement {
	fn visit<TData>(
		&self,
		visitors: &mut (impl crate::visiting::VisitorReceiver<TData> + ?Sized),
		data: &mut TData,
		options: &VisitOptions,
		chain: &mut temporary_annex::Annex<crate::visiting::Chain>,
	) {
		match self {
			BlockOrSingleStatement::Braced(b) => {
				b.visit(visitors, data, options, chain);
			}
			BlockOrSingleStatement::SingleStatement(s) => {
				s.visit(visitors, data, options, chain);
				visitors.visit_statement(
					crate::visiting::BlockItem::SingleStatement(s),
					data,
					chain,
				);
			}
		}
	}

	fn visit_mut<TData>(
		&mut self,
		visitors: &mut (impl crate::visiting::VisitorMutReceiver<TData> + ?Sized),
		data: &mut TData,
		options: &VisitOptions,
		chain: &mut temporary_annex::Annex<crate::visiting::Chain>,
	) {
		match self {
			BlockOrSingleStatement::Braced(ref mut b) => {
				b.visit_mut(visitors, data, options, chain);
			}
			BlockOrSingleStatement::SingleStatement(ref mut s) => {
				s.visit_mut(visitors, data, options, chain);
				visitors.visit_statement_mut(
					crate::visiting::BlockItemMut::SingleStatement(s),
					data,
					chain,
				);
			}
		}
	}
}

impl From<Statement> for BlockOrSingleStatement {
	fn from(stmt: Statement) -> Self {
		Self::SingleStatement(Box::new(stmt))
	}
}

impl From<crate::Expression> for StatementOrDeclaration {
	fn from(expr: crate::Expression) -> Self {
		StatementOrDeclaration::Statement(Statement::Expression(
			crate::expressions::MultipleExpression::from(expr),
		))
	}
}

/// Parse statements, regardless of bracing or not
pub(crate) fn statements_and_declarations_from_reader(
	reader: &mut crate::new::Lexer,
) -> ParseResult<Vec<StatementOrDeclaration>> {
	let mut items = Vec::new();
	loop {
		reader.skip();
		if reader.is_finished() || reader.starts_with('}') {
			break;
		}

<<<<<<< HEAD
		let item = StatementOrDeclaration::from_reader(reader)?;
		// let end = reader.get_end();

		if item.requires_semi_colon() {
			reader.expect_semi_colon()?;
		}
=======
		let item = StatementOrDeclaration::from_reader(reader, state, options)?;
		let requires_semi_colon = item.requires_semi_colon();
		let end = item.get_position().end;

		let blank_lines_after_statement = if requires_semi_colon {
			expect_semi_colon(reader, &state.line_starts, end, options)?
		} else if options.retain_blank_lines {
			let Token(kind, next) = reader.peek().ok_or_else(crate::parse_lexing_error)?;
			if let TSXToken::EOS = kind {
				1
			} else {
				let lines =
					state.line_starts.byte_indexes_crosses_lines(end as usize, next.0 as usize);
				lines.saturating_sub(1)
			}
		} else {
			0
		};
>>>>>>> 16f7779b

		// let blank_lines_after_statement = if requires_semi_colon {
		// 	expect_semi_colon(reader, &state.line_starts, end, options)?
		// } else if options.retain_blank_lines {
		// 	let Token(kind, next) = reader.peek().unwrap();
		// 	let lines = state.line_starts.byte_indexes_crosses_lines(end as usize, next.0 as usize);
		// 	if let TSXToken::EOS = kind {
		// 		lines
		// 	} else {
		// 		lines.saturating_sub(1)
		// 	}
		// } else {
		// 	0
		// };

		// Skip emptyies at the start
		if let (true, StatementOrDeclaration::Statement(Statement::Empty(..))) =
			(items.is_empty(), &item)
		{
			continue;
		}

		// TODO temp
		let retain_blank_lines = false;

		if let (
			false,
			StatementOrDeclaration::Statement(
				Statement::AestheticSemiColon(..) | Statement::Empty(..),
			),
		) = (retain_blank_lines, &item)
		{
			continue;
		}

		items.push(item);
		// for _ in 0..blank_lines_after_statement {
		// 	// TODO span
		// 	let span = Span { start: end, end, source: () };
		// 	items.push(StatementOrDeclaration::Statement(Statement::Empty(span)));
		// }
	}
	Ok(items)
}

pub fn statements_and_declarations_to_string<T: source_map::ToString>(
	items: &[StatementOrDeclaration],
	buf: &mut T,
	options: &crate::ToStringOptions,
	local: crate::LocalToStringInformation,
) {
	let mut last_was_empty = false;
	for (at_end, item) in items.iter().endiate() {
		if !options.pretty {
			if let StatementOrDeclaration::Statement(Statement::Expression(
				crate::expressions::MultipleExpression::Single(crate::Expression::Null(..)),
			)) = item
			{
				continue;
			}
		}

		if options.pretty {
			// Don't print more than two lines in a row
			if let StatementOrDeclaration::Statement(
				Statement::AestheticSemiColon(_) | Statement::Empty(_),
			) = item
			{
				if last_was_empty {
					continue;
				}
				last_was_empty = true;
			} else {
				last_was_empty = false;
			}
		}

		if let (false, StatementOrDeclaration::Declaration(dec)) =
			(options.include_type_annotations, item)
		{
			match dec {
				Declaration::Function(item) if item.on.name.is_declare => {
					continue;
				}
				Declaration::Class(item) if item.on.name.is_declare => {
					continue;
				}
				_ => {}
			}
		}

		options.add_indent(local.depth, buf);
		item.to_string_from_buffer(buf, options, local);
		if (!at_end || options.trailing_semicolon) && item.requires_semi_colon() {
			buf.push(';');
		}
		// TODO only append new line if something added
		if !at_end && options.pretty {
			buf.push_new_line();
		}
	}
}<|MERGE_RESOLUTION|>--- conflicted
+++ resolved
@@ -362,33 +362,12 @@
 			break;
 		}
 
-<<<<<<< HEAD
 		let item = StatementOrDeclaration::from_reader(reader)?;
 		// let end = reader.get_end();
 
 		if item.requires_semi_colon() {
 			reader.expect_semi_colon()?;
 		}
-=======
-		let item = StatementOrDeclaration::from_reader(reader, state, options)?;
-		let requires_semi_colon = item.requires_semi_colon();
-		let end = item.get_position().end;
-
-		let blank_lines_after_statement = if requires_semi_colon {
-			expect_semi_colon(reader, &state.line_starts, end, options)?
-		} else if options.retain_blank_lines {
-			let Token(kind, next) = reader.peek().ok_or_else(crate::parse_lexing_error)?;
-			if let TSXToken::EOS = kind {
-				1
-			} else {
-				let lines =
-					state.line_starts.byte_indexes_crosses_lines(end as usize, next.0 as usize);
-				lines.saturating_sub(1)
-			}
-		} else {
-			0
-		};
->>>>>>> 16f7779b
 
 		// let blank_lines_after_statement = if requires_semi_colon {
 		// 	expect_semi_colon(reader, &state.line_starts, end, options)?
