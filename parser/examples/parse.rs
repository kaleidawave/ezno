use std::{path::Path, time::Instant};

use ezno_parser::{ASTNode, Comments, Module, ParseOptions, ToStringOptions};
use source_map::FileSystem;

type Files = source_map::MapFileStore<source_map::WithPathMap>;

fn main() -> Result<(), Box<dyn std::error::Error>> {
	let mut args: std::collections::VecDeque<_> = std::env::args().skip(1).collect();
	let path = args.pop_front().ok_or("expected path argument")?;

	let comments = if args.iter().any(|item| item == "--no-comments") {
		Comments::None
	} else if args.iter().any(|item| item == "--doc-comments") {
		Comments::JustDocumentation
	} else {
		Comments::All
	};

	let display_keywords = args.iter().any(|item| item == "--keywords");
	let extras = args.iter().any(|item| item == "--extras");
	let partial_syntax = args.iter().any(|item| item == "--partial");
	let print_source_maps = args.iter().any(|item| item == "--source-map");
	let timings = args.iter().any(|item| item == "--timings");
	let type_definition_module = args.iter().any(|item| item == "--type-definition-module");
	let type_annotations = !args.iter().any(|item| item == "--no-type-annotations");
	let top_level_html = args.iter().any(|item| item == "--top-level-html");
	let parse_imports = args.iter().any(|item| item == "--parse-imports");

	let print_ast = args.iter().any(|item| item == "--ast");

	let to_string_output = args.iter().any(|item| item == "--to-string");
	let pretty = args.iter().any(|item| item == "--pretty");

	let parse_options = ParseOptions {
		comments,
		record_keyword_positions: display_keywords,
		partial_syntax,
		type_annotations,
		type_definition_module,
		retain_blank_lines: pretty,
		custom_function_headers: extras,
		destructuring_type_annotation: extras,
		jsx: extras,
		is_expressions: extras,
		special_jsx_attributes: extras,
		extra_operators: extras,
		reversed_imports: extras,
		top_level_html,
		..ParseOptions::default()
	};

	let mut fs = Files::default();

	let to_string_options = to_string_output.then(|| ToStringOptions {
		expect_markers: true,
		include_type_annotations: type_annotations,
		pretty,
		comments: if pretty { Comments::All } else { Comments::None },
		// 60 is temp
		max_line_length: if pretty { 60 } else { u8::MAX },
		..Default::default()
	});

	parse_path(
		path.as_ref(),
		timings,
		parse_imports,
		&parse_options,
		print_ast,
		print_source_maps,
		&to_string_options,
		display_keywords,
		&mut fs,
	)
}

const EIGHT_MEGA_BYTES: usize = 8 * 1024 * 1024;

fn parse_path(
	path: &Path,
	timings: bool,
	parse_imports: bool,
	parse_options: &ParseOptions,
	print_ast: bool,
	print_source_maps: bool,
	to_string_options: &Option<ToStringOptions>,
	display_keywords: bool,
	fs: &mut Files,
) -> Result<(), Box<dyn std::error::Error>> {
	let source = std::fs::read_to_string(path)?;
	let source_id = fs.new_source_id(path.into(), source.clone());

	eprintln!("parsing {:?} ({:?} bytes)", path.display(), source.len());
	let now = Instant::now();
<<<<<<< HEAD
	let mut local_parse_options = *parse_options;
	if let Some(extension) = path.extension().and_then(std::ffi::OsStr::to_str) {
		local_parse_options.type_annotations = extension.contains("ts");
		local_parse_options.jsx = extension.contains('x');
	}

	let on = source.clone();
	let result = std::thread::Builder::new()
		.stack_size(EIGHT_MEGA_BYTES)
		.spawn(move || Module::from_string_with_options(on, local_parse_options, None))
		.unwrap()
		.join()
		.unwrap();
=======
	let result = Module::from_string_with_options(source.clone(), *parse_options, None);
>>>>>>> 96d5058b

	match result {
		Ok((module, state)) => {
			if timings {
				eprintln!("parsed in: {:?}", now.elapsed());
			}

			if print_ast {
				println!("{module:#?}");
			}

			if let Some(to_string_options) = to_string_options {
				let now = Instant::now();

				let (output, source_map) =
					module.to_string_with_source_map(to_string_options, source_id, fs);

				if timings {
					eprintln!("ToString'ed in: {:?}", now.elapsed());
				}

				println!("{output}");
				if print_source_maps {
					let sm = source_map.unwrap().to_json(fs);
					println!("{sm}");
				}
			}

			if display_keywords {
				println!("{:?}", state.keyword_positions.as_ref());
			}

			if parse_imports {
				for import in &state.constant_imports {
					// Don't reparse files (+ catches cycles)
					let resolved_path = path.parent().unwrap().join(import);
					if fs.get_paths().contains_key(&resolved_path) {
						continue;
					}
					let () = parse_path(
						&resolved_path,
						timings,
						parse_imports,
						parse_options,
						print_ast,
						print_source_maps,
						to_string_options,
						display_keywords,
						fs,
					)?;
				}
			}
			Ok(())
		}
		Err(parse_err) => {
			let mut line_column = parse_err
				.position
				.with_source(source_id)
				.into_line_column_span::<source_map::encodings::Utf8>(fs);
			{
				// Editor are one indexed
				line_column.line_start += 1;
				line_column.line_end += 1;
				line_column.column_start += 1;
				line_column.column_end += 1;
			}
			eprintln!("error on {line_column:?}");

			Err(Box::<dyn std::error::Error>::from(parse_err))
		}
	}
}<|MERGE_RESOLUTION|>--- conflicted
+++ resolved
@@ -93,23 +93,7 @@
 
 	eprintln!("parsing {:?} ({:?} bytes)", path.display(), source.len());
 	let now = Instant::now();
-<<<<<<< HEAD
-	let mut local_parse_options = *parse_options;
-	if let Some(extension) = path.extension().and_then(std::ffi::OsStr::to_str) {
-		local_parse_options.type_annotations = extension.contains("ts");
-		local_parse_options.jsx = extension.contains('x');
-	}
-
-	let on = source.clone();
-	let result = std::thread::Builder::new()
-		.stack_size(EIGHT_MEGA_BYTES)
-		.spawn(move || Module::from_string_with_options(on, local_parse_options, None))
-		.unwrap()
-		.join()
-		.unwrap();
-=======
 	let result = Module::from_string_with_options(source.clone(), *parse_options, None);
->>>>>>> 96d5058b
 
 	match result {
 		Ok((module, state)) => {
